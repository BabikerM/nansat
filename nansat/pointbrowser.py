--- conflicted
+++ resolved
@@ -16,10 +16,7 @@
 # but WITHOUT ANY WARRANTY without even the implied warranty of
 # MERCHANTABILITY or FITNESS FOR A PARTICULAR PURPOSE.
 
-<<<<<<< HEAD
-=======
 import numpy as np
->>>>>>> d8a0a599
 import matplotlib.pyplot as plt
 
 
@@ -71,53 +68,6 @@
 
     def onclick(self, event):
         ''' Append onclick event '''
-<<<<<<< HEAD
-        if event.xdata is not None and event.ydata is not None:
-            if str(event.key) == 'alt+z' or str(event.key) == 'z':
-                pass
-            else:
-                # ignore clicked point if "z" key is held down
-                # - holding down any other key (NOT cmd (mac),shift,alt,ctrl)
-                #   means a new line is started at the clicked point
-                # - holding down no key means current line is extended to
-                # include the clicked point
-                self.coordinates.append((event.xdata, event.ydata))
-                # press (any) key (NOT 'cmd','ctrl','alt','shift', or 'z'
-                # - see above) means to start new line.
-                # if pressed, then set 0 to self.connect. otherwise set 1.
-                if event.key is None and self.drawLine:
-                    self.connect.append(1)
-                else:
-                    self.connect.append(0)
-
-                # The below is just for drawing the picture correctly - be
-                # careful when editing because unit tests does not test the GUI
-
-                # get coordinate of clicked point
-                tCoordinates = map(tuple, zip(*self.coordinates))
-                self.points.set_data(tCoordinates)
-                self.points.figure.canvas.draw()
-
-                # draw lines
-                if self.drawLine:
-                    # separate points by each line
-                    linesCoords = []
-                    for i, _ in enumerate(self.coordinates):
-                        if i == 0:
-                            oneLine = [self.coordinates[0]]
-                        elif self.connect[i] == 0:
-                            linesCoords.append(oneLine)
-                            oneLine = [self.coordinates[i]]
-                        else:
-                            oneLine.append(self.coordinates[i])
-                    linesCoords.append(oneLine)
-
-                    line, = self.ax.plot([], [])
-                    for iLinePoints in linesCoords:
-                        tCoordinates = map(tuple, zip(*iLinePoints))
-                        self.lines.append(line.set_data(tCoordinates))
-                        line.figure.canvas.draw()
-=======
         # ignore click outside image
         if event.xdata is None or event.ydata is None:
             return
@@ -136,7 +86,6 @@
         self.points.append(self.ax.plot(event.xdata, event.ydata, self.fmt))
         self.lines[-1].set_data(np.array(self.coordinates[-1]).T)
         self.ax.figure.canvas.draw()
->>>>>>> d8a0a599
 
     def get_points(self):
         ''' Enables the onclick events '''
@@ -156,11 +105,6 @@
                 ' click in the next\n'
                 '        location, release "space" and continue clicking\n'
                 'To zoom: press "z" and use pan/zoom tools, then release "z"')
-<<<<<<< HEAD
-        self.text_ax.text(
-                0.01, 0.9, text, fontsize=13,
-                verticalalignment='top', horizontalalignment='left')
-=======
         self.text_ax.text(0.01, 0.9, text, fontsize=13,
                           verticalalignment='top', horizontalalignment='left')
 
@@ -169,6 +113,5 @@
 
         # convert list of lists of coordinates to list of arrays
         points = [np.array(p).T for p in self.coordinates if len(p) > 0]
->>>>>>> d8a0a599
 
         return points