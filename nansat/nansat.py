# Name:    nansat.py
# Name:  nansat.py
# Purpose: Container of Nansat class
# Authors:      Asuka Yamakawa, Anton Korosov, Knut-Frode Dagestad,
#               Morten W. Hansen, Alexander Myasoyedov,
#               Dmitry Petrenko, Evgeny Morozov
# Created:      29.06.2011
# Copyright:    (c) NERSC 2011 - 2013
# Licence:
# This file is part of NANSAT.
# NANSAT is free software: you can redistribute it and/or modify
# it under the terms of the GNU General Public License as published by
# the Free Software Foundation, version 3 of the License.
# http://www.gnu.org/licenses/gpl-3.0.html
# This program is distributed in the hope that it will be useful,
# but WITHOUT ANY WARRANTY without even the implied warranty of
# MERCHANTABILITY or FITNESS FOR A PARTICULAR PURPOSE.
from __future__ import absolute_import
import os
import sys
import tempfile
import datetime
import dateutil.parser
import warnings
import collections
import pkgutil
import warnings

import scipy
from scipy.io.netcdf import netcdf_file
import numpy as np
import matplotlib
from matplotlib import cm
import matplotlib.pyplot as plt

from nansat.nsr import NSR
from nansat.domain import Domain
from nansat.figure import Figure
from nansat.vrt import VRT
from nansat.nansatshape import Nansatshape
from nansat.tools import add_logger, gdal
from nansat.tools import OptionError, WrongMapperError, Error, GDALError
from nansat.node import Node
from nansat.pointbrowser import PointBrowser

# container for all mappers
nansatMappers = None


class Nansat(Domain):
    '''Container for geospatial data, performs all high-level operations

    n = Nansat(fileName) opens the file with satellite or model data for
    reading, adds scientific metadata to bands, and prepares the data for
    further handling.

    The instance of Nansat class (the object <n>) contains information
    about geographical reference of the data (e.g raster size, pixel
    resolution, type of projection, etc) and about bands with values of
    geophysical variables (e.g. water leaving radiance, normalized radar
    cross section, chlrophyll concentraion, etc). The object <n> has methods
    for high-level operations with data. E.g.:
    * reading data from file (Nansat.__getitem__);
    * visualization (Nansat.write_figure);
    * changing geographical reference (Nansat.reproject);
    * exporting (Nansat.export)
    * and much more...

    Nansat inherits from Domain (container of geo-reference information)
    Nansat uses instance of VRT (wraper around GDAL VRT-files)
    Nansat uses instance of Figure (collection of methods for visualization)
    '''

    def __init__(self, fileName='', mapperName='', domain=None,
                 array=None, parameters=None, logLevel=30, **kwargs):
        '''Create Nansat object

        if <fileName> is given:
            Open GDAL dataset,
            Read metadata,
            Generate GDAL VRT file with mapping of variables in memory
            Create logger
            Create Nansat object for perfroming high-level operations
        if <domain> and <array> are given:
            Create VRT object from data in <array>
            Add geolocation from <domain>

        Parameters
        -----------
        fileName : string
            location of the file
        mapperName : string, optional
            name of the mapper from nansat/mappers dir. E.g.
            'ASAR', 'hirlam', 'merisL1', 'merisL2', etc.
        domain : Domain object
            Geo-reference of a new raster
        array : numpy array
            Firts band of a new raster
        parameters : dictionary
            Metadata for the 1st band of a new raster,e.g. name, wkv, units,...
        logLevel : int, optional, default: logging.DEBUG (30)
            Level of logging. See: http://docs.python.org/howto/logging.html
        kwargs : additional arguments for mappers

        Creates
        --------
        self.mapper : str
            name of the used mapper
        self.fileName : file name
            set file name given by the argument
        self.vrt : VRT object
            Wrapper around VRT file and GDAL dataset with satellite raster data
        self.logger : logging.Logger
            logger for output debugging info
        self.name : string
            name of object (for writing KML)

        Examples
        --------
        n = Nansat(filename)
        # opens file for reading. Opening is lazy - no data is read at this
        # point, only metadata that describes the dataset and bands

        n = Nansat(domain=d)
        # create an empty Nansat object. <d> is the Domain object which
        # describes the grid (projection, resolution and extent)

        n = Nansat(domain=d, array=a, parameters=p)
        # create a Nansat object in memory with one band from input array <a>.
        # <p> is a dictionary with metadata for the band

        a = n[1]
        # fetch data from Nansat object from the first band

        a = n['band_name']
        # fetch data from the band which has name 'band_name'

        '''
        # check the arguments
        if fileName == '' and domain is None:
            raise OptionError('Either fileName or domain is required.')

        # create logger
        self.logger = add_logger('Nansat', logLevel)

        # empty dict of VRTs with added bands
        self.addedBands = {}

        # set input file name
        self.fileName = fileName
        # name, for compatibility with some Domain methods
        self.name = os.path.basename(fileName)
        self.path = os.path.dirname(fileName)

        # create self.vrt from a file using mapper or...
        if fileName != '':
            # Make original VRT object with mapping of variables
            self.vrt = self._get_mapper(mapperName, **kwargs)
        # ...create using array, domain, and parameters
        else:
            # Set current VRT object
            self.vrt = VRT(gdalDataset=domain.vrt.dataset)
            self.domain = domain
            if array is not None:
                # add a band from array
                self.add_band(array=array, parameters=parameters)

        self.logger.debug('Object created from %s ' % self.fileName)

    def __getitem__(self, bandID):
        ''' Returns the band as a NumPy array, by overloading []

        Parameters
        -----------
        bandID : int or str
            If int, array from band with number <bandID> is returned
            If string, array from band with metadata 'name' equal to
            <bandID> is returned

        Returns
        --------
        self.get_GDALRasterBand(bandID).ReadAsArray() : NumPy array

        '''
        # get band
        band = self.get_GDALRasterBand(bandID)
        # get expression from metadata
        expression = band.GetMetadata().get('expression', '')
        # get data
        bandData = band.ReadAsArray()
        # execute expression if any
        if expression != '':
            bandData = eval(expression)

        # Set invalid and missing data to np.nan
        if '_FillValue' in band.GetMetadata():
            fillValue = float(band.GetMetadata()['_FillValue'])
            try:
                bandData[bandData == fillValue] = np.nan
            except:
                self.logger.info('Cannot replace _FillValue values '
                                 'with np.NAN in %s!' % bandID)
        try:
            bandData[np.isinf(bandData)] = np.nan
        except:
            self.logger.info('Cannot replace inf values with np.NAN!')

        return bandData

    def __repr__(self):
        '''Creates string with basic info about the Nansat object'''

        outString = '-' * 40 + '\n'
        outString += self.fileName + '\n'
        outString += '-' * 40 + '\n'
        outString += 'Mapper: ' + self.mapper + '\n'
        outString += '-' * 40 + '\n'
        outString += self.list_bands(False)
        outString += '-' * 40 + '\n'
        outString += Domain.__repr__(self)
        return outString

    def add_band(self, array, parameters=None, nomem=False):
        '''Add band from the array to self.vrt

        Create VRT object which contains VRT and RAW binary file and append it
        to self.vrt.subVRTs

        Parameters
        -----------
        array : ndarray
            band data
        parameters : dictionary
            band metadata: wkv, name, etc. (or for several bands)
        nomem : boolean, saves the vrt to a tempfile if nomem is True

        Modifies
        ---------
        Creates VRT object with VRT-file and RAW-file
        Adds band to the self.vrt

        Examples
        --------
        n.add_band(a, p)
        # add new band from numpy array <a> with metadata <p> in memory
        # Shape of a should be equal to the shape of <n>

        n.add_band(a, p, nomem=True)
        # add new band from an array <a> with metadata <p> but keep it
        # temporarli on disk intead of memory
        '''
        self.add_bands([array], [parameters], nomem)

    def add_bands(self, arrays, parameters=None, nomem=False):
        '''Add band from the array to self.vrt

        Create VRT object which contains VRT and RAW binary file and append it
        to self.vrt.subVRTs

        Parameters
        -----------
        array : ndarray or list
            band data (or data for several bands)
        parameters : dictionary or list
            band metadata: wkv, name, etc. (or for several bands)
        nomem : boolean, saves the vrt to a tempfile if nomem is True

        Modifies
        ---------
        Creates VRT object with VRT-file and RAW-file
        Adds band to the self.vrt

        Examples
        --------
        n.add_bands([a1, a2], [p1, p2])
        # add two new bands from numpy arrays <a1> and <a2> with metadata in
        # <p1> and <p2>

        '''
        # create VRTs from arrays
        bandVRTs = [VRT(array=array, nomem=nomem) for array in arrays]

        self.vrt = self.vrt.get_super_vrt()

        # add the array band into self.vrt and get bandName
        for bi, bandVRT in enumerate(bandVRTs):
            params = parameters[bi]
            if params is None:
                params = {}
            bandName = self.vrt._create_band(
                {'SourceFilename': bandVRT.fileName,
                 'SourceBand': 1},
                params)
            self.vrt.subVRTs[bandName] = bandVRT

        self.vrt.dataset.FlushCache()  # required after adding bands

    def bands(self):
        ''' Make a dictionary with all metadata from all bands

        Returns
        --------
        b : dictionary
            key = N, value = dict with all band metadata

        '''
        b = {}
        for iBand in range(self.vrt.dataset.RasterCount):
            b[iBand + 1] = self.get_metadata(bandID=iBand + 1)

        return b

    def has_band(self, band):
        '''Check if self has band with name <band>
        Parameters
        ----------
            band : str
                name of the band to check

        Returns
        -------
            True/False if band exists or not

        '''
        bandExists = False
        for b in self.bands():
            if self.bands()[b]['name'] == band:
                bandExists = True

        return bandExists

    def export(self, fileName, bands=None, rmMetadata=[], addGeolocArray=True,
               addGCPs=True, driver='netCDF', bottomup=False, options=None):
        '''Export Nansat object into netCDF or GTiff file

        Parameters
        -----------
        fileName : str
            output file name
        bands: list (default=None)
            Specify band numbers to export.
            If None, all bands are exported.
        rmMetadata : list
            metadata names for removal before export.
            e.g. ['name', 'colormap', 'source', 'sourceBands']
        addGeolocArray : bool
            add geolocation array datasets to exported file?
        addGCPs : bool
            add GCPs to exported file?
        driver : str
            Name of GDAL driver (format)
        bottomup : bool
            False: Write swath-projected data with rows and columns organized
                   as in the original product.
            True:  Use the default behaviour of GDAL, which is to flip the rows
        options : str or list
            GDAL export options in format of: 'OPT=VAL', or
            ['OPT1=VAL1', 'OP2='VAL2']
            See also http://www.gdal.org/frmt_netcdf.html


        Modifies
        ---------
        Create a netCDF file

        !! NB
        ------
        If number of bands is more than one,
        serial numbers are added at the end of each band name.

        It is possible to fix it by changing
        line.4605 in GDAL/frmts/netcdf/netcdfdataset.cpp :
        'if( nBands > 1 ) sprintf(szBandName,"%s%d",tmpMetadata,iBand);'
        --> 'if( nBands > 1 ) sprintf(szBandName,"%s",tmpMetadata);'

        CreateCopy fails in case the band name has special characters,
        e.g. the slash in 'HH/VV'.

        Examples
        --------
        n.export(netcdfile)
        # export all the bands into a netDCF 3 file

        n.export(driver='GTiff')
        # export all bands into a GeoTiff

        '''
        # temporary VRT for exporting
        exportVRT = self.vrt.copy()
        exportVRT.real = []
        exportVRT.imag = []

        # delete unnecessary bands
        if bands is not None:
            srcBands = np.arange(self.vrt.dataset.RasterCount) + 1
            dstBands = np.array(bands)
            mask = np.in1d(srcBands, dstBands)
            rmBands = srcBands[mask==False]
            exportVRT.delete_bands(rmBands.tolist())

        # Find complex data band
        complexBands = []
        node0 = Node.create(exportVRT.read_xml())
        for iBand in node0.nodeList('VRTRasterBand'):
            dataType = iBand.getAttribute('dataType')
            if dataType[0] == 'C':
                complexBands.append(int(iBand.getAttribute('band')))

        # if data includes complex data,
        # create two bands from real and imaginary data arrays
        if len(complexBands) != 0:
            for i in complexBands:
                bandMetadataR = self.get_metadata(bandID=i)
                bandMetadataR.pop('dataType')
                try:
                    bandMetadataR.pop('PixelFunctionType')
                except:
                    pass
                # Copy metadata and modify 'name' for real and imag bands
                bandMetadataI = bandMetadataR.copy()
                bandMetadataR['name'] = bandMetadataR.pop('name') + '_real'
                bandMetadataI['name'] = bandMetadataI.pop('name') + '_imag'
                # Create bands from the real and imaginary numbers
                exportVRT.real.append(VRT(array=self[i].real))
                exportVRT.imag.append(VRT(array=self[i].imag))

                metaDict = [{'src': {
                             'SourceFilename': exportVRT.real[-1].fileName,
                             'SourceBand':  1},
                             'dst': bandMetadataR},
                            {'src': {
                             'SourceFilename': exportVRT.imag[-1].fileName,
                             'SourceBand':  1},
                             'dst': bandMetadataI}]
                exportVRT._create_bands(metaDict)
            # delete the complex bands
            exportVRT.delete_bands(complexBands)

        # add bands with geolocation arrays to the VRT
        if addGeolocArray and len(exportVRT.geolocationArray.d) > 0:
            exportVRT._create_band(
                {'SourceFilename': self.vrt.geolocationArray.d['X_DATASET'],
                 'SourceBand': int(self.vrt.geolocationArray.d['X_BAND'])},
                {'wkv': 'longitude',
                 'name': 'GEOLOCATION_X_DATASET'})
            exportVRT._create_band(
                {'SourceFilename': self.vrt.geolocationArray.d['Y_DATASET'],
                 'SourceBand': int(self.vrt.geolocationArray.d['Y_BAND'])},
                {'wkv': 'latitude',
                 'name': 'GEOLOCATION_Y_DATASET'})

        gcps = exportVRT.dataset.GetGCPs()
        if addGCPs and len(gcps) > 0:
            # add GCPs in VRT metadata and remove geotransform
            exportVRT._add_gcp_metadata(bottomup)
            exportVRT._remove_geotransform()

        # add projection metadata
        srs = self.vrt.dataset.GetProjection()
        exportVRT.dataset.SetMetadataItem('NANSAT_Projection',
                                          srs.replace(',',
                                                      '|').replace('"', '&'))

        # add GeoTransform metadata
        geoTransformStr = str(self.vrt.dataset.GetGeoTransform()).replace(',',
                                                                          '|')
        exportVRT.dataset.SetMetadataItem('NANSAT_GeoTransform',
                                          geoTransformStr)

        # manage metadata for each band
        for iBand in range(exportVRT.dataset.RasterCount):
            band = exportVRT.dataset.GetRasterBand(iBand + 1)
            bandMetadata = band.GetMetadata()
            # set NETCDF_VARNAME
            try:
                bandMetadata['NETCDF_VARNAME'] = bandMetadata['name']
            except:
                self.logger.warning('Unable to set NETCDF_VARNAME for band %d'
                                    % (iBand + 1))
            # remove unwanted metadata from bands
            for rmMeta in rmMetadata:
                try:
                    bandMetadata.pop(rmMeta)
                except:
                    self.logger.info('Unable to remove metadata'
                                     '%s from band %d' % (rmMeta, iBand + 1))
            band.SetMetadata(bandMetadata)

        # remove unwanted global metadata
        globMetadata = exportVRT.dataset.GetMetadata()
        for rmMeta in rmMetadata:
            try:
                globMetadata.pop(rmMeta)
            except:
                self.logger.info('Global metadata %s not found' % rmMeta)
        exportVRT.dataset.SetMetadata(globMetadata)

        # if output filename is same as input one...
        if self.fileName == fileName:
            numOfBands = self.vrt.dataset.RasterCount
            # create VRT from each band and add it
            for iBand in range(numOfBands):
                vrt = VRT(array=self[iBand + 1])
                self.add_band(vrt=vrt)
                metadata = self.get_metadata(bandID=iBand + 1)
                self.set_metadata(key=metadata,
                                  bandID=numOfBands + iBand + 1)

            # remove source bands
            self.vrt.delete_bands(range(1, numOfBands))

        # get CreateCopy() options
        if options is None:
            options = []
        if type(options) == str:
            options = [options]

        # set bottomup option
        if bottomup:
            options += ['WRITE_BOTTOMUP=NO']
        else:
            options += ['WRITE_BOTTOMUP=YES']

        # Create an output file using GDAL
        self.logger.debug('Exporting to %s using %s and %s...' % (fileName,
                                                                  driver,
                                                                  options))
        dataset = gdal.GetDriverByName(driver).CreateCopy(fileName,
                                                          exportVRT.dataset,
                                                          options=options)
        self.logger.debug('Export - OK!')

    def export2thredds(self, fileName, bands=None, metadata=None,
                       maskName=None, rmMetadata=[],
                       time=None, createdTime=None):
        ''' Export data into a netCDF formatted for THREDDS server

        Parameters
        -----------
        fileName : str
            output file name
        bands : dict
            {'band_name': {'type'     : '>i1',
                           'scale'    : 0.1,
                           'offset'   : 1000,
                           'metaKey1' : 'meta value 1',
                           'metaKey2' : 'meta value 2'}}
            dictionary sets parameters for band creation
            'type' - string representation of data type in the output band
            'scale' - sets scale_factor and applies scaling
            'offset' - sets 'scale_offset and applies offsetting
            other entries (e.g. 'units': 'K') set other metadata
        metadata : dict
            Glbal metadata to add
        maskName: string;
            if data include a mask band: give the mask name.
            Non-masked value is 64.
            if None: no mask is added
        rmMetadata : list
            unwanted metadata names which will be removed
        time : list with datetime objects
            aqcuisition time of original data. That value will be in time dim
        createdTime : datetime
            date of creation. Will be in metadata 'created'

        !! NB
        ------
        Nansat object (self) has to be projected (with valid GeoTransform and
        valid Spatial reference information) but not wth GCPs

        Examples
        --------
        n.export2thredds(filename)
        # create THREDDS formatted netcdf file with all bands and time variable

        n.export2thredds(filename, [1], {'description': 'example'})
        # export only the first band and add global metadata
        '''
        # Create temporary empty Nansat object with self domain
        data = Nansat(domain=self)

        # check some input data
        if bands is None:
            bands = {}

        # get mask (if exist)
        if maskName is not None:
            mask = self[maskName]

        # add required bands to data
        dstBands = {}
        for iband in bands:
            try:
                array = self[iband]
            except:
                self.logger.error('%s is not found' % str(iBand))
                continue

            # set type, scale and offset from input data or by default
            dstBands[iband] = {}
            if 'type' in bands[iband]:
                dstBands[iband]['type'] = bands[iband]['type']
            else:
                dstBands[iband]['type'] = array.dtype.str.replace('u', 'i')
            if 'scale' in bands[iband]:
                dstBands[iband]['scale'] = float(bands[iband]['scale'])
            else:
                dstBands[iband]['scale'] = 1.0
            if 'offset' in bands[iband]:
                dstBands[iband]['offset'] = float(bands[iband]['offset'])
            else:
                dstBands[iband]['offset'] = 0.0
            if '_FillValue' in bands[iband]:
                dstBands[iband]['_FillValue'] = float(
                    bands[iband]['_FillValue'])

            # mask values with np.nan
            if maskName is not None and iband != maskName:
                array[mask != 64] = np.nan

            # add array to a temporary Nansat object
            bandMetadata = self.get_metadata(bandID=iband)

            # remove unwanted metadata from bands
            for rmMeta in rmMetadata:
                if rmMeta in bandMetadata.keys():
                    bandMetadata.pop(rmMeta)

            data.add_band(array=array, parameters=bandMetadata)
        self.logger.debug('Bands for export: %s' % str(dstBands))

        # get corners of reprojected data
        lonCrn, latCrn = data.get_corners()

        # common global attributes:
        if createdTime is None:
            createdTime = (datetime.datetime.utcnow().
                           strftime('%Y-%m-%d %H:%M:%S UTC'))

        globMetadata = {'institution': 'NERSC',
                        'source': 'satellite remote sensing',
                        'creation_date': createdTime,
                        'northernmost_latitude': np.float(max(latCrn)),
                        'southernmost_latitude': np.float(min(latCrn)),
                        'westernmost_longitude': np.float(min(lonCrn)),
                        'easternmost_longitude': np.float(max(lonCrn)),
                        'history': ' '}

        #join or replace default by custom global metadata

        if metadata is not None:
            for metaKey in metadata:
                globMetadata[metaKey] = metadata[metaKey]

        # remove unwanted metadata from global metadata
        for rmMeta in rmMetadata:
            if rmMeta in globMetadata.keys():
                globMetadata.pop(rmMeta)

        # export temporary Nansat object to a temporary netCDF
        fid, tmpName = tempfile.mkstemp(suffix='.nc')
        data.export(tmpName)

        # open files for input and output
        ncI = netcdf_file(tmpName, 'r')
        ncO = netcdf_file(fileName, 'w')

        # collect info on dimention names
        dimNames = []
        gridMappingName = None
        for ncIVarName in ncI.variables:
            ncIVar = ncI.variables[ncIVarName]
            dimNames += list(ncIVar.dimensions)
            # get grid_mapping_name
            if hasattr(ncIVar, 'grid_mapping_name'):
                gridMappingName = ncIVar.grid_mapping_name
                gridMappingVarName = ncIVarName
        dimNames = list(set(dimNames))

        # collect info on dimention shapes
        dimShapes = {}
        for dimName in dimNames:
            dimVar = ncI.variables[dimName]
            dimShapes[dimName] = dimVar.shape[0]

        # create dimensions
        for dimName in dimNames:
            ncO.createDimension(dimName, dimShapes[dimName])

        # add time dimention
        ncO.createDimension('time', 1)
        ncOVar = ncO.createVariable('time', '>f8',  ('time', ))
        ncOVar.calendar = 'standard'
        ncOVar.long_name = 'time'
        ncOVar.standard_name = 'time'
        ncOVar.units = 'days since 1900-1-1 0:0:0 +0'
        ncOVar.axis = 'T'

        if time is None:
            time = filter(None, self.get_time())

        # create value of time variable
        if len(time) > 0:
            td = time[0] - datetime.datetime(1900, 1, 1)
            days = td.days + (float(td.seconds) / 60.0 / 60.0 / 24.0)
            # add date
            ncOVar[:] = days

        # recreate file
        for ncIVarName in ncI.variables:
            ncIVar = ncI.variables[ncIVarName]
            self.logger.debug('Creating variable: %s' % ncIVarName)
            if ncIVarName in ['x', 'y', 'lon', 'lat']:
                # create simple x/y variables
                ncOVar = ncO.createVariable(ncIVarName, '>f4',
                                            ncIVar.dimensions)
            elif ncIVarName == gridMappingVarName:
                # create projection var
                ncOVar = ncO.createVariable(ncIVarName, ncIVar.typecode(),
                                            ncIVar.dimensions)
            elif 'name' in ncIVar._attributes and ncIVar.name in dstBands:
                # dont add time-axis to lon/lat grids
                if ncIVar.name in ['lon', 'lat']:
                    dimensions = ncIVar.dimensions
                else:
                    dimensions = ('time', ) + ncIVar.dimensions

                ncOVar = ncO.createVariable(ncIVar.name,
                                            dstBands[ncIVar.name]['type'],
                                            dimensions)

            # copy array from input data
            data = np.array(ncIVar.data)

            # copy rounded data from x/y
            if ncIVarName in ['x', 'y']:
                ncOVar[:] = np.floor(data).astype('>f4')
                #add axis=X or axis=Y
                ncOVar.axis = {'x': 'X', 'y': 'Y'}[ncIVarName]
                for attrib in ncIVar._attributes:
                    if len(ncIVar._attributes[attrib]) > 0:
                        ncOVar._attributes[attrib] = ncIVar._attributes[attrib]

            # copy data from lon/lat
            if ncIVarName in ['lon', 'lat']:
                ncOVar[:] = data.astype('>f4')
                ncOVar._attributes = ncIVar._attributes

            # copy projection data (only all attributes)
            if ncIVarName == gridMappingVarName:
                ncOVar._attributes = ncIVar._attributes

            # copy data from variables in the list
            if (len(ncIVar.dimensions) > 0 and
                    'name' in ncIVar._attributes and ncIVar.name in dstBands):
                # add offset and scale attributes
                scale = dstBands[ncIVar.name]['scale']
                offset = dstBands[ncIVar.name]['offset']
                if not (offset == 0.0 and scale == 1.0):
                    ncOVar._attributes['add_offset'] = offset
                    ncOVar._attributes['scale_factor'] = scale
                    data = (data - offset) / scale
                # replace non-value by '_FillValue'
                if (ncIVar.name in dstBands):
                    if '_FillValue' in dstBands[ncIVar.name].keys():
                        data[np.isnan(data)] = bands[ncIVar.name]['_FillValue']

                ncOVar[:] = data.astype(dstBands[ncIVar.name]['type'])

                # copy (some) attributes
                for inAttrName in ncIVar._attributes:
                    if inAttrName not in ['dataType', 'SourceFilename',
                                          'SourceBand', '_Unsigned',
                                          'FillValue', 'time']:
                        ncOVar._attributes[inAttrName] = (
                            ncIVar._attributes[inAttrName])

                # add custom attributes
                if ncIVar.name in bands:
                    for newAttr in bands[ncIVar.name]:
                        if newAttr not in ['type', 'scale', 'offset']:
                            ncOVar._attributes[newAttr] = (
                                bands[ncIVar.name][newAttr])
                    # add grid_mapping info
                    if gridMappingName is not None:
                        ncOVar._attributes['grid_mapping'] = gridMappingName

        # copy (some) global attributes
        for globAttr in ncI._attributes:
            if not(globAttr.strip().startswith('GDAL')):
                ncO._attributes[globAttr] = ncI._attributes[globAttr]

        # add common and custom global attributes
        for globMeta in globMetadata:
            ncO._attributes[globMeta] = globMetadata[globMeta]

        # write output file
        ncO.close()

        # close original files
        ncI.close()

        # Delete the temprary netCDF file
        fid = None
        os.remove(tmpName)

        return 0

    def resize(self, factor=1, width=None, height=None,
               pixelsize=None, eResampleAlg=-1):
        '''Proportional resize of the dataset.

        The dataset is resized as (xSize*factor, ySize*factor)
        If desired width, height or pixelsize is specified,
        the scaling factor is calculated accordingly.
        If GCPs are given in a dataset, they are also rewritten.

        Parameters
        -----------
        factor : float, optional, default=1
            Scaling factor for width and height
            > 1 means increasing domain size
            < 1 means decreasing domain size
        width : int, optional
            Desired new width in pixels
        height : int, optional
            Desired new height in pixels
        pixelsize : float, optional
            Desired new pixelsize in meters (approximate).
            A factor is calculated from ratio of the
            current pixelsize to the desired pixelsize.
        eResampleAlg : int (GDALResampleAlg), optional
               -1 : Average,
                0 : NearestNeighbour
                1 : Bilinear,
                2 : Cubic,
                3 : CubicSpline,
                4 : Lancoz

        Modifies
        ---------
        self.vrt.dataset : VRT dataset of VRT object
            raster size are modified to downscaled size.
            If GCPs are given in the dataset, they are also overwritten.

        '''
        # get current shape
        rasterYSize = float(self.shape()[0])
        rasterXSize = float(self.shape()[1])

        # estimate factor if pixelsize is given
        if pixelsize is not None:
            deltaX, deltaY = self.get_pixelsize_meters()
            factorX = deltaX / float(pixelsize)
            factorY = deltaY / float(pixelsize)
            factor = (factorX + factorY)/2

        # estimate factor if width or height is given
        if width is not None:
            factor = float(width) / rasterXSize
        if height is not None:
            factor = float(height) / rasterYSize

        # calculate new size
        newRasterYSize = int(rasterYSize * factor)
        newRasterXSize = int(rasterXSize * factor)

        self.logger.info('New size/factor: (%f, %f)/%f' %
                        (newRasterXSize, newRasterYSize, factor))

        if eResampleAlg <= 0:
            self.vrt = self.vrt.get_subsampled_vrt(newRasterXSize,
                                                   newRasterYSize,
                                                   factor,
                                                   eResampleAlg)
        else:
            # update size and GeoTranform in XML of the warped VRT object
            self.vrt = self.vrt.get_resized_vrt(newRasterXSize,
                                                newRasterYSize,
                                                eResampleAlg=eResampleAlg)

        # resize gcps
        gcps = self.vrt.vrt.dataset.GetGCPs()
        if len(gcps) > 0:
            gcpPro = self.vrt.vrt.dataset.GetGCPProjection()
            for gcp in gcps:
                gcp.GCPPixel *= factor
                gcp.GCPLine *= factor
            self.vrt.dataset.SetGCPs(gcps, gcpPro)
            self.vrt._remove_geotransform()
        else:
            # change resultion in geotransform to keep spatial extent
            geoTransform = list(self.vrt.vrt.dataset.GetGeoTransform())
            geoTransform[1] = float(geoTransform[1])/factor
            geoTransform[5] = float(geoTransform[5])/factor
            geoTransform = map(float, geoTransform)
            self.vrt.dataset.SetGeoTransform(geoTransform)

        # set global metadata
        subMetaData = self.vrt.vrt.dataset.GetMetadata()
        subMetaData.pop('fileName')
        self.set_metadata(subMetaData)

        return factor

    def get_GDALRasterBand(self, bandID=1):
        ''' Get a GDALRasterBand of a given Nansat object

        If str is given find corresponding band number
        If int is given check if band with this number exists.
        Get a GDALRasterBand from vrt.

        Parameters
        -----------
        bandID : serial number or string, optional (default is 1)
            if number - a band number of the band to fetch
            if string bandID = {'name': bandID}

        Returns
        --------
        GDAL RasterBand

        Example
        -------
        b = n.get_GDALRasterBand(1)
        b = n.get_GDALRasterBand('sigma0')

        '''
        # get band number
        bandNumber = self._get_band_number(bandID)
        # the GDAL RasterBand of the corresponding band is returned
        return self.vrt.dataset.GetRasterBand(bandNumber)

    def list_bands(self, doPrint=True):
        ''' Show band information of the given Nansat object

        Show serial number, longName, name and all parameters
        for each band in the metadata of the given Nansat object.

        Parameters
        -----------
        doPrint : boolean, optional, default=True
            do print, otherwise it is returned as string

        Returns
        --------
        outString : String
            formatted string with bands info

        '''
        # get dictionary of bands metadata
        bands = self.bands()
        outString = ''

        for b in bands:
            # print band number, name
            outString += 'Band : %d %s\n' % (b, bands[b].get('name', ''))
            # print band metadata
            for i in bands[b]:
                outString += '  %s: %s\n' % (i, bands[b][i])
        if doPrint:
            # print to screeen
            print outString
        else:
            return outString

    def reproject(self, dstDomain=None, eResampleAlg=0, blockSize=None,
                  WorkingDataType=None, tps=None, **kwargs):
        ''' Change projection of the object based on the given Domain

        Create superVRT from self.vrt with AutoCreateWarpedVRT() using
        projection from the dstDomain.
        Modify XML content of the warped vrt using the Domain parameters.
        Generate warpedVRT and replace self.vrt with warpedVRT.
        If current object spans from 0 to 360 and dstDomain is west of 0,
        the object is shifted by 180 westwards.

        Parameters
        -----------
        dstDomain : domain
            destination Domain where projection and resolution are set
        eResampleAlg : int (GDALResampleAlg)
            0 : NearestNeighbour
            1 : Bilinear
            2 : Cubic,
            3 : CubicSpline
            4 : Lancoz
        blockSize : int
            size of blocks for resampling. Large value decrease speed
            but increase accuracy at the edge
        WorkingDataType : int (GDT_int, ...)
            type of data in bands. Shuold be integer for int32 bands
        tps : bool
            Apply Thin Spline Transformation if source or destination has GCPs
            Usage of TPS can also be triggered by setting self.vrt.tps=True
            before calling to reproject.
            This options has priority over self.vrt.tps
        skip_gcps : int
            Using TPS can be very slow if the number of GCPs are large.
            If this parameter is given, only every [skip_gcp] GCP is used,
            improving calculation time at the cost of accuracy.
            If not given explicitly, 'skip_gcps' is fetched from the
            metadata of self, or from dstDomain (as set by mapper or user).
            [defaults to 1 if not specified, i.e. using all GCPs]

        Modifies
        ---------
        self.vrt : VRT object with dataset replaced to warpedVRT dataset

        !! NB !!
        ---------
        - Integer data is returnd by integer. Round off to decimal place.
          If you do not want to round off, convert the data types
          to GDT_Float32, GDT_Float64, or GDT_CFloat32.

        See Also
        ---------
        http://www.gdal.org/gdalwarp.html
        '''
        # if no domain: quit
        if dstDomain is None:
            return

        # if self spans from 0 to 360 and dstDomain is west of 0:
        #     shift self westwards by 180 degrees
        # check span
        srcCorners = self.get_corners()
        if round(min(srcCorners[0])) == 0 and round(max(srcCorners[0])) == 360:
            # check intersection of src and dst
            dstCorners = dstDomain.get_corners()
            if min(dstCorners[0]) < 0:
                # shift
                self.vrt = self.vrt.get_shifted_vrt(-180)

        # get projection of destination dataset
        dstSRS = dstDomain.vrt.dataset.GetProjection()

        # get destination GCPs
        dstGCPs = dstDomain.vrt.dataset.GetGCPs()
        if len(dstGCPs) > 0:
            # get projection of destination GCPs
            dstSRS = dstDomain.vrt.dataset.GetGCPProjection()

        xSize = dstDomain.vrt.dataset.RasterXSize
        ySize = dstDomain.vrt.dataset.RasterYSize

        # get geoTransform
        if 'use_gcps' in kwargs.keys() and not (kwargs['use_gcps']):
            corners = dstDomain.get_corners()
            ext = '-lle %0.3f %0.3f %0.3f %0.3f -ts %d %d' % (min(corners[0]),
                                                              min(corners[1]),
                                                              max(corners[0]),
                                                              max(corners[1]),
                                                              xSize, ySize)
            d = Domain(srs=dstSRS, ext=ext)
            geoTransform = d.vrt.dataset.GetGeoTransform()
        else:
            geoTransform = dstDomain.vrt.dataset.GetGeoTransform()

        # set trigger for using TPS
        if tps is True:
            self.vrt.tps = True
        elif tps is False:
            self.vrt.tps = False

        # Reduce number of GCPs for faster reprojection
        # when using TPS (if requested)
        src_skip_gcps = self.vrt.dataset.GetMetadataItem('skip_gcps')
        dst_skip_gcps = dstDomain.vrt.dataset.GetMetadataItem('skip_gcps')
        if not 'skip_gcps' in kwargs.keys():  # If not given explicitly...
            kwargs['skip_gcps'] = 1  # default (use all GCPs)
            if dst_skip_gcps is not None:  # ...or use setting from dst
                kwargs['skip_gcps'] = int(dst_skip_gcps)
            if src_skip_gcps is not None:  # ...or use setting from src
                kwargs['skip_gcps'] = int(src_skip_gcps)

        # create Warped VRT
        self.vrt = self.vrt.get_warped_vrt(dstSRS=dstSRS,
                                           dstGCPs=dstGCPs,
                                           eResampleAlg=eResampleAlg,
                                           xSize=xSize, ySize=ySize,
                                           blockSize=blockSize,
                                           geoTransform=geoTransform,
                                           WorkingDataType=WorkingDataType,
                                           **kwargs)

        # set global metadata from subVRT
        subMetaData = self.vrt.vrt.dataset.GetMetadata()
        subMetaData.pop('fileName')
        self.set_metadata(subMetaData)

    def undo(self, steps=1):
        '''Undo reproject, resize, add_band or crop of Nansat object

        Restore the self.vrt from self.vrt.vrt

        Parameters
        -----------
        steps : int
            How many steps back to undo

        Modifies
        --------
        self.vrt

        '''

        self.vrt = self.vrt.get_sub_vrt(steps)

    def watermask(self, mod44path=None, dstDomain=None, **kwargs):
        ''' Create numpy array with watermask (water=1, land=0)

        250 meters resolution watermask from MODIS 44W Product:
        http://www.glcf.umd.edu/data/watermask/

        Watermask is stored as tiles in TIF(LZW) format and a VRT file
        All files are stored in one directory.
        A tarball with compressed TIF and VRT files should be additionally
        downloaded from the Nansat wiki:
        https://svn.nersc.no/nansat/wiki/Nansat/Data/Watermask

        The method :
            Gets the directory either from input parameter or from environment
            variable MOD44WPATH
            Open Nansat object from the VRT file
            Reprojects the watermask onto the current object using reproject()
            or reproject_on_jcps()
            Returns the reprojected Nansat object

        Parameters
        -----------
        mod44path : string, optional, default=None
            path with MOD44W Products and a VRT file
        dstDomain : Domain
            destination domain other than self
        tps : Bool
            Use Thin Spline Transformation in reprojection of watermask?
            See also Nansat.reproject()
        skip_gcps : int
            Factor to reduce the number of GCPs by and increase speed
            See also Nansat.reproject()

        Returns
        --------
        watermask : Nansat object with water mask in current projection

        See also
        ---------
        250 meters resolution watermask from MODIS 44W Product:
            http://www.glcf.umd.edu/data/watermask/

        '''
        mod44DataExist = True
        # check if path is given in input param or in environment
        if mod44path is None:
            mod44path = os.getenv('MOD44WPATH')
        if mod44path is None:
            mod44DataExist = False
        # check if VRT file exist
        elif not os.path.exists(mod44path + '/MOD44W.vrt'):
            mod44DataExist = False
        self.logger.debug('MODPATH: %s' % mod44path)

        if not mod44DataExist:
            # MOD44W data does not exist generate empty matrix
            watermaskArray = np.zeros([self.vrt.dataset.RasterXSize,
                                      self.vrt.dataset.RasterYSize])
            watermask = Nansat(domain=self, array=watermaskArray)
        else:
            # MOD44W data does exist: open the VRT file in Nansat
            watermask = Nansat(mod44path + '/MOD44W.vrt', mapperName='MOD44W',
                               logLevel=self.logger.level)
            # reproject on self or given Domain
            if dstDomain is None:
                watermask.reproject(self, **kwargs)
            else:
                watermask.reproject(dstDomain, **kwargs)

        return watermask

    def write_figure(self, fileName=None, bands=1, clim=None, addDate=False,
                     **kwargs):
        ''' Save a raster band to a figure in graphical format.

        Get numpy array from the band(s) and band information specified
        either by given band number or band id.
        -- If three bands are given, merge them and create PIL image.
        -- If one band is given, create indexed image
        Create Figure object and:
        Adjust the array brightness and contrast using the given min/max or
        histogram.
        Apply logarithmic scaling of color tone.
        Generate and append legend.
        Save the PIL output image in PNG or any other graphical format.
        If the filename extension is 'tif', the figure file is converted
        to GeoTiff

        Parameters
        -----------
        fileName : string, optional
            Output file name. if one of extensions 'png', 'PNG', 'tif',
            'TIF', 'bmp', 'BMP', 'jpg', 'JPG', 'jpeg', 'JPEG' is included,
            specified file is crated. otherwise, 'png' file is created.
            if None, the figure object is returned.
            if True, the figure is shown
        bands : integer or string or list (elements are integer or string),
            default = 1
            the size of the list has to be 1 or 3.
            if the size is 3, RGB image is created based on the three bands.
            Then the first element is Red, the second is Green,
            and the third is Blue.
        clim : list with two elements or 'hist' to specify range of colormap
            None (default) : min/max values are fetched from WKV,
            fallback-'hist'
            [min, max] : min and max are numbers, or
            [[min, min, min], [max, max, max]]: three bands used
            'hist' : a histogram is used to calculate min and max values
        addDate : boolean
            False (default) : no date will be aded to the caption
            True : the first time of the object will be added to the caption
        **kwargs : parameters for Figure().

        Modifies
        ---------
        if fileName is specified, creates image file

        Returns
        -------
        Figure object

        Example
        --------
        #write only indexed image, color limits from WKV or from histogram
        n.write_figure('test.jpg')
        #write only RGB image, color limits from histogram
        n.write_figure('test_rgb_hist.jpg', clim='hist', bands=[1, 2, 3])
        #write indexed image, apply log scaling and gamma correction,
        #add legend and type in title 'Title', increase font size and put 15
        tics
        n.write_figure('r09_log3_leg.jpg', logarithm=True, legend=True,
                                gamma=3, titleString='Title', fontSize=30,
                                numOfTicks=15)
        # write an image to png with transparent Mask set to color
        transparency=[0,0,0], following PIL alpha mask
        n.write_figure(fileName='transparent.png', bands=[3],
               mask_array=wmArray,
               mask_lut={0: [0,0,0]},
               clim=[0,0.15], cmapName='gray', transparency=[0,0,0])

        See also
        --------
        Figure()
        http://www.scipy.org/Cookbook/Matplotlib/Show_colormaps

        '''
        # convert <bands> from integer, or string, or list of strings
        # into list of integers
        if isinstance(bands, list):
            for i, band in enumerate(bands):
                bands[i] = self._get_band_number(band)
        else:
            bands = [self._get_band_number(bands)]

        # == create 3D ARRAY ==
        array = None
        for band in bands:
            # get array from band and reshape to (1,height,width)
            iArray = self[band]
            iArray = iArray.reshape(1, iArray.shape[0], iArray.shape[1])
            # create new 3D array or append band
            if array is None:
                array = iArray
            else:
                array = np.append(array, iArray, axis=0)

        # == CREATE FIGURE object and parse input parameters ==
        fig = Figure(array, **kwargs)
        array = None

        # == PREPARE cmin/cmax ==
        # check if cmin and cmax are given as the arguments
        if 'cmin' in kwargs.keys() and 'cmax' in kwargs.keys():
            clim = [kwargs['cmin'], kwargs['cmax']]

        # try to get clim from WKV if it is not given as the argument
        # if failed clim will be evaluated from histogram
        if clim is None:
            clim = [[], []]
            for i, iBand in enumerate(bands):
                try:
                    defValue = (self.vrt.dataset.GetRasterBand(iBand).
                                GetMetadataItem('minmax').split(' '))
                except:
                    clim = 'hist'
                    break
                clim[0].append(float(defValue[0]))
                clim[1].append(float(defValue[1]))

        # Estimate color min/max from histogram
        if clim == 'hist':
            clim = fig.clim_from_histogram(**kwargs)

        # modify clim to the proper shape [[min], [max]]
        # or [[min, min, min], [max, max, max]]
        if (len(clim) == 2 and
           ((isinstance(clim[0], float)) or (isinstance(clim[0], int))) and
           ((isinstance(clim[1], float)) or (isinstance(clim[1], int)))):
            clim = [[clim[0]], [clim[1]]]

        # if the len(clim) is not same as len(bands), the 1st element is used.
        for i in range(2):
            if len(clim[i]) != len(bands):
                clim[i] = [clim[i][0]] * len(bands)

        self.logger.info('clim: %s ' % clim)

        # == PREPARE caption ==
        if 'caption' in kwargs:
            caption = kwargs['caption']
        else:
            # get longName and units from vrt
            band = self.get_GDALRasterBand(bands[0])
            longName = band.GetMetadata().get('long_name', '')
            units = band.GetMetadata().get('units', '')

            # make caption from longname, units
            caption = longName + ' [' + units + ']'

        # add DATE to caption
        if addDate:
            caption += self.get_time()[0].strftime(' %Y-%m-%d')

        self.logger.info('caption: %s ' % caption)

        # == PROCESS figure ==
        fig.process(cmin=clim[0], cmax=clim[1], caption=caption)

        # == finally SAVE to a image file or SHOW ==
        if fileName is not None:
            if type(fileName) == bool and fileName:
                try:
                    if plt.get_backend() == 'agg':
                        plt.switch_backend('QT4Agg')
                except:
                    fig.pilImg.show()
                else:
                    sz = fig.pilImg.size
                    imgArray = np.array(fig.pilImg.im)
                    if fig.pilImg.getbands() == ('P',):
                        imgArray.resize(sz[1], sz[0])
                    elif fig.pilImg.getbands() == ('R', 'G', 'B'):
                        imgArray.resize(sz[1], sz[0], 3)
                    plt.imshow(imgArray)
                    plt.show()

            elif type(fileName) in [str, unicode]:
                fig.save(fileName, **kwargs)
                # If tiff image, convert to GeoTiff
                if fileName[-3:] == 'tif':
                    self.vrt.copyproj(fileName)
            else:
                raise OptionError('%s is of wrong type %s' %
                                  (str(fileName), str(type(fileName))))
        return fig

    def write_geotiffimage(self, fileName, bandID=1):
        ''' Writes an 8-bit GeoTiff image for a given band.

        The output GeoTiff image is convenient e.g. for display in a GIS tool.
        Colormap is fetched from the metadata item 'colormap'.
            Fallback colormap is 'jet'.
        Color limits are fetched from the metadata item 'minmax'.
            If 'minmax' is not specified, min and max of raster is used.

        The method can be replaced by using nansat.write_figure(),
        however, write_figure uses PIL which does not allow
        Tiff compression, giving much larger files

        Parameters
        -----------
        fileName : string
        bandID : integer or string(default = 1)

        '''
        bandNo = self._get_band_number(bandID)
        band = self.get_GDALRasterBand(bandID)
        minmax = band.GetMetadataItem('minmax')
        # Get min and max from band histogram if not given (from wkv)
        if minmax is None:
            (rmin, rmax) = band.ComputeRasterMinMax(1)
            minmax = str(rmin) + ' ' + str(rmax)

        bMin = float(minmax.split(' ')[0])
        bMax = float(minmax.split(' ')[1])
        # Make colormap from WKV information
        try:
            colormap = band.GetMetadataItem('colormap')
        except:
            colormap = 'jet'
        #try:
        cmap = cm.get_cmap(colormap, 256)
        cmap = cmap(np.arange(256)) * 255
        colorTable = gdal.ColorTable()
        for i in range(cmap.shape[0]):
            colorEntry = (int(cmap[i, 0]), int(cmap[i, 1]),
                          int(cmap[i, 2]), int(cmap[i, 3]))
            colorTable.SetColorEntry(i, colorEntry)
        #except:
        #    print 'Could not add colormap; Matplotlib may not be available.'
        # Write Tiff image, with data scaled to values between 0 and 255
        outDataset = gdal.GetDriverByName('Gtiff').Create(fileName,
                                                          band.XSize,
                                                          band.YSize, 1,
                                                          gdal.GDT_Byte,
                                                          ['COMPRESS=LZW'])
        data = self.__getitem__(bandNo)
        scaledData = ((data - bMin) / (bMax - bMin)) * 255
        outDataset.GetRasterBand(1).WriteArray(scaledData)
        outDataset.GetRasterBand(1).SetMetadata(band.GetMetadata())
        try:
            outDataset.GetRasterBand(1).SetColorTable(colorTable)
        except:
            # Happens after reprojection, a possible bug?
            print 'Could not set color table'
            print colorTable
        outDataset = None
        self.vrt.copyproj(fileName)

    def get_time(self, bandID=None):
        ''' Get time for dataset and/or its bands

        Parameters
        ----------
        bandID : int or str (default = None)
                band number or name

        Returns
        --------
        time : list with datetime objects for each band.
            If time is the same for all bands, the list contains 1 item

        '''
        time = []
        for i in range(self.vrt.dataset.RasterCount):
            band = self.get_GDALRasterBand(i + 1)
            try:
                time.append(dateutil.parser.parse(
                            band.GetMetadataItem('time')))
            except:
                self.logger.debug('Band ' + str(i + 1) + ' has no time')
                time.append(None)

        if bandID is not None:
            bandNumber = self._get_band_number(bandID)
            return time[bandNumber - 1]
        else:
            return time

    def get_metadata(self, key=None, bandID=None):
        ''' Get metadata from self.vrt.dataset

        Parameters
        ----------
        key : string, optional
            name of the metadata key. If not givem all metadata is returned
        bandID : int or str, optional
            number or name of band to get metadata from.
            If not given, global metadata is returned

        Returns
        --------
        a string with metadata if key is given and found
        an empty string if key is given and not found
        a dictionary with all metadata if key is not given

        '''
        # get all metadata from dataset or from band
        if bandID is None:
            metadata = self.vrt.dataset.GetMetadata()
        else:
            metadata = self.get_GDALRasterBand(bandID).GetMetadata()

        # get all metadata or from a key
        if key is not None:
            metadata = metadata.get(key, None)

        return metadata

    def set_metadata(self, key='', value='', bandID=None):
        ''' Set metadata to self.vrt.dataset

        Parameters
        -----------
        key : string or dictionary with strings
            name of the metadata, or dictionary with metadata names, values
        value : string
            value of metadata
        bandID : int or str
            number or name of band
            Without : global metadata is set

        Modifies
        ---------
        self.vrt.dataset : sets metadata in GDAL current dataset

        '''
        # set all metadata to the dataset or to the band
        if bandID is None:
            metaReceiverVRT = self.vrt.dataset
        else:
            bandNumber = self._get_band_number(bandID)
            metaReceiverVRT = self.vrt.dataset.GetRasterBand(bandNumber)

        # set metadata from dictionary or from single pair key,value
        if type(key) == dict:
            for k in key:
                metaReceiverVRT.SetMetadataItem(k, key[k])
        else:
            metaReceiverVRT.SetMetadataItem(key, value)

    def _get_mapper(self, mapperName, **kwargs):
        ''' Create VRT file in memory (VSI-file) with variable mapping

        If mapperName is given only this mapper will be used,
        else loop over all availble mappers in mapperList to get the
        matching one.
        In the loop :
            If the specific error appears the mapper is not used
            and the next mapper is tested.
            Otherwise the mapper returns VRT.
        If type of the sensor is identified, add mapping variables.
        If all mappers fail, make simple copy of the input DS into a VSI/VRT

        Parameters
        -----------
        mapperName : string, optional (e.g. 'ASAR' or 'merisL2')

        Returns
        --------
        tmpVRT : VRT object
            tmpVRT.dataset is a GDAL VRT dataset

        Raises
        --------
        Error : occurs if given mapper cannot open the input file

        '''
        # lazy import of nansat mappers
        # if nansat mappers were not imported yet
        global nansatMappers
        if nansatMappers is None:
            nansatMappers = _import_mappers()

        # open GDAL dataset. It will be parsed to all mappers for testing
        gdalDataset = None
        if self.fileName[:4] != 'http':
            try:
                gdalDataset = gdal.Open(self.fileName)
            except RuntimeError:
                self.logger.error('GDAL could not open ' + self.fileName +
                                  ', trying to read with Nansat mappers...')
        if gdalDataset is not None:
            # get metadata from the GDAL dataset
            metadata = gdalDataset.GetMetadata()
        else:
            metadata = None

        tmpVRT = None

        importErrors = []
        if mapperName is not '':
            # If a specific mapper is requested, we test only this one.
            # get the module name
            mapperName = 'mapper_' + mapperName.replace('mapper_',
                                                        '').replace('.py',
                                                                    '').lower()
            # check if the mapper is available
            if mapperName not in nansatMappers:
                raise Error('Mapper ' + mapperName + ' not found')

            # check if mapper is importbale or raise an ImportError error
            if isinstance(nansatMappers[mapperName], tuple):
                errType, err, traceback = nansatMappers[mapperName]
                #self.logger.error(err, exc_info=(errType, err, traceback))
                raise errType, err, traceback

            # create VRT using the selected mapper
            tmpVRT = nansatMappers[mapperName](self.fileName,
                                               gdalDataset,
                                               metadata,
                                               **kwargs)
            self.mapper = mapperName.replace('mapper_', '')
        else:
            # We test all mappers, import one by one
            for iMapper in nansatMappers:
                # skip non-importable mappers
                if isinstance(nansatMappers[iMapper], tuple):
                    # keep errors to show before use of generic mapper
                    importErrors.append(nansatMappers[iMapper][1])
                    continue

                self.logger.debug('Trying %s...' % iMapper)

                # show all ImportError warnings before trying generic_mapper
                if iMapper == 'mapper_generic' and len(importErrors) > 0:
                    self.logger.error('\nWarning! '
                                      'The following mappers failed:')
                    for ie in importErrors:
                        self.logger.error(importErrors)

                # create a Mapper object and get VRT dataset from it
                try:
                    tmpVRT = nansatMappers[iMapper](self.fileName,
                                                    gdalDataset,
                                                    metadata,
                                                    **kwargs)
                    self.logger.info('Mapper %s - success!' % iMapper)
                    self.mapper = iMapper.replace('mapper_', '')
                    break
                except WrongMapperError:
                    pass

        # if no mapper fits, make simple copy of the input DS into a VSI/VRT
        if tmpVRT is None and gdalDataset is not None:
            self.logger.warning('No mapper fits, returning GDAL bands!')
            tmpVRT = VRT(gdalDataset=gdalDataset)
            for iBand in range(gdalDataset.RasterCount):
                tmpVRT._create_band({'SourceFilename': self.fileName,
                                     'SourceBand': iBand + 1})
                tmpVRT.dataset.FlushCache()

        # if GDAL cannot open the file, and no mappers exist which can make VRT
        if tmpVRT is None and gdalDataset is None:
            # check if given data file exists
            if not os.path.isfile(self.fileName):
                raise IOError('%s: File does not exist' % (self.fileName))
            raise GDALError('NANSAT can not open the file ' + self.fileName)

        return tmpVRT

    def _get_pixelValue(self, val, defVal):
        if val == '':
            return defVal
        else:
            return val

    def _get_band_number(self, bandID):
        '''Return absolute band number

        Check if given bandID is valid
        Return absolute number of the band in the VRT

        Parameters
        ----------
        bandID : int or str or dict
            if int : checks if such band exists and returns band_id
            if str : finds band with coresponding name
            if dict : finds first band with given metadata

        Returns
        --------
        int : absolute band number

        '''
        bandNumber = 0
        # if bandID is str: create simple dict with seraching criteria
        if type(bandID) == str:
            bandID = {'name': bandID}

        # if bandID is dict: search self.bands with seraching criteria
        if type(bandID) == dict:
            bandsMeta = self.bands()
            for b in bandsMeta:
                numCorrectKeys = 0
                for key in bandID:
                    if (key in bandsMeta[b] and
                            bandID[key] == bandsMeta[b][key]):
                        numCorrectKeys = numCorrectKeys + 1
                    if numCorrectKeys == len(bandID):
                        bandNumber = b
                        break

        # if bandID is int and with bounds: return this number
        if (type(bandID) == int and bandID >= 1 and
                bandID <= self.vrt.dataset.RasterCount):
            bandNumber = bandID

        # if no bandNumber found - raise error
        if bandNumber == 0:
            raise OptionError('Cannot find band %s! '
                              'bandNumber is from 1 to %s'
                              % (str(bandID), self.vrt.dataset.RasterCount))

        return bandNumber

    def process(self, opts=None):
        '''Default L2 processing of Nansat object. Overloaded in childs.'''

<<<<<<< HEAD
=======
    def export_band(self, fileName, bandID=1, driver='netCDF'):
        '''Export only one band of the Nansat object
        Get array from the required band
        Create temporary Nansat from the array
        Export temporary Nansat to file

        Parameters
        ----------
        fileName : str
            name of the output file
        bandID : int or str, [1]
            number of name of the band
        driver : str, ['netCDF']
            name of the GDAL Driver (format) to use

        '''
        # get array from self
        bandArray = self[bandID]
        # get root, band metadata
        rootMetadata = self.get_metadata()
        bandMetadata = self.get_metadata(bandID=bandID)
        # create temporary nansat
        tmpNansat = Nansat(domain=self, array=bandArray)
        # set metadata
        tmpNansat.set_metadata(rootMetadata)
        tmpNansat.set_metadata(bandMetadata, bandID=1)
        # export
        tmpNansat.export(fileName, driver=driver)


>>>>>>> 654b04fc
    def get_transect(self, points=None, bandList=[1], latlon=True,
                           returnOGR=False, layerNum=0,
                           smoothRadius=0, smoothAlg=0, transect=True,
                           onlypixline=False, **kwargs):

        '''Get transect from two poins and retun the values by numpy array

        Parameters
        ----------
        points : list with one or more points or shape file name
            i.e. [
                   # get all transect values
                   [(lon_T1, lat_T1), (lon_T2, lat_T2), (lon_T3, lat_T3), ...]
                   # get point values
                   (lon_P1, lat_P1), (lon_P2, lat_P2), ...
                 ]
                 or
                 [
                   # get all transect values
                   [(col_T1, row_T1), (col_T2, row_T2), (col_T3, row_T3), ...],
                   # get point values
                   (col_P1, row_P1), (col_P2, row_P2), ...
                 ]
        bandList : list of int or string
            elements of the list are band number or band Name
        latlon : bool
            If the points in lat/lon, then True.
            If the points in pixel/line, then False.
        returnOGR: bool
            If True, then return numpy array
            If False, return OGR object
        layerNum: int
            If shapefile is given as points, it is the number of the layer
        smoothRadius: int
            If smootRadius is greater than 0, smooth every transect
            pixel as the median or mean value in a circule with radius
            equal to the given number.
        smoothAlg: 0 or 1 for median or mean
        transect : bool
            used if a shape file name is given as the input.
            If True, return the transect. If False, return the points.
        vmin, vmax : int (optional)
            minimum and maximum pixel values of an image shown
            in case points is None.

        Returns
        --------
        if returnOGR:
            transect : OGR object with points coordinates and values
        else:
            transectDict: dictionary
                key is band name.
                Value is a dictionary of the transect values of each shape.
            vectorsDict: dictionary
                keys are shape ID. values are dictionaries
                with longitude and latitude lists of each shape.
            pixlinCoordDic: dictionary
                keys are shape ID. values are numpy array
                with pixels and lines coordinates

        NB
        ----
        If points are given from GUI,
        it is possible to select multiple shapes by pressing any key

        '''
        if matplotlib.is_interactive() and points is None:
            warnings.warn('''
        Python is started with -pylab option, transect will not work.
        Please restart python without -pylab.''')
            return

        smooth_function = scipy.stats.nanmedian
        if smoothAlg == 1:
            smooth_function = scipy.stats.nanmean

        data = None
        # if shapefile is given, get corner points from it
        if type(points) == str:
            nansatOGR = Nansatshape(fileName=points)
            points, latlon = nansatOGR.get_points(latlon)
            if transect:
                points = [points]

        bandNameDict ={}
        bandsMeta = self.bands()
        for iKey in bandsMeta.keys():
            bandNameDict[iKey] = bandsMeta[iKey]['name']

        # if points is not given, get points from GUI ...
        if points is None:
            latlon = False
            data = self[bandList[0]]
            browser = PointBrowser(data, transect, **kwargs)
            browser.get_points()
            points = []
            oneLine = []

            for i in range(len(browser.coordinates)):
                transect = browser.connect[i]
                if transect:
                    oneLine.append(browser.coordinates[i])
                else:
                    if i == 0:
                        oneLine = [browser.coordinates[i]]
                    if len(oneLine) == 1:
                        oneLine.append(oneLine[-1])
                    points.append(oneLine)
                    oneLine = [browser.coordinates[i]]
                if i == len(browser.coordinates) - 1:
                    if len(oneLine) == 1:
                        oneLine.append(oneLine[-1])
                    points.append(oneLine)
        pixlinCoordDic = {}
        gpiDic = {}
        for i, iShape in enumerate (points):
            pixlinCoord = np.array([[], []])
            for j in range(len(iShape) - 1):
                if type(iShape[0]) != tuple:
                    point0 = iShape
                    point1 = iShape
                else:
                    point0 = iShape[j]
                    point1 = iShape[j + 1]

                # if points in degree, convert them into pix/lin
                if latlon:
                    pix, lin = self.transform_points([point0[0], point1[0]],
                                                     [point0[1], point1[1]],
                                                      DstToSrc=1)
                    point0 = (pix[0], lin[0])
                    point1 = (pix[1], lin[1])

                # compute Euclidean distance between point0 and point1
                length = int(np.hypot(point0[0] - point1[0],
                                      point0[1] - point1[1]))
                # if a point is given
                if length == 0:
                    length = 1
                # get sequential coordinates on pix/lin between two points
                pixVector = list(np.linspace(point0[0],
                                             point1[0],
                                             length).astype(int))
                linVector = list(np.linspace(point0[1],
                                             point1[1],
                                             length).astype(int))
                pixlinCoord = np.append(pixlinCoord,
                                        [pixVector, linVector],
                                        axis=1)
            pixlinCoordDic['shape%d' %i] = pixlinCoord

            # truncate out-of-image points
            gpiDic['shape%d' %i] = ((pixlinCoordDic['shape%d' %i][0] >= 0) *
                                    (pixlinCoordDic['shape%d' %i][1] >= 0) *
                                    (pixlinCoordDic['shape%d' %i][0] <
                                     self.vrt.dataset.RasterXSize) *
                                    (pixlinCoordDic['shape%d' %i][1] <
                                     self.vrt.dataset.RasterYSize))

        if onlypixline:
            for iKey, iPixlinCoord in pixlinCoordDic.iteritems():
                pixlinCoordDic[iKey] = iPixlinCoord[:, gpiDic[iKey]]
            return pixlinCoordDic

        if smoothRadius:
            pixlinCoordSmoothDic = {}
            for iShapeKey, iShapePoints in pixlinCoordDic.items():
                # get start/end coordinates of subwindows
                pixlinCoordSmoothDic[iShapeKey+'_0'] = iShapePoints - smoothRadius
                pixlinCoordSmoothDic[iShapeKey+'_1'] = iShapePoints + smoothRadius
                # truncate out-of-image points
                gpi = ((pixlinCoordSmoothDic[iShapeKey+'_0'][0] >= 0) *
                       (pixlinCoordSmoothDic[iShapeKey+'_0'][1] >= 0) *
                       (pixlinCoordSmoothDic[iShapeKey+'_1'][0] >= 0) *
                       (pixlinCoordSmoothDic[iShapeKey+'_1'][1] >= 0) *
                       (pixlinCoordSmoothDic[iShapeKey+'_0'][0] < self.vrt.dataset.RasterXSize) *
                       (pixlinCoordSmoothDic[iShapeKey+'_0'][1] < self.vrt.dataset.RasterYSize) *
                       (pixlinCoordSmoothDic[iShapeKey+'_1'][0] < self.vrt.dataset.RasterXSize) *
                       (pixlinCoordSmoothDic[iShapeKey+'_1'][1] < self.vrt.dataset.RasterYSize))
                pixlinCoordSmoothDic[iShapeKey+'_0'] = pixlinCoordSmoothDic[iShapeKey+'_0'][:, gpi]
                pixlinCoordSmoothDic[iShapeKey+'_1'] = pixlinCoordSmoothDic[iShapeKey+'_1'][:, gpi]

        for iKey, iPixlinCoord in pixlinCoordDic.iteritems():
            pixlinCoordDic[iKey] = iPixlinCoord[:, gpiDic[iKey]]

        # convert pix/lin into lon/lat
        vectorsDict = {}
        for iShapeKey, iShapePoints in pixlinCoordDic.items():
            lonVector, latVector = self.transform_points(iShapePoints[0],
                                                         iShapePoints[1],
                                                         DstToSrc=0)
            vectorsDict[iShapeKey] = {'longitude': lonVector,
                                      'latitude': latVector}

        # if smoothRadius, create a mask to extract circular area
        # from a box area
        if smoothRadius:
            xgrid, ygrid = np.mgrid[0:smoothRadius * 2 + 1,
                                    0:smoothRadius * 2 + 1]
            distance = ((xgrid - smoothRadius) ** 2 +
                        (ygrid - smoothRadius) ** 2) ** 0.5
            mask = distance <= smoothRadius

        transectDict = {}
        # get data
        for iBand in bandList:
            tmpDic = {}
            if type(iBand) == str:
                iBand = self._get_band_number(iBand)
            if data is None:
                data = self[iBand]
            # extract values
            for iShapeKey, iShapePoints in pixlinCoordDic.items():
                if smoothRadius:
                    transect0 = []
                    for xmin, xmax, ymin, ymax in zip(
                        pixlinCoordSmoothDic[iShapeKey+'_0'][1],
                        pixlinCoordSmoothDic[iShapeKey+'_1'][1],
                        pixlinCoordSmoothDic[iShapeKey+'_0'][0],
                        pixlinCoordSmoothDic[iShapeKey+'_1'][0]):
                        subdata = data[int(xmin):int(xmax + 1),
                                       int(ymin):int(ymax + 1)]
                        transect0.append(smooth_function(subdata[mask]))
                    tmpDic[iShapeKey] = transect0
                else:
                    tmpDic[iShapeKey] = data[list(iShapePoints[1]),
                                             list(iShapePoints[0])].tolist()
            #transectDict['band%d' %iBand]= tmpDic
            transectDict[str(iBand)+':'+bandNameDict[iBand]] = tmpDic
            data = None

        if returnOGR:
            # Lists for field names and datatype
            names = ['X (pixel)', 'Y (line)']
            formats = ['i4', 'i4']
            for iBand in transectDict.keys():
                names.append('transect_' + str(iBand))
                formats.append('f8')
            # Create zeros structured numpy array
            pixel = np.array([])
            line = np.array([])
            longitude = np.array([])
            latitude = np.array([])
            transect = {}

            for iShape, iCoords in pixlinCoordDic.items():
                pixel = np.append(pixel, iCoords[0])
                line =  np.append(line, iCoords[1])
                longitude = np.append(longitude,
                                      vectorsDict[iShape]['longitude'])
                latitude =  np.append(latitude,
                                      vectorsDict[iShape]['latitude'])
                for iBand in transectDict.keys():
                    if not (iBand in transect.keys()):
                        transect[iBand] = np.array([])
                    transect[iBand] = np.append(transect[iBand],
                                                transectDict[iBand][iShape])

            fieldValues = np.zeros(len(line), dtype={'names': names,
                                                     'formats': formats})
            # Set values into the structured numpy array
            fieldValues['X (pixel)'] = pixel
            fieldValues['Y (line)'] = line
            for iBand in transect.keys():
                fieldValues['transect_'+iBand] = transect[iBand]

            # Create Nansatshape object
            NansatOGR = Nansatshape(srs=NSR(self.vrt.get_projection()))
            # Set features and geometries into the Nansatshape
            NansatOGR.add_features(coordinates=np.array([lonVector,
                                                         latVector]),
                                   values=fieldValues)
            # Return Nansatshape object
            return NansatOGR
        else:
            return transectDict, vectorsDict, pixlinCoordDic


    def crop(self, xOff=0, yOff=0, xSize=None, ySize=None,
             lonlim=None, latlim=None):
        '''Crop Nansat object

        Create superVRT, modify the Source Rectangle (SrcRect) and Destination
        Rectangle (DstRect) tags in the VRT file for each band in order
        to take only part of the original image,
        create new GCPs or new GeoTransform for the cropped object.

        Parameters
        ----------
        xOff : int
            pixel offset of subimage
        yOff : int
            line offset of subimage
        xSize : int
            width in pixels of subimage
        ySize : int
            height in pizels of subimage
        lonlim : [float, float]
            longitdal limits
        latlim : [float, float]
            latitudal limits

        Modifies
        --------
            self.vrt : VRT
                superVRT is created with modified SrcRect and DstRect
        Returns
        -------
            status : int
                0 - everyhting is OK, image is cropped
                1 - if crop is totally outside, image is NOT cropped
                2 - crop area is too large and crop is not needed
            extent : (xOff, yOff, xSize, ySize)
                xOff  - X offset in the original dataset
                yOff  - Y offset in the original dataset
                xSize - width of the new dataset
                ySize - height of the new dataset

        Examples
        --------
            # crop a subimage of size 100x200 pix from X/Y offset 10, 20 pix
            status, extent = n.crop(10, 20, 100, 200)

            # crop a subimage within the lon/lat limits
            status, extent = n.crop(lonlim=[-20, 20], latlim=[50, 60])

            # crop a subimage interactively
            status, extent = n.crop()

        '''
        # use interactive PointBrowser for selecting extent
        if (xOff == 0 and yOff == 0 and
                xSize is None and ySize is None and
                lonlim is None and latlim is None):
            factor = self.resize(width=1000)
            data = self[1]
            browser = PointBrowser(data)
            browser.get_points()
            points = np.array(browser.coordinates)
            xOff = round(points.min(axis=0)[0] / factor)
            yOff = round(points.min(axis=0)[1] / factor)
            xSize = round((points.max(axis=0)[0] - points.min(axis=0)[0]) /
                          factor)
            ySize = round((points.max(axis=0)[1] - points.min(axis=0)[1]) /
                          factor)
            self.undo()

        # get xOff, yOff, xSize and ySize from lonlim and latlim
        if (xOff == 0 and yOff == 0 and
                xSize is None and ySize is None and
                type(lonlim) in [list, tuple] and
                type(latlim) in [list, tuple]):
            crnPix, crnLin = self.transform_points([lonlim[0], lonlim[0],
                                                    lonlim[1], lonlim[1]],
                                                   [latlim[0], latlim[1],
                                                    latlim[0], latlim[1]],
                                                   1)

            xOff = round(min(crnPix))
            yOff = round(min(crnLin))
            xSize = round(max(crnPix) - min(crnPix))
            ySize = round(max(crnLin) - min(crnLin))

        RasterXSize = self.vrt.dataset.RasterXSize
        RasterYSize = self.vrt.dataset.RasterYSize

        # set xSize/ySize if ommited in the call
        if xSize is None:
            xSize = RasterXSize - xOff
        if ySize is None:
            ySize = RasterYSize - yOff

        # test if crop is totally outside
        if (xOff > RasterXSize or (xOff + xSize) < 0 or
                yOff > RasterYSize or (yOff + ySize) < 0):
            self.logger.error('WARNING! Cropping region is outside the image!')
            self.logger.error('xOff: %d, yOff: %d, xSize: %d, ySize: %d' %
                              (xOff,  yOff, xSize, ySize))
            return 1

        # set default values of invalud xOff/yOff and xSize/ySize
        if xOff < 0:
            xSize += xOff
            xOff = 0

        if yOff < 0:
            ySize += yOff
            yOff = 0

        if (xSize + xOff) > RasterXSize:
            xSize = RasterXSize - xOff
        if (ySize + yOff) > RasterYSize:
            ySize = RasterYSize - yOff

        extent = (int(xOff), int(yOff), int(xSize), int(ySize))
        self.logger.debug('xOff: %d, yOff: %d, xSize: %d, ySize: %d' % extent)

        # test if crop is too large
        if (xOff == 0 and xSize == RasterXSize and
                yOff == 0 and ySize == RasterYSize):
            self.logger.error(('WARNING! Cropping region is'
                               'larger or equal to image!'))
            return 2

        # create super VRT and get its XML
        self.vrt = self.vrt.get_super_vrt()
        xml = self.vrt.read_xml()
        node0 = Node.create(xml)

        # change size
        node0.node('VRTDataset').replaceAttribute('rasterXSize', str(xSize))
        node0.node('VRTDataset').replaceAttribute('rasterYSize', str(ySize))

        # replace x/y-Off and x/y-Size
        #   in <SrcRect> and <DstRect> of each source
        for iNode1 in node0.nodeList('VRTRasterBand'):
            iNode2 = iNode1.node('ComplexSource')

            iNode3 = iNode2.node('SrcRect')
            iNode3.replaceAttribute('xOff', str(xOff))
            iNode3.replaceAttribute('yOff', str(yOff))
            iNode3.replaceAttribute('xSize', str(xSize))
            iNode3.replaceAttribute('ySize', str(ySize))

            iNode3 = iNode2.node('DstRect')
            iNode3.replaceAttribute('xSize', str(xSize))
            iNode3.replaceAttribute('ySize', str(ySize))

        # write modified XML
        xml = node0.rawxml()
        self.vrt.write_xml(xml)

        # modify GCPs or GeoTranfrom to fit the new shape of image
        gcps = self.vrt.dataset.GetGCPs()
        if len(gcps) > 0:
            dstGCPs = []
            i = 0
            # keep current GCPs
            for igcp in gcps:
                if (0 < igcp.GCPPixel - xOff and
                        igcp.GCPPixel - xOff < xSize and
                        0 < igcp.GCPLine - yOff and
                        igcp.GCPLine - yOff < ySize):
                    i += 1
                    dstGCPs.append(gdal.GCP(igcp.GCPX, igcp.GCPY, 0,
                                            igcp.GCPPixel - xOff,
                                            igcp.GCPLine - yOff, '', str(i)))
            numOfGCPs = i

            if numOfGCPs < 100:
                # create new 100 GPCs (10 x 10 regular matrix)
                pixArray = []
                linArray = []
                for newPix in np.r_[0:xSize:10j]:
                    for newLin in np.r_[0:ySize:10j]:
                        pixArray.append(newPix + xOff)
                        linArray.append(newLin + yOff)

                lonArray, latArray = self.vrt.transform_points(pixArray,
                                                               linArray)

                for i in range(len(lonArray)):
                    dstGCPs.append(gdal.GCP(lonArray[i], latArray[i], 0,
                                            pixArray[i] - xOff,
                                            linArray[i] - yOff,
                                            '', str(numOfGCPs+i+1)))

            # set new GCPss
            self.vrt.dataset.SetGCPs(dstGCPs, NSR().wkt)
            # reproject new GCPs to the SRS of original GCPs
            nsr = NSR(self.vrt.dataset.GetGCPProjection())
            self.vrt.reproject_GCPs(nsr)
            # remove geotranform which was automatically added
            self.vrt._remove_geotransform()
        else:
            # shift upper left corner coordinates
            geoTransfrom = self.vrt.dataset.GetGeoTransform()
            geoTransfrom = map(float, geoTransfrom)
            geoTransfrom[0] += geoTransfrom[1] * xOff
            geoTransfrom[3] += geoTransfrom[5] * yOff
            self.vrt.dataset.SetGeoTransform(geoTransfrom)

        # set global metadata
        subMetaData = self.vrt.vrt.dataset.GetMetadata()
        subMetaData.pop('fileName')
        self.set_metadata(subMetaData)

        return 0, extent


def _import_mappers(logLevel=None):
    ''' Import available mappers into a dictionary

    Returns
    --------
    nansatMappers : dict
        key  : mapper name
        value: class Mapper(VRT) from the mapper module

    '''
    logger = add_logger('import_mappers', logLevel=logLevel)
    # import built-in mappers
    import nansat.mappers
    mappersPackages = [nansat.mappers]

    # import user-defined mappers (if any)
    try:
        import nansat_mappers
    except:
        pass
    else:
        logger.info('User defined mappers found in %s'
                    % nansat_mappers.__path__)
        mappersPackages = [nansat_mappers, nansat.mappers]

    # create ordered dict for mappers
    nansatMappers = collections.OrderedDict()

    for mappersPackage in mappersPackages:
        logger.debug('From package: %s' % mappersPackage.__path__)
        # scan through modules and load all modules that contain class Mapper
        for finder, name, ispkg in (pkgutil.
                                    iter_modules(mappersPackage.__path__)):
            logger.debug('Loading mapper %s' % name)
            loader = finder.find_module(name)
            # try to import mapper module
            try:
                module = loader.load_module(name)
            except ImportError:
                # keep ImportError instance instead of the mapper
                exc_info = sys.exc_info()
                logger.error('Mapper %s could not be imported'
                             % name, exc_info=exc_info)
                nansatMappers[name] = exc_info
            else:
                # add the imported mapper to nansatMappers
                if hasattr(module, 'Mapper'):
                    nansatMappers[name] = module.Mapper

        # move generic_mapper to the end
        if 'mapper_generic' in nansatMappers:
            gm = nansatMappers.pop('mapper_generic')
            nansatMappers['mapper_generic'] = gm

    return nansatMappers
<|MERGE_RESOLUTION|>--- conflicted
+++ resolved
@@ -1693,42 +1693,6 @@
 
         return bandNumber
 
-    def process(self, opts=None):
-        '''Default L2 processing of Nansat object. Overloaded in childs.'''
-
-<<<<<<< HEAD
-=======
-    def export_band(self, fileName, bandID=1, driver='netCDF'):
-        '''Export only one band of the Nansat object
-        Get array from the required band
-        Create temporary Nansat from the array
-        Export temporary Nansat to file
-
-        Parameters
-        ----------
-        fileName : str
-            name of the output file
-        bandID : int or str, [1]
-            number of name of the band
-        driver : str, ['netCDF']
-            name of the GDAL Driver (format) to use
-
-        '''
-        # get array from self
-        bandArray = self[bandID]
-        # get root, band metadata
-        rootMetadata = self.get_metadata()
-        bandMetadata = self.get_metadata(bandID=bandID)
-        # create temporary nansat
-        tmpNansat = Nansat(domain=self, array=bandArray)
-        # set metadata
-        tmpNansat.set_metadata(rootMetadata)
-        tmpNansat.set_metadata(bandMetadata, bandID=1)
-        # export
-        tmpNansat.export(fileName, driver=driver)
-
-
->>>>>>> 654b04fc
     def get_transect(self, points=None, bandList=[1], latlon=True,
                            returnOGR=False, layerNum=0,
                            smoothRadius=0, smoothAlg=0, transect=True,
