--- conflicted
+++ resolved
@@ -1645,6 +1645,7 @@
         # export
         tmpNansat.export(fileName, driver=driver)
 
+
     def get_transect(self, points=None, bandList=[1], latlon=True,
                            returnOGR=False, layerNum=0,
                            smoothRadius=0, smoothAlg=0, transect=True,
@@ -1654,18 +1655,6 @@
 
         Parameters
         ----------
-<<<<<<< HEAD
-        points : tuple with one or more points or shape file name
-            i.e. ( # get all transect values
-                   ((lon_T1, lat_T1), (lon_T2, lat_T2), (lon_T3, lat_T3), ...)
-                   # get point values
-                   (lon_P1, lat_P1), (lon_P2, lat_P2), ... )
-                 or
-                 ( # get all transect values
-                   ((col_T1, row_T1), (col_T2, row_T2), (col_T3, row_T3), ...),
-                   # get point values
-                   (col_P1, row_P1), (col_P2, row_P2), ... )
-=======
         points : list with one or more points or shape file name
             i.e. [
                    # get all transect values
@@ -1680,7 +1669,6 @@
                    # get point values
                    (col_P1, row_P1), (col_P2, row_P2), ...
                  ]
->>>>>>> 091b0486
         bandList : list of int or string
             elements of the list are band number or band Name
         latlon : bool
@@ -1743,31 +1731,30 @@
 
         # if points is not given, get points from GUI ...
         if points is None:
-<<<<<<< HEAD
+            latlon = False
             data = self[bandList[0]]
-            browser = PointBrowser(data, **kwargs)
+            browser = PointBrowser(data, transect, **kwargs)
             browser.get_points()
             points = []
-            for i, iCoord in enumerate (browser.coordinates):
+            oneLine = []
+
+            for i in range(len(browser.coordinates)):
                 transect = browser.connect[i]
-                if i == 0:
-                    oneLine = [iCoord]
-                elif transect:
-                    oneLine.append(iCoord)
+                if transect:
+                    oneLine.append(browser.coordinates[i])
                 else:
+                    if i == 0:
+                        oneLine = [browser.coordinates[i]]
                     if len(oneLine) == 1:
-                        points.append(oneLine[0])
-                    else:
-                        points.append(tuple(oneLine))
-                    oneLine = [iCoord]
-            if len(oneLine) == 1:
-                points.append(oneLine[0])
-            else:
-                points.append(tuple(oneLine))
-            latlon = False
-        """
-        <<<<<<< HEAD
+                        oneLine.append(oneLine[-1])
+                    points.append(oneLine)
+                    oneLine = [browser.coordinates[i]]
+                if i == len(browser.coordinates) - 1:
+                    if len(oneLine) == 1:
+                        oneLine.append(oneLine[-1])
+                    points.append(oneLine)
         pixlinCoordDic = {}
+
         for i, iShape in enumerate (points):
             pixlinCoord = np.array([[], []])
             for j in range(len(iShape) - 1):
@@ -1777,6 +1764,7 @@
                 else:
                     point0 = iShape[j]
                     point1 = iShape[j + 1]
+
                 # if points in degree, convert them into pix/lin
                 if latlon:
                     pix, lin = self.transform_points([point0[0], point1[0]],
@@ -1821,158 +1809,6 @@
                 pixlinCoordSmoothDic[iShapeKey+'_0'] = pixlinCoordSmoothDic[iShapeKey+'_0'][:, gpi]
                 pixlinCoordSmoothDic[iShapeKey+'_1'] = pixlinCoordSmoothDic[iShapeKey+'_1'][:, gpi]
                 pixlinCoordDic[iShapeKey] = pixlinCoordDic[iShapeKey][:, gpi]
-        =======
-        """
-        pixlinCoord = np.array([[], []])
-        for iPoint in range(len(points)):
-            # if one point is given
-            if type(points[iPoint]) != tuple:
-                point0 = (points[0], points[1])
-                point1 = (points[0], points[1])
-            # if we want points ...
-            elif not transect:
-                point0 = (points[iPoint][0], points[iPoint][1])
-                point1 = (points[iPoint][0], points[iPoint][1])
-            # if we want a transect ...
-            else:
-                try:
-                    point0 = points[iPoint]
-                    point1 = points[iPoint + 1]
-                except:
-                    break
-            # if points in degree, convert them into pix/lin
-            if latlon:
-                pix, lin = self.transform_points([point0[0], point1[0]],
-                                                  [point0[1], point1[1]],
-                                                  DstToSrc=1)
-                point0 = (pix[0], lin[0])
-                point1 = (pix[1], lin[1])
-            # compute Euclidean distance between point0 and point1
-            length = int(np.hypot(point0[0] - point1[0],
-                                  point0[1] - point1[1]))
-            # if a point is given
-            if length == 0:
-                length = 1
-            # get sequential coordinates on pix/lin between two points
-            pixVector = list(np.linspace(point0[0],
-                                         point1[0],
-                                         length).astype(int))
-            linVector = list(np.linspace(point0[1],
-                                         point1[1],
-                                         length).astype(int))
-            pixlinCoord = np.append(pixlinCoord,
-                                    [pixVector, linVector],
-                                    axis=1)
-
-        # truncate out-of-image points
-        gpi = ((pixlinCoord[0] >= 0) *
-               (pixlinCoord[1] >= 0) *
-               (pixlinCoord[0] < self.vrt.dataset.RasterXSize) *
-               (pixlinCoord[1] < self.vrt.dataset.RasterYSize))
-
-        if onlypixline:
-            return pixlinCoord[:, gpi]
-
-        if smoothRadius:
-            # get start/end coordinates of subwindows
-            pixlinCoord0 = pixlinCoord - smoothRadius
-            pixlinCoord1 = pixlinCoord + smoothRadius
-
-            # truncate out-of-image points
-            gpi = (gpi *
-                   (pixlinCoord0[0] >= 0) *
-                   (pixlinCoord0[1] >= 0) *
-                   (pixlinCoord1[0] >= 0) *
-                   (pixlinCoord1[1] >= 0) *
-                   (pixlinCoord0[0] < self.vrt.dataset.RasterXSize) *
-                   (pixlinCoord0[1] < self.vrt.dataset.RasterYSize) *
-                   (pixlinCoord1[0] < self.vrt.dataset.RasterXSize) *
-                   (pixlinCoord1[1] < self.vrt.dataset.RasterYSize))
-            pixlinCoord0 = pixlinCoord0[:, gpi]
-            pixlinCoord1 = pixlinCoord1[:, gpi]
-
-        pixlinCoord = pixlinCoord[:, gpi]
-        #>>>>>>> f5025c3daa0c73c0d1ba020795256e9ff2826c05
-=======
-            latlon = False
-            data = self[bandList[0]]
-            browser = PointBrowser(data, transect, **kwargs)
-            browser.get_points()
-            points = []
-            oneLine = []
-
-            for i in range(len(browser.coordinates)):
-                transect = browser.connect[i]
-                if transect:
-                    oneLine.append(browser.coordinates[i])
-                else:
-                    if i == 0:
-                        oneLine = [browser.coordinates[i]]
-                    if len(oneLine) == 1:
-                        oneLine.append(oneLine[-1])
-                    points.append(oneLine)
-                    oneLine = [browser.coordinates[i]]
-                if i == len(browser.coordinates) - 1:
-                    if len(oneLine) == 1:
-                        oneLine.append(oneLine[-1])
-                    points.append(oneLine)
-        pixlinCoordDic = {}
-
-        for i, iShape in enumerate (points):
-            pixlinCoord = np.array([[], []])
-            for j in range(len(iShape) - 1):
-                if type(iShape[0]) != tuple:
-                    point0 = iShape
-                    point1 = iShape
-                else:
-                    point0 = iShape[j]
-                    point1 = iShape[j + 1]
-
-                # if points in degree, convert them into pix/lin
-                if latlon:
-                    pix, lin = self.transform_points([point0[0], point1[0]],
-                                                     [point0[1], point1[1]],
-                                                      DstToSrc=1)
-                    point0 = (pix[0], lin[0])
-                    point1 = (pix[1], lin[1])
-
-                # compute Euclidean distance between point0 and point1
-                length = int(np.hypot(point0[0] - point1[0],
-                                      point0[1] - point1[1]))
-                # if a point is given
-                if length == 0:
-                    length = 1
-                # get sequential coordinates on pix/lin between two points
-                pixVector = list(np.linspace(point0[0],
-                                             point1[0],
-                                             length).astype(int))
-                linVector = list(np.linspace(point0[1],
-                                             point1[1],
-                                             length).astype(int))
-                pixlinCoord = np.append(pixlinCoord,
-                                        [pixVector, linVector],
-                                        axis=1)
-            pixlinCoordDic['shape%d' %i] = pixlinCoord
-
-        if smoothRadius:
-            pixlinCoordSmoothDic = {}
-            for iShapeKey, iShapePoints in pixlinCoordDic.items():
-                # get start/end coordinates of subwindows
-                pixlinCoordSmoothDic[iShapeKey+'_0'] = iShapePoints - smoothRadius
-                pixlinCoordSmoothDic[iShapeKey+'_1'] = iShapePoints + smoothRadius
-                # truncate out-of-image points
-                gpi = ((pixlinCoordSmoothDic[iShapeKey+'_0'][0] >= 0) *
-                       (pixlinCoordSmoothDic[iShapeKey+'_0'][1] >= 0) *
-                       (pixlinCoordSmoothDic[iShapeKey+'_1'][0] >= 0) *
-                       (pixlinCoordSmoothDic[iShapeKey+'_1'][1] >= 0) *
-                       (pixlinCoordSmoothDic[iShapeKey+'_0'][0] < self.vrt.dataset.RasterXSize) *
-                       (pixlinCoordSmoothDic[iShapeKey+'_0'][1] < self.vrt.dataset.RasterYSize) *
-                       (pixlinCoordSmoothDic[iShapeKey+'_1'][0] < self.vrt.dataset.RasterXSize) *
-                       (pixlinCoordSmoothDic[iShapeKey+'_1'][1] < self.vrt.dataset.RasterYSize))
-                pixlinCoordSmoothDic[iShapeKey+'_0'] = pixlinCoordSmoothDic[iShapeKey+'_0'][:, gpi]
-                pixlinCoordSmoothDic[iShapeKey+'_1'] = pixlinCoordSmoothDic[iShapeKey+'_1'][:, gpi]
-                pixlinCoordDic[iShapeKey] = pixlinCoordDic[iShapeKey][:, gpi]
->>>>>>> 091b0486
 
         # convert pix/lin into lon/lat
         vectorsDict = {}
