# Name:    nansat.py
# Name:  nansat.py
# Purpose: Container of Nansat class
# Authors:      Asuka Yamakawa, Anton Korosov, Knut-Frode Dagestad,
#               Morten W. Hansen, Alexander Myasoyedov,
#               Dmitry Petrenko, Evgeny Morozov
# Created:      29.06.2011
# Copyright:    (c) NERSC 2011 - 2013
# Licence:
# This file is part of NANSAT.
# NANSAT is free software: you can redistribute it and/or modify
# it under the terms of the GNU General Public License as published by
# the Free Software Foundation, version 3 of the License.
# http://www.gnu.org/licenses/gpl-3.0.html
# This program is distributed in the hope that it will be useful,
# but WITHOUT ANY WARRANTY without even the implied warranty of
# MERCHANTABILITY or FITNESS FOR A PARTICULAR PURPOSE.
from __future__ import absolute_import
import os
import glob
import sys
import tempfile
import datetime
import dateutil.parser
import pkgutil
import warnings
import collections
if hasattr(collections, 'OrderedDict'):
    from collections import OrderedDict
else:
    from ordereddict import OrderedDict

import scipy
from scipy.io.netcdf import netcdf_file
import numpy as np
import matplotlib
from matplotlib import cm
import matplotlib.pyplot as plt

from nansat.nsr import NSR
from nansat.domain import Domain
from nansat.figure import Figure
from nansat.vrt import VRT
from nansat.nansatshape import Nansatshape
from nansat.tools import add_logger, gdal
from nansat.tools import OptionError, WrongMapperError, NansatReadError, GDALError
from nansat.node import Node
from nansat.pointbrowser import PointBrowser

# container for all mappers
nansatMappers = None

def test_openable(fname):
    try:
        f = open(fname,'r')
    except IOError:
        raise
    f.close()

class Nansat(Domain):
    '''Container for geospatial data, performs all high-level operations

    n = Nansat(fileName) opens the file with satellite or model data for
    reading, adds scientific metadata to bands, and prepares the data for
    further handling.

    The instance of Nansat class (the object <n>) contains information
    about geographical reference of the data (e.g raster size, pixel
    resolution, type of projection, etc) and about bands with values of
    geophysical variables (e.g. water leaving radiance, normalized radar
    cross section, chlrophyll concentraion, etc). The object <n> has methods
    for high-level operations with data. E.g.:
    * reading data from file (Nansat.__getitem__);
    * visualization (Nansat.write_figure);
    * changing geographical reference (Nansat.reproject);
    * exporting (Nansat.export)
    * and much more...

    Nansat inherits from Domain (container of geo-reference information)
    Nansat uses instance of VRT (wraper around GDAL VRT-files)
    Nansat uses instance of Figure (collection of methods for visualization)
    '''

    def __init__(self, fileName='', mapperName='', domain=None,
                 array=None, parameters=None, logLevel=30, **kwargs):
        '''Create Nansat object

        if <fileName> is given:
            Open GDAL dataset,
            Read metadata,
            Generate GDAL VRT file with mapping of variables in memory
            Create logger
            Create Nansat object for perfroming high-level operations
        if <domain> and <array> are given:
            Create VRT object from data in <array>
            Add geolocation from <domain>

        Parameters
        -----------
        fileName : string
            location of the file
        mapperName : string, optional
            name of the mapper from nansat/mappers dir. E.g.
            'ASAR', 'hirlam', 'merisL1', 'merisL2', etc.
        domain : Domain object
            Geo-reference of a new raster
        array : numpy array
            Firts band of a new raster
        parameters : dictionary
            Metadata for the 1st band of a new raster,e.g. name, wkv, units,...
        logLevel : int, optional, default: logging.DEBUG (30)
            Level of logging. See: http://docs.python.org/howto/logging.html
        kwargs : additional arguments for mappers

        Creates
        --------
        self.mapper : str
            name of the used mapper
        self.fileName : file name
            set file name given by the argument
        self.vrt : VRT object
            Wrapper around VRT file and GDAL dataset with satellite raster data
        self.logger : logging.Logger
            logger for output debugging info
        self.name : string
            name of object (for writing KML)

        Examples
        --------
        n = Nansat(filename)
        # opens file for reading. Opening is lazy - no data is read at this
        # point, only metadata that describes the dataset and bands

        n = Nansat(domain=d)
        # create an empty Nansat object. <d> is the Domain object which
        # describes the grid (projection, resolution and extent)

        n = Nansat(domain=d, array=a, parameters=p)
        # create a Nansat object in memory with one band from input array <a>.
        # <p> is a dictionary with metadata for the band

        a = n[1]
        # fetch data from Nansat object from the first band

        a = n['band_name']
        # fetch data from the band which has name 'band_name'

        '''
        # check the arguments
        if fileName == '' and domain is None:
            raise OptionError('Either fileName or domain is required.')

        # create logger
        self.logger = add_logger('Nansat', logLevel)

        # empty dict of VRTs with added bands
        self.addedBands = {}

        # set input file name
        self.fileName = fileName
        # name, for compatibility with some Domain methods
        self.name = os.path.basename(fileName)
        self.path = os.path.dirname(fileName)

        # create self.vrt from a file using mapper or...
        if fileName != '':
            # Make original VRT object with mapping of variables
            self.vrt = self._get_mapper(mapperName, **kwargs)
        # ...create using array, domain, and parameters
        else:
            # Set current VRT object
            self.vrt = VRT(gdalDataset=domain.vrt.dataset)
            self.domain = domain
            self.mapper = ''
            if array is not None:
                # add a band from array
                self.add_band(array=array, parameters=parameters)

        self.logger.debug('Object created from %s ' % self.fileName)

    def __getitem__(self, bandID):
        ''' Returns the band as a NumPy array, by overloading []

        Parameters
        -----------
        bandID : int or str
            If int, array from band with number <bandID> is returned
            If string, array from band with metadata 'name' equal to
            <bandID> is returned

        Returns
        --------
        self.get_GDALRasterBand(bandID).ReadAsArray() : NumPy array

        '''
        # get band
        band = self.get_GDALRasterBand(bandID)
        # get expression from metadata
        expression = band.GetMetadata().get('expression', '')
        # get data
        bandData = band.ReadAsArray()
        if bandData is None:
            raise GDALError('Cannot read array from band %s' % str(bandID))

        # execute expression if any
        if expression != '':
            bandData = eval(expression)

        # Set invalid and missing data to np.nan
        if '_FillValue' in band.GetMetadata():
            fillValue = float(band.GetMetadata()['_FillValue'])
<<<<<<< HEAD
            try:
                bandData[bandData == fillValue] = np.nan
            except ValueError:
                self.logger.info('Cannot replace _FillValue values '
                                 'with np.NAN in %s!' % bandID)
        try:
            bandData[np.isinf(bandData)] = np.nan
        except ValueError:
            self.logger.info('Cannot replace inf values with np.NAN!')
=======
            bandData[bandData == fillValue] = np.nan
            # quick hack to avoid problem with wrong _FillValue - see issue
            # #123
            if fillValue == 9.96921e+36:
                altFillValue = -10000.
                bandData[bandData == altFillValue] = np.nan

        if np.size(np.where(np.isinf(bandData)))>0:
            bandData[np.isinf(bandData)] = np.nan
>>>>>>> 396b57b9

        return bandData

    def __repr__(self):
        '''Creates string with basic info about the Nansat object'''

        outString = '-' * 40 + '\n'
        outString += self.fileName + '\n'
        outString += '-' * 40 + '\n'
        outString += 'Mapper: ' + self.mapper + '\n'
        outString += '-' * 40 + '\n'
        outString += self.list_bands(False)
        outString += '-' * 40 + '\n'
        outString += Domain.__repr__(self)
        return outString

    def add_band(self, array, parameters=None, nomem=False):
        '''Add band from the array to self.vrt

        Create VRT object which contains VRT and RAW binary file and append it
        to self.vrt.bandVRTs

        Parameters
        -----------
        array : ndarray
            band data
        parameters : dictionary
            band metadata: wkv, name, etc. (or for several bands)
        nomem : boolean, saves the vrt to a tempfile if nomem is True

        Modifies
        ---------
        Creates VRT object with VRT-file and RAW-file
        Adds band to the self.vrt

        Examples
        --------
        n.add_band(a, p)
        # add new band from numpy array <a> with metadata <p> in memory
        # Shape of a should be equal to the shape of <n>

        n.add_band(a, p, nomem=True)
        # add new band from an array <a> with metadata <p> but keep it
        # temporarli on disk intead of memory
        '''
        self.add_bands([array], [parameters], nomem)

    def add_bands(self, arrays, parameters=None, nomem=False):
        '''Add band from the array to self.vrt

        Create VRT object which contains VRT and RAW binary file and append it
        to self.vrt.bandVRTs

        Parameters
        -----------
        array : ndarray or list
            band data (or data for several bands)
        parameters : dictionary or list
            band metadata: wkv, name, etc. (or for several bands)
        nomem : boolean, saves the vrt to a tempfile if nomem is True

        Modifies
        ---------
        Creates VRT object with VRT-file and RAW-file
        Adds band to the self.vrt

        Examples
        --------
        n.add_bands([a1, a2], [p1, p2])
        # add two new bands from numpy arrays <a1> and <a2> with metadata in
        # <p1> and <p2>

        '''
        # create VRTs from arrays
        bandVRTs = [VRT(array=array, nomem=nomem) for array in arrays]

        self.vrt = self.vrt.get_super_vrt()

        # add the array band into self.vrt and get bandName
        for bi, bandVRT in enumerate(bandVRTs):
            params = parameters[bi]
            if params is None:
                params = {}
            bandName = self.vrt._create_band(
                {'SourceFilename': bandVRT.fileName,
                 'SourceBand': 1},
                params)
            self.vrt.bandVRTs[bandName] = bandVRT

        self.vrt.dataset.FlushCache()  # required after adding bands

    def bands(self):
        ''' Make a dictionary with all metadata from all bands

        Returns
        --------
        b : dictionary
            key = N, value = dict with all band metadata

        '''
        b = {}
        for iBand in range(self.vrt.dataset.RasterCount):
            b[iBand + 1] = self.get_metadata(bandID=iBand + 1)

        return b

    def has_band(self, band):
        '''Check if self has band with name <band>
        Parameters
        ----------
            band : str
                name of the band to check

        Returns
        -------
            True/False if band exists or not

        '''
        bandExists = False
        for b in self.bands():
            if self.bands()[b]['name'] == band:
                bandExists = True

        return bandExists

    def export(self, fileName, bands=None, rmMetadata=[], addGeolocArray=True,
               addGCPs=True, driver='netCDF', bottomup=False, options=None):
        '''Export Nansat object into netCDF or GTiff file

        Parameters
        -----------
        fileName : str
            output file name
        bands: list (default=None)
            Specify band numbers to export.
            If None, all bands are exported.
        rmMetadata : list
            metadata names for removal before export.
            e.g. ['name', 'colormap', 'source', 'sourceBands']
        addGeolocArray : bool
            add geolocation array datasets to exported file?
        addGCPs : bool
            add GCPs to exported file?
        driver : str
            Name of GDAL driver (format)
        bottomup : bool
            False: Write swath-projected data with rows and columns organized
                   as in the original product.
            True:  Use the default behaviour of GDAL, which is to flip the rows
        options : str or list
            GDAL export options in format of: 'OPT=VAL', or
            ['OPT1=VAL1', 'OP2='VAL2']
            See also http://www.gdal.org/frmt_netcdf.html


        Modifies
        ---------
        Create a netCDF file

        !! NB
        ------
        If number of bands is more than one,
        serial numbers are added at the end of each band name.

        It is possible to fix it by changing
        line.4605 in GDAL/frmts/netcdf/netcdfdataset.cpp :
        'if( nBands > 1 ) sprintf(szBandName,"%s%d",tmpMetadata,iBand);'
        --> 'if( nBands > 1 ) sprintf(szBandName,"%s",tmpMetadata);'

        CreateCopy fails in case the band name has special characters,
        e.g. the slash in 'HH/VV'.

        Examples
        --------
        n.export(netcdfile)
        # export all the bands into a netDCF 3 file

        n.export(driver='GTiff')
        # export all bands into a GeoTiff

        '''
        # temporary VRT for exporting
        exportVRT = self.vrt.copy()
        exportVRT.real = []
        exportVRT.imag = []

        # delete unnecessary bands
        if bands is not None:
            srcBands = np.arange(self.vrt.dataset.RasterCount) + 1
            dstBands = np.array(bands)
            mask = np.in1d(srcBands, dstBands)
            rmBands = srcBands[mask==False]
            exportVRT.delete_bands(rmBands.tolist())

        # Find complex data band
        complexBands = []
        node0 = Node.create(exportVRT.read_xml())
        for iBand in node0.nodeList('VRTRasterBand'):
            dataType = iBand.getAttribute('dataType')
            if dataType[0] == 'C':
                complexBands.append(int(iBand.getAttribute('band')))

        # if data includes complex data,
        # create two bands from real and imaginary data arrays
        if len(complexBands) != 0:
            for i in complexBands:
                bandMetadataR = self.get_metadata(bandID=i)
                bandMetadataR.pop('dataType')
                try:
                    bandMetadataR.pop('PixelFunctionType')
                except:
                    pass
                # Copy metadata and modify 'name' for real and imag bands
                bandMetadataI = bandMetadataR.copy()
                bandMetadataR['name'] = bandMetadataR.pop('name') + '_real'
                bandMetadataI['name'] = bandMetadataI.pop('name') + '_imag'
                # Create bands from the real and imaginary numbers
                exportVRT.real.append(VRT(array=self[i].real))
                exportVRT.imag.append(VRT(array=self[i].imag))

                metaDict = [{'src': {
                             'SourceFilename': exportVRT.real[-1].fileName,
                             'SourceBand':  1},
                             'dst': bandMetadataR},
                            {'src': {
                             'SourceFilename': exportVRT.imag[-1].fileName,
                             'SourceBand':  1},
                             'dst': bandMetadataI}]
                exportVRT._create_bands(metaDict)
            # delete the complex bands
            exportVRT.delete_bands(complexBands)

        # add bands with geolocation arrays to the VRT
        if addGeolocArray and len(exportVRT.geolocationArray.d) > 0:
            exportVRT._create_band(
                {'SourceFilename': self.vrt.geolocationArray.d['X_DATASET'],
                 'SourceBand': int(self.vrt.geolocationArray.d['X_BAND'])},
                {'wkv': 'longitude',
                 'name': 'GEOLOCATION_X_DATASET'})
            exportVRT._create_band(
                {'SourceFilename': self.vrt.geolocationArray.d['Y_DATASET'],
                 'SourceBand': int(self.vrt.geolocationArray.d['Y_BAND'])},
                {'wkv': 'latitude',
                 'name': 'GEOLOCATION_Y_DATASET'})

        gcps = exportVRT.dataset.GetGCPs()
        if addGCPs and len(gcps) > 0:
            # add GCPs in VRT metadata and remove geotransform
            exportVRT._add_gcp_metadata(bottomup)
            exportVRT._remove_geotransform()

        # add projection metadata
        srs = self.vrt.dataset.GetProjection()
        exportVRT.dataset.SetMetadataItem('NANSAT_Projection',
                                          srs.replace(',',
                                                      '|').replace('"', '&'))

        # add GeoTransform metadata
        geoTransformStr = str(self.vrt.dataset.GetGeoTransform()).replace(',',
                                                                          '|')
        exportVRT.dataset.SetMetadataItem('NANSAT_GeoTransform',
                                          geoTransformStr)

        # manage metadata for each band
        for iBand in range(exportVRT.dataset.RasterCount):
            band = exportVRT.dataset.GetRasterBand(iBand + 1)
            bandMetadata = band.GetMetadata()
            # set NETCDF_VARNAME
            try:
                bandMetadata['NETCDF_VARNAME'] = bandMetadata['name']
            except:
                self.logger.warning('Unable to set NETCDF_VARNAME for band %d'
                                    % (iBand + 1))
            # remove unwanted metadata from bands
            for rmMeta in rmMetadata:
                try:
                    bandMetadata.pop(rmMeta)
                except:
                    self.logger.info('Unable to remove metadata'
                                     '%s from band %d' % (rmMeta, iBand + 1))
            band.SetMetadata(bandMetadata)

        # remove unwanted global metadata
        globMetadata = exportVRT.dataset.GetMetadata()
        for rmMeta in rmMetadata:
            try:
                globMetadata.pop(rmMeta)
            except:
                self.logger.info('Global metadata %s not found' % rmMeta)
        exportVRT.dataset.SetMetadata(globMetadata)

        # if output filename is same as input one...
        if self.fileName == fileName:
            numOfBands = self.vrt.dataset.RasterCount
            # create VRT from each band and add it
            for iBand in range(numOfBands):
                vrt = VRT(array=self[iBand + 1])
                self.add_band(vrt=vrt)
                metadata = self.get_metadata(bandID=iBand + 1)
                self.set_metadata(key=metadata,
                                  bandID=numOfBands + iBand + 1)

            # remove source bands
            self.vrt.delete_bands(range(1, numOfBands))

        # get CreateCopy() options
        if options is None:
            options = []
        if type(options) == str:
            options = [options]

        # set bottomup option
        if bottomup:
            options += ['WRITE_BOTTOMUP=NO']
        else:
            options += ['WRITE_BOTTOMUP=YES']

        # Create an output file using GDAL
        self.logger.debug('Exporting to %s using %s and %s...' % (fileName,
                                                                  driver,
                                                                  options))
        dataset = gdal.GetDriverByName(driver).CreateCopy(fileName,
                                                          exportVRT.dataset,
                                                          options=options)
        self.logger.debug('Export - OK!')

    def export2thredds(self, fileName, bands, metadata=None,
                       maskName=None, rmMetadata=[],
                       time=None, createdTime=None):
        ''' Export data into a netCDF formatted for THREDDS server

        Parameters
        -----------
        fileName : str
            output file name
        bands : dict
            {'band_name': {'type'     : '>i1',
                           'scale'    : 0.1,
                           'offset'   : 1000,
                           'metaKey1' : 'meta value 1',
                           'metaKey2' : 'meta value 2'}}
            dictionary sets parameters for band creation
            'type' - string representation of data type in the output band
            'scale' - sets scale_factor and applies scaling
            'offset' - sets 'scale_offset and applies offsetting
            other entries (e.g. 'units': 'K') set other metadata
        metadata : dict
            Glbal metadata to add
        maskName: string;
            if data include a mask band: give the mask name.
            Non-masked value is 64.
            if None: no mask is added
        rmMetadata : list
            unwanted metadata names which will be removed
        time : list with datetime objects
            aqcuisition time of original data. That value will be in time dim
        createdTime : datetime
            date of creation. Will be in metadata 'created'

        !! NB
        ------
        Nansat object (self) has to be projected (with valid GeoTransform and
        valid Spatial reference information) but not wth GCPs

        Examples
        --------
        # create THREDDS formatted netcdf file with all bands and time variable
        n.export2thredds(filename)

        # export only the first band and add global metadata
        n.export2thredds(filename, ['L_469'], {'description': 'example'})

        # export several bands and modify type, scale and offset
        bands = {'L_645' : {'type': '>i2', 'scale': 0.1, 'offset': 0},
                 'L_555' : {'type': '>i2', 'scale': 0.1, 'offset': 0}}
        n.export2thredds(filename, bands)

        '''
        # raise error if self is not projected (has GCPs)
        if len(self.vrt.dataset.GetGCPs()) > 0:
            raise OptionError('Cannot export dataset with GCPS for THREDDS!')

        # replace bands as list with bands as dict
        if type(bands) is list:
            bands = dict.fromkeys(bands, {})

        # Create temporary empty Nansat object with self domain
        data = Nansat(domain=self)

        # get mask (if exist)
        if maskName is not None:
            mask = self[maskName]

        # add required bands to data
        dstBands = {}
        srcBands = [self.bands()[b]['name'] for b in self.bands()]
        for iband in bands:
            # skip non exiting bands
            if iband not in srcBands:
                self.logger.error('%s is not found' % str(iband))
                continue

            array = self[iband]

            # catch None band error
            if array is None:
                raise GDALError('%s is None' % str(iband))

            # set type, scale and offset from input data or by default
            dstBands[iband] = {}
            dstBands[iband]['type'] = bands[iband].get('type',
                                             array.dtype.str.replace('u', 'i'))
            dstBands[iband]['scale'] = float(bands[iband].get('scale', 1.0))
            dstBands[iband]['offset'] = float(bands[iband].get('offset', 0.0))
            if '_FillValue' in bands[iband]:
                dstBands[iband]['_FillValue'] = float(
                    bands[iband]['_FillValue'])

            # mask values with np.nan
            if maskName is not None and iband != maskName:
                array[mask != 64] = np.nan

            # add array to a temporary Nansat object
            bandMetadata = self.get_metadata(bandID=iband)

            # remove unwanted metadata from bands
            for rmMeta in rmMetadata:
                if rmMeta in bandMetadata.keys():
                    bandMetadata.pop(rmMeta)

            data.add_band(array=array, parameters=bandMetadata)
        self.logger.debug('Bands for export: %s' % str(dstBands))

        # get corners of reprojected data
        lonCrn, latCrn = data.get_corners()

        # common global attributes:
        if createdTime is None:
            createdTime = (datetime.datetime.utcnow().
                           strftime('%Y-%m-%d %H:%M:%S UTC'))

        globMetadata = {'institution': 'NERSC',
                        'source': 'satellite remote sensing',
                        'creation_date': createdTime,
                        'northernmost_latitude': np.float(max(latCrn)),
                        'southernmost_latitude': np.float(min(latCrn)),
                        'westernmost_longitude': np.float(min(lonCrn)),
                        'easternmost_longitude': np.float(max(lonCrn)),
                        'history': ' '}

        #join or replace default by custom global metadata

        if metadata is not None:
            for metaKey in metadata:
                globMetadata[metaKey] = metadata[metaKey]

        # remove unwanted metadata from global metadata
        for rmMeta in rmMetadata:
            if rmMeta in globMetadata.keys():
                globMetadata.pop(rmMeta)

        # export temporary Nansat object to a temporary netCDF
        fid, tmpName = tempfile.mkstemp(suffix='.nc')
        data.export(tmpName)

        # open files for input and output
        ncI = netcdf_file(tmpName, 'r')
        ncO = netcdf_file(fileName, 'w')

        # collect info on dimention names
        dimNames = []
        gridMappingName = None
        for ncIVarName in ncI.variables:
            ncIVar = ncI.variables[ncIVarName]
            dimNames += list(ncIVar.dimensions)
            # get grid_mapping_name
            if hasattr(ncIVar, 'grid_mapping_name'):
                gridMappingName = ncIVar.grid_mapping_name
                gridMappingVarName = ncIVarName
        dimNames = list(set(dimNames))

        # collect info on dimention shapes
        dimShapes = {}
        for dimName in dimNames:
            dimVar = ncI.variables[dimName]
            dimShapes[dimName] = dimVar.shape[0]

        # create dimensions
        for dimName in dimNames:
            ncO.createDimension(dimName, dimShapes[dimName])

        # add time dimention
        ncO.createDimension('time', 1)
        ncOVar = ncO.createVariable('time', '>f8',  ('time', ))
        ncOVar.calendar = 'standard'
        ncOVar.long_name = 'time'
        ncOVar.standard_name = 'time'
        ncOVar.units = 'days since 1900-1-1 0:0:0 +0'
        ncOVar.axis = 'T'

        if time is None:
            time = filter(None, self.get_time())

        # create value of time variable
        if len(time) > 0:
            td = time[0] - datetime.datetime(1900, 1, 1)
            days = td.days + (float(td.seconds) / 60.0 / 60.0 / 24.0)
            # add date
            ncOVar[:] = days

        # recreate file
        for ncIVarName in ncI.variables:
            ncIVar = ncI.variables[ncIVarName]
            self.logger.debug('Creating variable: %s' % ncIVarName)
            if ncIVarName in ['x', 'y', 'lon', 'lat']:
                # create simple x/y variables
                ncOVar = ncO.createVariable(ncIVarName, '>f4',
                                            ncIVar.dimensions)
            elif ncIVarName == gridMappingVarName:
                # create projection var
                ncOVar = ncO.createVariable(gridMappingName, ncIVar.typecode(),
                                            ncIVar.dimensions)
            elif 'name' in ncIVar._attributes and ncIVar.name in dstBands:
                # dont add time-axis to lon/lat grids
                if ncIVar.name in ['lon', 'lat']:
                    dimensions = ncIVar.dimensions
                else:
                    dimensions = ('time', ) + ncIVar.dimensions

                ncOVar = ncO.createVariable(ncIVar.name,
                                            dstBands[ncIVar.name]['type'],
                                            dimensions)

            # copy array from input data
            data = np.array(ncIVar.data)

            # copy rounded data from x/y
            if ncIVarName in ['x', 'y']:
                ncOVar[:] = np.floor(data).astype('>f4')
                #add axis=X or axis=Y
                ncOVar.axis = {'x': 'X', 'y': 'Y'}[ncIVarName]
                for attrib in ncIVar._attributes:
                    if len(ncIVar._attributes[attrib]) > 0:
                        ncOVar._attributes[attrib] = ncIVar._attributes[attrib]

            # copy data from lon/lat
            if ncIVarName in ['lon', 'lat']:
                ncOVar[:] = data.astype('>f4')
                ncOVar._attributes = ncIVar._attributes

            # copy projection data (only all attributes)
            if ncIVarName == gridMappingVarName:
                ncOVar._attributes = ncIVar._attributes

            # copy data from variables in the list
            if (len(ncIVar.dimensions) > 0 and
                    'name' in ncIVar._attributes and ncIVar.name in dstBands):
                # add offset and scale attributes
                scale = dstBands[ncIVar.name]['scale']
                offset = dstBands[ncIVar.name]['offset']
                if not (offset == 0.0 and scale == 1.0):
                    ncOVar._attributes['add_offset'] = offset
                    ncOVar._attributes['scale_factor'] = scale
                    data = (data - offset) / scale
                # replace non-value by '_FillValue'
                if (ncIVar.name in dstBands):
                    if '_FillValue' in dstBands[ncIVar.name].keys():
                        data[np.isnan(data)] = bands[ncIVar.name]['_FillValue']

                ncOVar[:] = data.astype(dstBands[ncIVar.name]['type'])

                # copy (some) attributes
                for inAttrName in ncIVar._attributes:
                    if inAttrName not in ['dataType', 'SourceFilename',
                                          'SourceBand', '_Unsigned',
                                          'FillValue', 'time']:
                        ncOVar._attributes[inAttrName] = (
                            ncIVar._attributes[inAttrName])

                # add custom attributes
                if ncIVar.name in bands:
                    for newAttr in bands[ncIVar.name]:
                        if newAttr not in ['type', 'scale', 'offset']:
                            ncOVar._attributes[newAttr] = (
                                bands[ncIVar.name][newAttr])
                    # add grid_mapping info
                    if gridMappingName is not None:
                        ncOVar._attributes['grid_mapping'] = gridMappingName

        # copy (some) global attributes
        for globAttr in ncI._attributes:
            if not(globAttr.strip().startswith('GDAL')):
                ncO._attributes[globAttr] = ncI._attributes[globAttr]

        # add common and custom global attributes
        for globMeta in globMetadata:
            ncO._attributes[globMeta] = globMetadata[globMeta]

        # write output file
        ncO.close()

        # close original files
        ncI.close()

        # Delete the temprary netCDF file
        fid = None
        os.remove(tmpName)

        return 0

    def resize(self, factor=1, width=None, height=None,
               pixelsize=None, eResampleAlg=-1):
        '''Proportional resize of the dataset.

        The dataset is resized as (xSize*factor, ySize*factor)
        If desired width, height or pixelsize is specified,
        the scaling factor is calculated accordingly.
        If GCPs are given in a dataset, they are also rewritten.

        Parameters
        -----------
        factor : float, optional, default=1
            Scaling factor for width and height
            > 1 means increasing domain size
            < 1 means decreasing domain size
        width : int, optional
            Desired new width in pixels
        height : int, optional
            Desired new height in pixels
        pixelsize : float, optional
            Desired new pixelsize in meters (approximate).
            A factor is calculated from ratio of the
            current pixelsize to the desired pixelsize.
        eResampleAlg : int (GDALResampleAlg), optional
               -1 : Average (default),
                0 : NearestNeighbour
                1 : Bilinear,
                2 : Cubic,
                3 : CubicSpline,
                4 : Lancoz

        Modifies
        ---------
        self.vrt.dataset : VRT dataset of VRT object
            raster size are modified to downscaled size.
            If GCPs are given in the dataset, they are also overwritten.

        '''
        # get current shape
        rasterYSize = float(self.shape()[0])
        rasterXSize = float(self.shape()[1])

        # estimate factor if pixelsize is given
        if pixelsize is not None:
            deltaX, deltaY = self.get_pixelsize_meters()
            factorX = deltaX / float(pixelsize)
            factorY = deltaY / float(pixelsize)
            factor = (factorX + factorY)/2

        # estimate factor if width or height is given
        if width is not None:
            factor = float(width) / rasterXSize
        if height is not None:
            factor = float(height) / rasterYSize

        # calculate new size
        newRasterYSize = int(rasterYSize * factor)
        newRasterXSize = int(rasterXSize * factor)

        self.logger.info('New size/factor: (%f, %f)/%f' %
                        (newRasterXSize, newRasterYSize, factor))

        if eResampleAlg <= 0:
            self.vrt = self.vrt.get_subsampled_vrt(newRasterXSize,
                                                   newRasterYSize,
                                                   factor,
                                                   eResampleAlg)
        else:
            # update size and GeoTranform in XML of the warped VRT object
            self.vrt = self.vrt.get_resized_vrt(newRasterXSize,
                                                newRasterYSize,
                                                eResampleAlg=eResampleAlg)

        # resize gcps
        gcps = self.vrt.vrt.dataset.GetGCPs()
        if len(gcps) > 0:
            gcpPro = self.vrt.vrt.dataset.GetGCPProjection()
            for gcp in gcps:
                gcp.GCPPixel *= factor
                gcp.GCPLine *= factor
            self.vrt.dataset.SetGCPs(gcps, gcpPro)
            self.vrt._remove_geotransform()
        else:
            # change resultion in geotransform to keep spatial extent
            geoTransform = list(self.vrt.vrt.dataset.GetGeoTransform())
            geoTransform[1] = float(geoTransform[1])/factor
            geoTransform[5] = float(geoTransform[5])/factor
            geoTransform = map(float, geoTransform)
            self.vrt.dataset.SetGeoTransform(geoTransform)

        # set global metadata
        subMetaData = self.vrt.vrt.dataset.GetMetadata()
        subMetaData.pop('fileName')
        self.set_metadata(subMetaData)

        return factor

    def get_GDALRasterBand(self, bandID=1):
        ''' Get a GDALRasterBand of a given Nansat object

        If str is given find corresponding band number
        If int is given check if band with this number exists.
        Get a GDALRasterBand from vrt.

        Parameters
        -----------
        bandID : serial number or string, optional (default is 1)
            if number - a band number of the band to fetch
            if string bandID = {'name': bandID}

        Returns
        --------
        GDAL RasterBand

        Example
        -------
        b = n.get_GDALRasterBand(1)
        b = n.get_GDALRasterBand('sigma0')

        '''
        # get band number
        bandNumber = self._get_band_number(bandID)
        # the GDAL RasterBand of the corresponding band is returned
        return self.vrt.dataset.GetRasterBand(bandNumber)

    def list_bands(self, doPrint=True):
        ''' Show band information of the given Nansat object

        Show serial number, longName, name and all parameters
        for each band in the metadata of the given Nansat object.

        Parameters
        -----------
        doPrint : boolean, optional, default=True
            do print, otherwise it is returned as string

        Returns
        --------
        outString : String
            formatted string with bands info

        '''
        # get dictionary of bands metadata
        bands = self.bands()
        outString = ''

        for b in bands:
            # print band number, name
            outString += 'Band : %d %s\n' % (b, bands[b].get('name', ''))
            # print band metadata
            for i in bands[b]:
                outString += '  %s: %s\n' % (i, bands[b][i])
        if doPrint:
            # print to screeen
            print outString
        else:
            return outString

    def reproject(self, dstDomain=None, eResampleAlg=0, blockSize=None,
                  WorkingDataType=None, tps=None, **kwargs):
        ''' Change projection of the object based on the given Domain

        Create superVRT from self.vrt with AutoCreateWarpedVRT() using
        projection from the dstDomain.
        Modify XML content of the warped vrt using the Domain parameters.
        Generate warpedVRT and replace self.vrt with warpedVRT.
        If current object spans from 0 to 360 and dstDomain is west of 0,
        the object is shifted by 180 westwards.

        Parameters
        -----------
        dstDomain : domain
            destination Domain where projection and resolution are set
        eResampleAlg : int (GDALResampleAlg)
            0 : NearestNeighbour
            1 : Bilinear
            2 : Cubic,
            3 : CubicSpline
            4 : Lancoz
        blockSize : int
            size of blocks for resampling. Large value decrease speed
            but increase accuracy at the edge
        WorkingDataType : int (GDT_int, ...)
            type of data in bands. Shuold be integer for int32 bands
        tps : bool
            Apply Thin Spline Transformation if source or destination has GCPs
            Usage of TPS can also be triggered by setting self.vrt.tps=True
            before calling to reproject.
            This options has priority over self.vrt.tps
        skip_gcps : int
            Using TPS can be very slow if the number of GCPs are large.
            If this parameter is given, only every [skip_gcp] GCP is used,
            improving calculation time at the cost of accuracy.
            If not given explicitly, 'skip_gcps' is fetched from the
            metadata of self, or from dstDomain (as set by mapper or user).
            [defaults to 1 if not specified, i.e. using all GCPs]

        Modifies
        ---------
        self.vrt : VRT object with dataset replaced to warpedVRT dataset

        !! NB !!
        ---------
        - Integer data is returnd by integer. Round off to decimal place.
          If you do not want to round off, convert the data types
          to GDT_Float32, GDT_Float64, or GDT_CFloat32.

        See Also
        ---------
        http://www.gdal.org/gdalwarp.html
        '''
        # if no domain: quit
        if dstDomain is None:
            return

        # if self spans from 0 to 360 and dstDomain is west of 0:
        #     shift self westwards by 180 degrees
        # check span
        srcCorners = self.get_corners()
        if round(min(srcCorners[0])) == 0 and round(max(srcCorners[0])) == 360:
            # check intersection of src and dst
            dstCorners = dstDomain.get_corners()
            if min(dstCorners[0]) < 0:
                # shift
                self.vrt = self.vrt.get_shifted_vrt(-180)

        # get projection of destination dataset
        dstSRS = dstDomain.vrt.dataset.GetProjection()

        # get destination GCPs
        dstGCPs = dstDomain.vrt.dataset.GetGCPs()
        if len(dstGCPs) > 0:
            # get projection of destination GCPs
            dstSRS = dstDomain.vrt.dataset.GetGCPProjection()

        xSize = dstDomain.vrt.dataset.RasterXSize
        ySize = dstDomain.vrt.dataset.RasterYSize

        # get geoTransform
        if 'use_gcps' in kwargs.keys() and not (kwargs['use_gcps']):
            corners = dstDomain.get_corners()
            ext = '-lle %0.3f %0.3f %0.3f %0.3f -ts %d %d' % (min(corners[0]),
                                                              min(corners[1]),
                                                              max(corners[0]),
                                                              max(corners[1]),
                                                              xSize, ySize)
            d = Domain(srs=dstSRS, ext=ext)
            geoTransform = d.vrt.dataset.GetGeoTransform()
        else:
            geoTransform = dstDomain.vrt.dataset.GetGeoTransform()

        # set trigger for using TPS
        if tps is True:
            self.vrt.tps = True
        elif tps is False:
            self.vrt.tps = False

        # Reduce number of GCPs for faster reprojection
        # when using TPS (if requested)
        src_skip_gcps = self.vrt.dataset.GetMetadataItem('skip_gcps')
        dst_skip_gcps = dstDomain.vrt.dataset.GetMetadataItem('skip_gcps')
        if not 'skip_gcps' in kwargs.keys():  # If not given explicitly...
            kwargs['skip_gcps'] = 1  # default (use all GCPs)
            if dst_skip_gcps is not None:  # ...or use setting from dst
                kwargs['skip_gcps'] = int(dst_skip_gcps)
            if src_skip_gcps is not None:  # ...or use setting from src
                kwargs['skip_gcps'] = int(src_skip_gcps)

        # create Warped VRT
        self.vrt = self.vrt.get_warped_vrt(dstSRS=dstSRS,
                                           dstGCPs=dstGCPs,
                                           eResampleAlg=eResampleAlg,
                                           xSize=xSize, ySize=ySize,
                                           blockSize=blockSize,
                                           geoTransform=geoTransform,
                                           WorkingDataType=WorkingDataType,
                                           **kwargs)

        # set global metadata from subVRT
        subMetaData = self.vrt.vrt.dataset.GetMetadata()
        subMetaData.pop('fileName')
        self.set_metadata(subMetaData)

    def undo(self, steps=1):
        '''Undo reproject, resize, add_band or crop of Nansat object

        Restore the self.vrt from self.vrt.vrt

        Parameters
        -----------
        steps : int
            How many steps back to undo

        Modifies
        --------
        self.vrt

        '''

        self.vrt = self.vrt.get_sub_vrt(steps)

    def watermask(self, mod44path=None, dstDomain=None, **kwargs):
        ''' Create numpy array with watermask (water=1, land=0)

        250 meters resolution watermask from MODIS 44W Product:
        http://www.glcf.umd.edu/data/watermask/

        Watermask is stored as tiles in TIF(LZW) format and a VRT file
        All files are stored in one directory.
        A tarball with compressed TIF and VRT files should be additionally
        downloaded from the Nansat wiki:
        https://svn.nersc.no/nansat/wiki/Nansat/Data/Watermask

        The method :
            Gets the directory either from input parameter or from environment
            variable MOD44WPATH
            Open Nansat object from the VRT file
            Reprojects the watermask onto the current object using reproject()
            or reproject_on_jcps()
            Returns the reprojected Nansat object

        Parameters
        -----------
        mod44path : string, optional, default=None
            path with MOD44W Products and a VRT file
        dstDomain : Domain
            destination domain other than self
        tps : Bool
            Use Thin Spline Transformation in reprojection of watermask?
            See also Nansat.reproject()
        skip_gcps : int
            Factor to reduce the number of GCPs by and increase speed
            See also Nansat.reproject()

        Returns
        --------
        watermask : Nansat object with water mask in current projection

        See also
        ---------
        250 meters resolution watermask from MODIS 44W Product:
            http://www.glcf.umd.edu/data/watermask/

        '''
        mod44DataExist = True
        # check if path is given in input param or in environment
        if mod44path is None:
            mod44path = os.getenv('MOD44WPATH')
        if mod44path is None:
            mod44DataExist = False
        # check if VRT file exist
        elif not os.path.exists(mod44path + '/MOD44W.vrt'):
            mod44DataExist = False
        self.logger.debug('MODPATH: %s' % mod44path)

        if not mod44DataExist:
            raise IOError('250 meters resolution watermask from MODIS ' \
                    '44W Product does not exist - see Nansat ' \
                    'documentation to get it (the path is %s)' %mod44path)

        # MOD44W data does exist: open the VRT file in Nansat
        watermask = Nansat(mod44path + '/MOD44W.vrt', mapperName='MOD44W',
                            logLevel=self.logger.level)
        # reproject on self or given Domain
        if dstDomain is None:
            watermask.reproject(self, **kwargs)
        else:
            watermask.reproject(dstDomain, **kwargs)

        return watermask

    def write_figure(self, fileName=None, bands=1, clim=None, addDate=False,
                     **kwargs):
        ''' Save a raster band to a figure in graphical format.

        Get numpy array from the band(s) and band information specified
        either by given band number or band id.
        -- If three bands are given, merge them and create PIL image.
        -- If one band is given, create indexed image
        Create Figure object and:
        Adjust the array brightness and contrast using the given min/max or
        histogram.
        Apply logarithmic scaling of color tone.
        Generate and append legend.
        Save the PIL output image in PNG or any other graphical format.
        If the filename extension is 'tif', the figure file is converted
        to GeoTiff

        Parameters
        -----------
        fileName : string, optional
            Output file name. if one of extensions 'png', 'PNG', 'tif',
            'TIF', 'bmp', 'BMP', 'jpg', 'JPG', 'jpeg', 'JPEG' is included,
            specified file is crated. otherwise, 'png' file is created.
            if None, the figure object is returned.
            if True, the figure is shown
        bands : integer or string or list (elements are integer or string),
            default = 1
            the size of the list has to be 1 or 3.
            if the size is 3, RGB image is created based on the three bands.
            Then the first element is Red, the second is Green,
            and the third is Blue.
        clim : list with two elements or 'hist' to specify range of colormap
            None (default) : min/max values are fetched from WKV,
            fallback-'hist'
            [min, max] : min and max are numbers, or
            [[min, min, min], [max, max, max]]: three bands used
            'hist' : a histogram is used to calculate min and max values
        addDate : boolean
            False (default) : no date will be aded to the caption
            True : the first time of the object will be added to the caption
        **kwargs : parameters for Figure().

        Modifies
        ---------
        if fileName is specified, creates image file

        Returns
        -------
        Figure object

        Example
        --------
        #write only indexed image, color limits from WKV or from histogram
        n.write_figure('test.jpg')
        #write only RGB image, color limits from histogram
        n.write_figure('test_rgb_hist.jpg', clim='hist', bands=[1, 2, 3])
        #write indexed image, apply log scaling and gamma correction,
        #add legend and type in title 'Title', increase font size and put 15
        tics
        n.write_figure('r09_log3_leg.jpg', logarithm=True, legend=True,
                                gamma=3, titleString='Title', fontSize=30,
                                numOfTicks=15)
        # write an image to png with transparent Mask set to color
        transparency=[0,0,0], following PIL alpha mask
        n.write_figure(fileName='transparent.png', bands=[3],
               mask_array=wmArray,
               mask_lut={0: [0,0,0]},
               clim=[0,0.15], cmapName='gray', transparency=[0,0,0])

        See also
        --------
        Figure()
        http://www.scipy.org/Cookbook/Matplotlib/Show_colormaps

        '''
        # convert <bands> from integer, or string, or list of strings
        # into list of integers
        if isinstance(bands, list):
            for i, band in enumerate(bands):
                bands[i] = self._get_band_number(band)
        else:
            bands = [self._get_band_number(bands)]

        # == create 3D ARRAY ==
        array = None
        for band in bands:
            # get array from band and reshape to (1,height,width)
            iArray = self[band]
            iArray = iArray.reshape(1, iArray.shape[0], iArray.shape[1])
            # create new 3D array or append band
            if array is None:
                array = iArray
            else:
                array = np.append(array, iArray, axis=0)

        # == CREATE FIGURE object and parse input parameters ==
        fig = Figure(array, **kwargs)
        array = None

        # == PREPARE cmin/cmax ==
        # check if cmin and cmax are given as the arguments
        if 'cmin' in kwargs.keys() and 'cmax' in kwargs.keys():
            clim = [kwargs['cmin'], kwargs['cmax']]

        # try to get clim from WKV if it is not given as the argument
        # if failed clim will be evaluated from histogram
        if clim is None:
            clim = [[], []]
            for i, iBand in enumerate(bands):
                try:
                    defValue = (self.vrt.dataset.GetRasterBand(iBand).
                                GetMetadataItem('minmax').split(' '))
                except:
                    clim = 'hist'
                    break
                clim[0].append(float(defValue[0]))
                clim[1].append(float(defValue[1]))

        # Estimate color min/max from histogram
        if clim == 'hist':
            clim = fig.clim_from_histogram(**kwargs)

        # modify clim to the proper shape [[min], [max]]
        # or [[min, min, min], [max, max, max]]
        if (len(clim) == 2 and
           ((isinstance(clim[0], float)) or (isinstance(clim[0], int))) and
           ((isinstance(clim[1], float)) or (isinstance(clim[1], int)))):
            clim = [[clim[0]], [clim[1]]]

        # if the len(clim) is not same as len(bands), the 1st element is used.
        for i in range(2):
            if len(clim[i]) != len(bands):
                clim[i] = [clim[i][0]] * len(bands)

        self.logger.info('clim: %s ' % clim)

        # == PREPARE caption ==
        if 'caption' in kwargs:
            caption = kwargs['caption']
        else:
            # get longName and units from vrt
            band = self.get_GDALRasterBand(bands[0])
            longName = band.GetMetadata().get('long_name', '')
            units = band.GetMetadata().get('units', '')

            # make caption from longname, units
            caption = longName + ' [' + units + ']'

        # add DATE to caption
        if addDate:
            caption += self.get_time()[0].strftime(' %Y-%m-%d')

        self.logger.info('caption: %s ' % caption)

        # == PROCESS figure ==
        fig.process(cmin=clim[0], cmax=clim[1], caption=caption)

        # == finally SAVE to a image file or SHOW ==
        if fileName is not None:
            if type(fileName) == bool and fileName:
                try:
                    if plt.get_backend() == 'agg':
                        plt.switch_backend('QT4Agg')
                except:
                    fig.pilImg.show()
                else:
                    sz = fig.pilImg.size
                    imgArray = np.array(fig.pilImg.im)
                    if fig.pilImg.getbands() == ('P',):
                        imgArray.resize(sz[1], sz[0])
                    elif fig.pilImg.getbands() == ('R', 'G', 'B'):
                        imgArray.resize(sz[1], sz[0], 3)
                    plt.imshow(imgArray)
                    plt.show()

            elif type(fileName) in [str, unicode]:
                fig.save(fileName, **kwargs)
                # If tiff image, convert to GeoTiff
                if fileName[-3:] == 'tif':
                    self.vrt.copyproj(fileName)
            else:
                raise OptionError('%s is of wrong type %s' %
                                  (str(fileName), str(type(fileName))))
        return fig

    def write_geotiffimage(self, fileName, bandID=1):
        ''' Writes an 8-bit GeoTiff image for a given band.

        The output GeoTiff image is convenient e.g. for display in a GIS tool.
        Colormap is fetched from the metadata item 'colormap'.
            Fallback colormap is 'jet'.
        Color limits are fetched from the metadata item 'minmax'.
            If 'minmax' is not specified, min and max of raster is used.

        The method can be replaced by using nansat.write_figure(),
        however, write_figure uses PIL which does not allow
        Tiff compression, giving much larger files

        Parameters
        -----------
        fileName : string
        bandID : integer or string(default = 1)

        '''
        bandNo = self._get_band_number(bandID)
        band = self.get_GDALRasterBand(bandID)
        minmax = band.GetMetadataItem('minmax')
        # Get min and max from band histogram if not given (from wkv)
        if minmax is None:
            (rmin, rmax) = band.ComputeRasterMinMax(1)
            minmax = str(rmin) + ' ' + str(rmax)

        bMin = float(minmax.split(' ')[0])
        bMax = float(minmax.split(' ')[1])
        # Make colormap from WKV information
        try:
            colormap = band.GetMetadataItem('colormap')
        except:
            colormap = 'jet'
        #try:
        cmap = cm.get_cmap(colormap, 256)
        cmap = cmap(np.arange(256)) * 255
        colorTable = gdal.ColorTable()
        for i in range(cmap.shape[0]):
            colorEntry = (int(cmap[i, 0]), int(cmap[i, 1]),
                          int(cmap[i, 2]), int(cmap[i, 3]))
            colorTable.SetColorEntry(i, colorEntry)
        #except:
        #    print 'Could not add colormap; Matplotlib may not be available.'
        # Write Tiff image, with data scaled to values between 0 and 255
        outDataset = gdal.GetDriverByName('Gtiff').Create(fileName,
                                                          band.XSize,
                                                          band.YSize, 1,
                                                          gdal.GDT_Byte,
                                                          ['COMPRESS=LZW'])
        data = self.__getitem__(bandNo)
        scaledData = ((data - bMin) / (bMax - bMin)) * 255
        outDataset.GetRasterBand(1).WriteArray(scaledData)
        outDataset.GetRasterBand(1).SetMetadata(band.GetMetadata())
        try:
            outDataset.GetRasterBand(1).SetColorTable(colorTable)
        except:
            # Happens after reprojection, a possible bug?
            print 'Could not set color table'
            print colorTable
        outDataset = None
        self.vrt.copyproj(fileName)

    def get_time(self, bandID=None):
        ''' Get time for dataset and/or its bands

        Parameters
        ----------
        bandID : int or str (default = None)
                band number or name

        Returns
        --------
        time : list with datetime objects for each band.
            If time is the same for all bands, the list contains 1 item

        '''
        time = []
        for i in range(self.vrt.dataset.RasterCount):
            band = self.get_GDALRasterBand(i + 1)
            try:
                time.append(dateutil.parser.parse(
                            band.GetMetadataItem('time')))
            except:
                self.logger.debug('Band ' + str(i + 1) + ' has no time')
                time.append(None)

        if bandID is not None:
            bandNumber = self._get_band_number(bandID)
            return time[bandNumber - 1]
        else:
            return time

    def get_metadata(self, key=None, bandID=None):
        ''' Get metadata from self.vrt.dataset

        Parameters
        ----------
        key : string, optional
            name of the metadata key. If not givem all metadata is returned
        bandID : int or str, optional
            number or name of band to get metadata from.
            If not given, global metadata is returned

        Returns
        --------
        a string with metadata if key is given and found
        an empty string if key is given and not found
        a dictionary with all metadata if key is not given

        '''
        # get all metadata from dataset or from band
        if bandID is None:
            metadata = self.vrt.dataset.GetMetadata()
        else:
            metadata = self.get_GDALRasterBand(bandID).GetMetadata()

        # get all metadata or from a key
        if key is not None:
            metadata = metadata.get(key, None)

        return metadata

    def set_metadata(self, key='', value='', bandID=None):
        ''' Set metadata to self.vrt.dataset

        Parameters
        -----------
        key : string or dictionary with strings
            name of the metadata, or dictionary with metadata names, values
        value : string
            value of metadata
        bandID : int or str
            number or name of band
            Without : global metadata is set

        Modifies
        ---------
        self.vrt.dataset : sets metadata in GDAL current dataset

        '''
        # set all metadata to the dataset or to the band
        if bandID is None:
            metaReceiverVRT = self.vrt.dataset
        else:
            bandNumber = self._get_band_number(bandID)
            metaReceiverVRT = self.vrt.dataset.GetRasterBand(bandNumber)

        # set metadata from dictionary or from single pair key,value
        if type(key) == dict:
            for k in key:
                metaReceiverVRT.SetMetadataItem(k, key[k])
        else:
            metaReceiverVRT.SetMetadataItem(key, value)

    def _get_mapper(self, mapperName, **kwargs):
        ''' Create VRT file in memory (VSI-file) with variable mapping

        If mapperName is given only this mapper will be used,
        else loop over all availble mappers in mapperList to get the
        matching one.
        In the loop :
            If the specific error appears the mapper is not used
            and the next mapper is tested.
            Otherwise the mapper returns VRT.
        If type of the sensor is identified, add mapping variables.
        If all mappers fail, make simple copy of the input DS into a VSI/VRT

        Parameters
        -----------
        mapperName : string, optional (e.g. 'ASAR' or 'merisL2')

        Returns
        --------
        tmpVRT : VRT object
            tmpVRT.dataset is a GDAL VRT dataset

        Raises
        --------
        IOError : occurs if the input file does not exist
        OptionError : occurs if given mapper cannot open the input file
        NansatReadError : occurs if no mapper fits the input file

        '''
        if os.path.isfile(self.fileName):
            # Make sure file exists and can be opened for reading before proceeding
            test_openable(self.fileName)
        else:
            ff = glob.glob(os.path.join(self.fileName,'*.*'))
            for f in ff:
                test_openable(f)
        # lazy import of nansat mappers
        # if nansat mappers were not imported yet
        global nansatMappers
        if nansatMappers is None:
            nansatMappers = _import_mappers()

        # open GDAL dataset. It will be parsed to all mappers for testing
        gdalDataset = None
        if self.fileName[:4] != 'http':
            try:
                gdalDataset = gdal.Open(self.fileName)
            except RuntimeError:
                self.logger.error('GDAL could not open ' + self.fileName +
                                  ', trying to read with Nansat mappers...')
        if gdalDataset is not None:
            # get metadata from the GDAL dataset
            metadata = gdalDataset.GetMetadata()
        else:
            metadata = None

        tmpVRT = None

        importErrors = []
        if mapperName is not '':
            # If a specific mapper is requested, we test only this one.
            # get the module name
            mapperName = 'mapper_' + mapperName.replace('mapper_',
                                                        '').replace('.py',
                                                                    '').lower()
            # check if the mapper is available
            if mapperName not in nansatMappers:
                raise OptionError('Mapper ' + mapperName + ' not found')

            # check if mapper is importbale or raise an ImportError error
            if isinstance(nansatMappers[mapperName], tuple):
                errType, err, traceback = nansatMappers[mapperName]
                #self.logger.error(err, exc_info=(errType, err, traceback))
                raise errType, err, traceback

            # create VRT using the selected mapper
            tmpVRT = nansatMappers[mapperName](self.fileName,
                                               gdalDataset,
                                               metadata,
                                               **kwargs)
            self.mapper = mapperName.replace('mapper_', '')
        else:
            # We test all mappers, import one by one
            for iMapper in nansatMappers:
                # skip non-importable mappers
                if isinstance(nansatMappers[iMapper], tuple):
                    # keep errors to show before use of generic mapper
                    importErrors.append(nansatMappers[iMapper][1])
                    continue

                self.logger.debug('Trying %s...' % iMapper)

                # show all ImportError warnings before trying generic_mapper
                if iMapper == 'mapper_generic' and len(importErrors) > 0:
                    self.logger.error('\nWarning! '
                                      'The following mappers failed:')
                    for ie in importErrors:
                        self.logger.error(importErrors)

                # create a Mapper object and get VRT dataset from it
                try:
                    tmpVRT = nansatMappers[iMapper](self.fileName,
                                                    gdalDataset,
                                                    metadata,
                                                    **kwargs)
                    self.logger.info('Mapper %s - success!' % iMapper)
                    self.mapper = iMapper.replace('mapper_', '')
                    break
                except WrongMapperError:
                    pass

        # if no mapper fits, make simple copy of the input DS into a VSI/VRT
        if tmpVRT is None and gdalDataset is not None:
            self.logger.warning('No mapper fits, returning GDAL bands!')
            tmpVRT = VRT(gdalDataset=gdalDataset)
            for iBand in range(gdalDataset.RasterCount):
                tmpVRT._create_band({'SourceFilename': self.fileName,
                                     'SourceBand': iBand + 1})
                tmpVRT.dataset.FlushCache()

        # if GDAL cannot open the file, and no mappers exist which can make VRT
        if tmpVRT is None and gdalDataset is None:
            # check if given data file exists
            if not os.path.isfile(self.fileName):
                raise IOError('%s: File does not exist' % (self.fileName))
            raise NansatReadError('%s: File cannot be read with NANSAT - ' \
                    'consider writing a mapper' %self.fileName)

        return tmpVRT

    def _get_pixelValue(self, val, defVal):
        if val == '':
            return defVal
        else:
            return val

    def _get_band_number(self, bandID):
        '''Return absolute band number

        Check if given bandID is valid
        Return absolute number of the band in the VRT

        Parameters
        ----------
        bandID : int or str or dict
            if int : checks if such band exists and returns band_id
            if str : finds band with coresponding name
            if dict : finds first band with given metadata

        Returns
        --------
        int : absolute band number

        '''
        bandNumber = 0
        # if bandID is str: create simple dict with seraching criteria
        if type(bandID) == str:
            bandID = {'name': bandID}

        # if bandID is dict: search self.bands with seraching criteria
        if type(bandID) == dict:
            bandsMeta = self.bands()
            for b in bandsMeta:
                numCorrectKeys = 0
                for key in bandID:
                    if (key in bandsMeta[b] and
                            bandID[key] == bandsMeta[b][key]):
                        numCorrectKeys = numCorrectKeys + 1
                    if numCorrectKeys == len(bandID):
                        bandNumber = b
                        break

        # if bandID is int and with bounds: return this number
        if (type(bandID) == int and bandID >= 1 and
                bandID <= self.vrt.dataset.RasterCount):
            bandNumber = bandID

        # if no bandNumber found - raise error
        if bandNumber == 0:
            raise OptionError('Cannot find band %s! '
                              'bandNumber is from 1 to %s'
                              % (str(bandID), self.vrt.dataset.RasterCount))

        return bandNumber

    def get_transect(self, points=None, bandList=[1], latlon=True,
                           returnOGR=False, layerNum=0,
                           smoothRadius=0, smoothAlg=0, transect=True,
                           onlypixline=False, **kwargs):

        '''Get transect from two poins and retun the values by numpy array

        Parameters
        ----------
        points : list with one or more points or shape file name
            i.e. [
                   # get all transect values
                   [(lon_T1, lat_T1), (lon_T2, lat_T2), (lon_T3, lat_T3), ...]
                   # get point values
                   (lon_P1, lat_P1), (lon_P2, lat_P2), ...
                 ]
                 or
                 [
                   # get all transect values
                   [(col_T1, row_T1), (col_T2, row_T2), (col_T3, row_T3), ...],
                   # get point values
                   (col_P1, row_P1), (col_P2, row_P2), ...
                 ]
        bandList : list of int or string
            elements of the list are band number or band Name
        latlon : bool
            If the points in lat/lon, then True.
            If the points in pixel/line, then False.
        returnOGR: bool
            If True, then return numpy array
            If False, return OGR object
        layerNum: int
            If shapefile is given as points, it is the number of the layer
        smoothRadius: int
            If smootRadius is greater than 0, smooth every transect
            pixel as the median or mean value in a circule with radius
            equal to the given number.
        smoothAlg: 0 or 1 for median or mean
        transect : bool
            used if a shape file name is given as the input.
            If True, return the transect. If False, return the points.
        vmin, vmax : int (optional)
            minimum and maximum pixel values of an image shown
            in case points is None.

        Returns
        --------
        if returnOGR:
            transect : OGR object with points coordinates and values
        else:
            transectDict: dictionary
                key is band name.
                Value is a dictionary of the transect values of each shape.
            vectorsDict: dictionary
                keys are shape ID. values are dictionaries
                with longitude and latitude lists of each shape.
            pixlinCoordDic: dictionary
                keys are shape ID. values are numpy array
                with pixels and lines coordinates

        NB
        ----
        If points are given from GUI,
        it is possible to select multiple shapes by pressing any key

        '''
        if matplotlib.is_interactive() and points is None:
            warnings.warn('''
        Python is started with -pylab option, transect will not work.
        Please restart python without -pylab.''')
            return

        smooth_function = scipy.stats.nanmedian
        if smoothAlg == 1:
            smooth_function = scipy.stats.nanmean

        data = None
        # if shapefile is given, get corner points from it
        if type(points) == str:
            nansatOGR = Nansatshape(fileName=points)
            points, latlon = nansatOGR.get_points(latlon)
            if transect:
                points = [points]

        bandNameDict ={}
        bandsMeta = self.bands()
        for iKey in bandsMeta.keys():
            bandNameDict[iKey] = bandsMeta[iKey]['name']

        # if points is not given, get points from GUI ...
        if points is None:
            latlon = False
            data = self[bandList[0]]
            browser = PointBrowser(data, transect, **kwargs)
            browser.get_points()
            points = []
            oneLine = []

            for i in range(len(browser.coordinates)):
                transect = browser.connect[i]
                if transect:
                    oneLine.append(browser.coordinates[i])
                else:
                    if i == 0:
                        oneLine = [browser.coordinates[i]]
                    if len(oneLine) == 1:
                        oneLine.append(oneLine[-1])
                    points.append(oneLine)
                    oneLine = [browser.coordinates[i]]
                if i == len(browser.coordinates) - 1:
                    if len(oneLine) == 1:
                        oneLine.append(oneLine[-1])
                    points.append(oneLine)
        pixlinCoordDic = {}
        gpiDic = {}
        for i, iShape in enumerate (points):
            pixlinCoord = np.array([[], []])
            for j in range(len(iShape) - 1):
                if type(iShape[0]) != tuple:
                    point0 = iShape
                    point1 = iShape
                else:
                    point0 = iShape[j]
                    point1 = iShape[j + 1]

                # if points in degree, convert them into pix/lin
                if latlon:
                    pix, lin = self.transform_points([point0[0], point1[0]],
                                                     [point0[1], point1[1]],
                                                      DstToSrc=1)
                    point0 = (pix[0], lin[0])
                    point1 = (pix[1], lin[1])

                # compute Euclidean distance between point0 and point1
                length = int(np.hypot(point0[0] - point1[0],
                                      point0[1] - point1[1]))
                # if a point is given
                if length == 0:
                    length = 1
                # get sequential coordinates on pix/lin between two points
                pixVector = list(np.linspace(point0[0],
                                             point1[0],
                                             length).astype(int))
                linVector = list(np.linspace(point0[1],
                                             point1[1],
                                             length).astype(int))
                pixlinCoord = np.append(pixlinCoord,
                                        [pixVector, linVector],
                                        axis=1)
            pixlinCoordDic['shape%d' %i] = pixlinCoord

            # truncate out-of-image points
            gpiDic['shape%d' %i] = ((pixlinCoordDic['shape%d' %i][0] >= 0) *
                                    (pixlinCoordDic['shape%d' %i][1] >= 0) *
                                    (pixlinCoordDic['shape%d' %i][0] <
                                     self.vrt.dataset.RasterXSize) *
                                    (pixlinCoordDic['shape%d' %i][1] <
                                     self.vrt.dataset.RasterYSize))

        if onlypixline:
            for iKey, iPixlinCoord in pixlinCoordDic.iteritems():
                pixlinCoordDic[iKey] = iPixlinCoord[:, gpiDic[iKey]]
            return pixlinCoordDic

        if smoothRadius:
            pixlinCoordSmoothDic = {}
            for iShapeKey, iShapePoints in pixlinCoordDic.items():
                # get start/end coordinates of subwindows
                pixlinCoordSmoothDic[iShapeKey+'_0'] = iShapePoints - smoothRadius
                pixlinCoordSmoothDic[iShapeKey+'_1'] = iShapePoints + smoothRadius
                # truncate out-of-image points
                gpi = ((pixlinCoordSmoothDic[iShapeKey+'_0'][0] >= 0) *
                       (pixlinCoordSmoothDic[iShapeKey+'_0'][1] >= 0) *
                       (pixlinCoordSmoothDic[iShapeKey+'_1'][0] >= 0) *
                       (pixlinCoordSmoothDic[iShapeKey+'_1'][1] >= 0) *
                       (pixlinCoordSmoothDic[iShapeKey+'_0'][0] < self.vrt.dataset.RasterXSize) *
                       (pixlinCoordSmoothDic[iShapeKey+'_0'][1] < self.vrt.dataset.RasterYSize) *
                       (pixlinCoordSmoothDic[iShapeKey+'_1'][0] < self.vrt.dataset.RasterXSize) *
                       (pixlinCoordSmoothDic[iShapeKey+'_1'][1] < self.vrt.dataset.RasterYSize))
                pixlinCoordSmoothDic[iShapeKey+'_0'] = pixlinCoordSmoothDic[iShapeKey+'_0'][:, gpi]
                pixlinCoordSmoothDic[iShapeKey+'_1'] = pixlinCoordSmoothDic[iShapeKey+'_1'][:, gpi]

        for iKey, iPixlinCoord in pixlinCoordDic.iteritems():
            pixlinCoordDic[iKey] = iPixlinCoord[:, gpiDic[iKey]]

        # convert pix/lin into lon/lat
        vectorsDict = {}
        for iShapeKey, iShapePoints in pixlinCoordDic.items():
            lonVector, latVector = self.transform_points(iShapePoints[0],
                                                         iShapePoints[1],
                                                         DstToSrc=0)
            vectorsDict[iShapeKey] = {'longitude': lonVector,
                                      'latitude': latVector}

        # if smoothRadius, create a mask to extract circular area
        # from a box area
        if smoothRadius:
            xgrid, ygrid = np.mgrid[0:smoothRadius * 2 + 1,
                                    0:smoothRadius * 2 + 1]
            distance = ((xgrid - smoothRadius) ** 2 +
                        (ygrid - smoothRadius) ** 2) ** 0.5
            mask = distance <= smoothRadius

        transectDict = {}
        # get data
        for iBand in bandList:
            tmpDic = {}
            if type(iBand) == str:
                iBand = self._get_band_number(iBand)
            if data is None:
                data = self[iBand]
            # extract values
            for iShapeKey, iShapePoints in pixlinCoordDic.items():
                if smoothRadius:
                    transect0 = []
                    for xmin, xmax, ymin, ymax in zip(
                        pixlinCoordSmoothDic[iShapeKey+'_0'][1],
                        pixlinCoordSmoothDic[iShapeKey+'_1'][1],
                        pixlinCoordSmoothDic[iShapeKey+'_0'][0],
                        pixlinCoordSmoothDic[iShapeKey+'_1'][0]):
                        subdata = data[int(xmin):int(xmax + 1),
                                       int(ymin):int(ymax + 1)]
                        transect0.append(smooth_function(subdata[mask]))
                    tmpDic[iShapeKey] = transect0
                else:
                    tmpDic[iShapeKey] = data[list(iShapePoints[1]),
                                             list(iShapePoints[0])].tolist()
            #transectDict['band%d' %iBand]= tmpDic
            transectDict[str(iBand)+':'+bandNameDict[iBand]] = tmpDic
            data = None

        if returnOGR:
            # Lists for field names and datatype
            names = ['X (pixel)', 'Y (line)']
            formats = ['i4', 'i4']
            for iBand in transectDict.keys():
                names.append('transect_' + str(iBand))
                formats.append('f8')
            # Create zeros structured numpy array
            pixel = np.array([])
            line = np.array([])
            longitude = np.array([])
            latitude = np.array([])
            transect = {}

            for iShape, iCoords in pixlinCoordDic.items():
                pixel = np.append(pixel, iCoords[0])
                line =  np.append(line, iCoords[1])
                longitude = np.append(longitude,
                                      vectorsDict[iShape]['longitude'])
                latitude =  np.append(latitude,
                                      vectorsDict[iShape]['latitude'])
                for iBand in transectDict.keys():
                    if not (iBand in transect.keys()):
                        transect[iBand] = np.array([])
                    transect[iBand] = np.append(transect[iBand],
                                                transectDict[iBand][iShape])

            fieldValues = np.zeros(len(line), dtype={'names': names,
                                                     'formats': formats})
            # Set values into the structured numpy array
            fieldValues['X (pixel)'] = pixel
            fieldValues['Y (line)'] = line
            for iBand in transect.keys():
                fieldValues['transect_'+iBand] = transect[iBand]

            # Create Nansatshape object
            NansatOGR = Nansatshape(srs=NSR(self.vrt.get_projection()))
            # Set features and geometries into the Nansatshape
            NansatOGR.add_features(coordinates=np.array([lonVector,
                                                         latVector]),
                                   values=fieldValues)
            # Return Nansatshape object
            return NansatOGR
        else:
            return transectDict, vectorsDict, pixlinCoordDic


    def crop(self, xOff=0, yOff=0, xSize=None, ySize=None,
             lonlim=None, latlim=None):
        '''Crop Nansat object

        Create superVRT, modify the Source Rectangle (SrcRect) and Destination
        Rectangle (DstRect) tags in the VRT file for each band in order
        to take only part of the original image,
        create new GCPs or new GeoTransform for the cropped object.

        Parameters
        ----------
        xOff : int
            pixel offset of subimage
        yOff : int
            line offset of subimage
        xSize : int
            width in pixels of subimage
        ySize : int
            height in pizels of subimage
        lonlim : [float, float]
            longitdal limits
        latlim : [float, float]
            latitudal limits

        Modifies
        --------
            self.vrt : VRT
                superVRT is created with modified SrcRect and DstRect
        Returns
        -------
            status : int
                0 - everyhting is OK, image is cropped
                1 - if crop is totally outside, image is NOT cropped
                2 - crop area is too large and crop is not needed
            extent : (xOff, yOff, xSize, ySize)
                xOff  - X offset in the original dataset
                yOff  - Y offset in the original dataset
                xSize - width of the new dataset
                ySize - height of the new dataset

        Examples
        --------
            # crop a subimage of size 100x200 pix from X/Y offset 10, 20 pix
            status, extent = n.crop(10, 20, 100, 200)

            # crop a subimage within the lon/lat limits
            status, extent = n.crop(lonlim=[-20, 20], latlim=[50, 60])

            # crop a subimage interactively
            status, extent = n.crop()

        '''
        # use interactive PointBrowser for selecting extent
        if (xOff == 0 and yOff == 0 and
                xSize is None and ySize is None and
                lonlim is None and latlim is None):
            factor = self.resize(width=1000)
            data = self[1]
            browser = PointBrowser(data)
            browser.get_points()
            points = np.array(browser.coordinates)
            xOff = round(points.min(axis=0)[0] / factor)
            yOff = round(points.min(axis=0)[1] / factor)
            xSize = round((points.max(axis=0)[0] - points.min(axis=0)[0]) /
                          factor)
            ySize = round((points.max(axis=0)[1] - points.min(axis=0)[1]) /
                          factor)
            self.undo()

        # get xOff, yOff, xSize and ySize from lonlim and latlim
        if (xOff == 0 and yOff == 0 and
                xSize is None and ySize is None and
                type(lonlim) in [list, tuple] and
                type(latlim) in [list, tuple]):
            crnPix, crnLin = self.transform_points([lonlim[0], lonlim[0],
                                                    lonlim[1], lonlim[1]],
                                                   [latlim[0], latlim[1],
                                                    latlim[0], latlim[1]],
                                                   1)

            xOff = round(min(crnPix))
            yOff = round(min(crnLin))
            xSize = round(max(crnPix) - min(crnPix))
            ySize = round(max(crnLin) - min(crnLin))

        RasterXSize = self.vrt.dataset.RasterXSize
        RasterYSize = self.vrt.dataset.RasterYSize

        # set xSize/ySize if ommited in the call
        if xSize is None:
            xSize = RasterXSize - xOff
        if ySize is None:
            ySize = RasterYSize - yOff

        # test if crop is totally outside
        if (xOff > RasterXSize or (xOff + xSize) < 0 or
                yOff > RasterYSize or (yOff + ySize) < 0):
            self.logger.error('WARNING! Cropping region is outside the image!')
            self.logger.error('xOff: %d, yOff: %d, xSize: %d, ySize: %d' %
                              (xOff,  yOff, xSize, ySize))
            return 1

        # set default values of invalud xOff/yOff and xSize/ySize
        if xOff < 0:
            xSize += xOff
            xOff = 0

        if yOff < 0:
            ySize += yOff
            yOff = 0

        if (xSize + xOff) > RasterXSize:
            xSize = RasterXSize - xOff
        if (ySize + yOff) > RasterYSize:
            ySize = RasterYSize - yOff

        extent = (int(xOff), int(yOff), int(xSize), int(ySize))
        self.logger.debug('xOff: %d, yOff: %d, xSize: %d, ySize: %d' % extent)

        # test if crop is too large
        if (xOff == 0 and xSize == RasterXSize and
                yOff == 0 and ySize == RasterYSize):
            self.logger.error(('WARNING! Cropping region is'
                               'larger or equal to image!'))
            return 2

        # create super VRT and get its XML
        self.vrt = self.vrt.get_super_vrt()
        xml = self.vrt.read_xml()
        node0 = Node.create(xml)

        # change size
        node0.node('VRTDataset').replaceAttribute('rasterXSize', str(xSize))
        node0.node('VRTDataset').replaceAttribute('rasterYSize', str(ySize))

        # replace x/y-Off and x/y-Size
        #   in <SrcRect> and <DstRect> of each source
        for iNode1 in node0.nodeList('VRTRasterBand'):
            iNode2 = iNode1.node('ComplexSource')

            iNode3 = iNode2.node('SrcRect')
            iNode3.replaceAttribute('xOff', str(xOff))
            iNode3.replaceAttribute('yOff', str(yOff))
            iNode3.replaceAttribute('xSize', str(xSize))
            iNode3.replaceAttribute('ySize', str(ySize))

            iNode3 = iNode2.node('DstRect')
            iNode3.replaceAttribute('xSize', str(xSize))
            iNode3.replaceAttribute('ySize', str(ySize))

        # write modified XML
        xml = node0.rawxml()
        self.vrt.write_xml(xml)

        # modify GCPs or GeoTranfrom to fit the new shape of image
        gcps = self.vrt.dataset.GetGCPs()
        if len(gcps) > 0:
            dstGCPs = []
            i = 0
            # keep current GCPs
            for igcp in gcps:
                if (0 < igcp.GCPPixel - xOff and
                        igcp.GCPPixel - xOff < xSize and
                        0 < igcp.GCPLine - yOff and
                        igcp.GCPLine - yOff < ySize):
                    i += 1
                    dstGCPs.append(gdal.GCP(igcp.GCPX, igcp.GCPY, 0,
                                            igcp.GCPPixel - xOff,
                                            igcp.GCPLine - yOff, '', str(i)))
            numOfGCPs = i

            if numOfGCPs < 100:
                # create new 100 GPCs (10 x 10 regular matrix)
                pixArray = []
                linArray = []
                for newPix in np.r_[0:xSize:10j]:
                    for newLin in np.r_[0:ySize:10j]:
                        pixArray.append(newPix + xOff)
                        linArray.append(newLin + yOff)

                lonArray, latArray = self.vrt.transform_points(pixArray,
                                                               linArray)

                for i in range(len(lonArray)):
                    dstGCPs.append(gdal.GCP(lonArray[i], latArray[i], 0,
                                            pixArray[i] - xOff,
                                            linArray[i] - yOff,
                                            '', str(numOfGCPs+i+1)))

            # set new GCPss
            self.vrt.dataset.SetGCPs(dstGCPs, NSR().wkt)
            # reproject new GCPs to the SRS of original GCPs
            nsr = NSR(self.vrt.dataset.GetGCPProjection())
            self.vrt.reproject_GCPs(nsr)
            # remove geotranform which was automatically added
            self.vrt._remove_geotransform()
        else:
            # shift upper left corner coordinates
            geoTransfrom = self.vrt.dataset.GetGeoTransform()
            geoTransfrom = map(float, geoTransfrom)
            geoTransfrom[0] += geoTransfrom[1] * xOff
            geoTransfrom[3] += geoTransfrom[5] * yOff
            self.vrt.dataset.SetGeoTransform(geoTransfrom)

        # set global metadata
        subMetaData = self.vrt.vrt.dataset.GetMetadata()
        subMetaData.pop('fileName')
        self.set_metadata(subMetaData)

        return 0, extent


def _import_mappers(logLevel=None):
    ''' Import available mappers into a dictionary

    Returns
    --------
    nansatMappers : dict
        key  : mapper name
        value: class Mapper(VRT) from the mapper module

    '''
    logger = add_logger('import_mappers', logLevel=logLevel)
    # import built-in mappers
    import nansat.mappers
    mappersPackages = [nansat.mappers]

    # import user-defined mappers (if any)
    try:
        import nansat_mappers
    except:
        pass
    else:
        logger.info('User defined mappers found in %s'
                    % nansat_mappers.__path__)
        mappersPackages = [nansat_mappers, nansat.mappers]

    # create ordered dict for mappers
    nansatMappers = OrderedDict()

    for mappersPackage in mappersPackages:
        logger.debug('From package: %s' % mappersPackage.__path__)
        # scan through modules and load all modules that contain class Mapper
        for finder, name, ispkg in (pkgutil.
                                    iter_modules(mappersPackage.__path__)):
            logger.debug('Loading mapper %s' % name)
            loader = finder.find_module(name)
            # try to import mapper module
            try:
                module = loader.load_module(name)
            except ImportError:
                # keep ImportError instance instead of the mapper
                exc_info = sys.exc_info()
                logger.error('Mapper %s could not be imported'
                             % name, exc_info=exc_info)
                nansatMappers[name] = exc_info
            else:
                # add the imported mapper to nansatMappers
                if hasattr(module, 'Mapper'):
                    nansatMappers[name] = module.Mapper

        # move generic_mapper to the end
        if 'mapper_generic' in nansatMappers:
            gm = nansatMappers.pop('mapper_generic')
            nansatMappers['mapper_generic'] = gm

    return nansatMappers
<|MERGE_RESOLUTION|>--- conflicted
+++ resolved
@@ -209,17 +209,6 @@
         # Set invalid and missing data to np.nan
         if '_FillValue' in band.GetMetadata():
             fillValue = float(band.GetMetadata()['_FillValue'])
-<<<<<<< HEAD
-            try:
-                bandData[bandData == fillValue] = np.nan
-            except ValueError:
-                self.logger.info('Cannot replace _FillValue values '
-                                 'with np.NAN in %s!' % bandID)
-        try:
-            bandData[np.isinf(bandData)] = np.nan
-        except ValueError:
-            self.logger.info('Cannot replace inf values with np.NAN!')
-=======
             bandData[bandData == fillValue] = np.nan
             # quick hack to avoid problem with wrong _FillValue - see issue
             # #123
@@ -229,7 +218,6 @@
 
         if np.size(np.where(np.isinf(bandData)))>0:
             bandData[np.isinf(bandData)] = np.nan
->>>>>>> 396b57b9
 
         return bandData
 
