# Name:  nansat.py
# Purpose: Container of Nansat class
# Authors:      Asuka Yamakawa, Anton Korosov, Knut-Frode Dagestad,
#               Morten W. Hansen, Alexander Myasoyedov,
#               Dmitry Petrenko, Evgeny Morozov
# Created:      29.06.2011
# Copyright:    (c) NERSC 2011 - 2013
# Licence:
# This file is part of NANSAT.
# NANSAT is free software: you can redistribute it and/or modify
# it under the terms of the GNU General Public License as published by
# the Free Software Foundation, version 3 of the License.
# http://www.gnu.org/licenses/gpl-3.0.html
# This program is distributed in the hope that it will be useful,
# but WITHOUT ANY WARRANTY without even the implied warranty of
# MERCHANTABILITY or FITNESS FOR A PARTICULAR PURPOSE.
from __future__ import absolute_import
import os
import glob
import sys
import tempfile
import datetime
import pkgutil
import warnings

import numpy as np
from numpy import nanmedian
from numpy.lib.recfunctions import append_fields

from netCDF4 import Dataset

from nansat.nsr import NSR
from nansat.domain import Domain
from nansat.exporter import Exporter
from nansat.figure import Figure
from nansat.vrt import VRT
from nansat.geolocation import Geolocation
from nansat.tools import add_logger, gdal
from nansat.tools import OptionError, WrongMapperError, NansatReadError, GDALError
from nansat.tools import parse_time, test_openable, NansatFutureWarning
from nansat.node import Node
from nansat.pointbrowser import PointBrowser

import collections
if hasattr(collections, 'OrderedDict'):
    from collections import OrderedDict
else:
    from ordereddict import OrderedDict

# container for all mappers
nansatMappers = None


class Nansat(Domain, Exporter):
    """
    Container for geospatial data. Performs all high-level operations.

    n = Nansat(filename) opens the file with satellite or model data for
    reading, adds scientific metadata to bands, and prepares the data for
    further handling.

    Parameters
    -----------
    filename : str
        uri of the input file or OpeNDAP datastream
    mapper : str
        name of the mapper from nansat/mappers dir. E.g.
        'sentinel1_l1', 'asar', 'hirlam', 'meris_l1', 'meris_l2', etc.
    log_level : int
        Level of logging. See: http://docs.python.org/howto/logging.html
    kwargs : additional arguments for mappers

    Examples
    --------
    # Open file for reading. Opening is lazy operation - no data is read at this
    # point, only metadata that describes the dataset and bands
    >>> n = Nansat(filename)

    # Fetch data from Nansat object from the first band
    >>> a = n[1]

    Notes
    -----
    The instance of Nansat class (the object <n>) contains information
    about geographical reference of the data (e.g raster size, pixel
    resolution, type of projection, etc) and about bands with values of
    geophysical variables (e.g. water leaving radiance, normalized radar
    cross section, chlrophyll concentraion, etc). The object <n> has methods
    for high-level operations with data. E.g.:
    * reading data from file (Nansat.__getitem__);
    * visualization (Nansat.write_figure);
    * changing geographical reference (Nansat.reproject);
    * exporting (Nansat.export)
    * and much more...

    Nansat inherits from Domain (container of geo-reference information)
    Nansat uses instance of VRT (wraper around GDAL VRT-files)
    Nansat uses instance of Figure (collection of methods for visualization)

    """

    INIT_FILENAME_WARNING = ('Nansat(fileName=...) will be disabled in Nansat 1.1. '
                             'Use Nansat(filename).')
    INIT_MAPPER_WARNING = ('Nansat(mapperName=...) will be disabled in Nansat 1.1. '
                           'Use Nansat(mapper=...)')
    INIT_DOMAIN_WARNING = ('Nansat(domain=...) will be disabled in Nansat 1.1. '
                           'Use Nansat.from_domain(domain)')
    INIT_LOG_WARNING = ('Nansat(logLevel=...) will be disabled in Nansat 1.1. '
                        'Use Nansat(log_level)')
    INIT_RESAMPLEALG_WARNING = ('Nansat.method(eResampleAlg=...) will be disabled in Nansat 1.1. '
                                'Use Nansat.method(resample_alg=)')
    INIT_BANDID_WARNING = ('Nansat.method(bandID=...) will be disabled in Nansat 1.1. '
                           'Use Nansat.method(band_id=...)')
    INIT_DSTDOMAIN_WARNING = ('Nansat.method(dstDomain=...) will be disabled in Nansat 1.1. '
                           'Use Nansat.method(dst_domain=...)')
    INIT_GETBANDNUMBER_WARNING = ('Nansat._get_band_number() will be disabled in Nansat 1.1. '
                           'Use Nansat.get_band_number()')
    FILL_VALUE = 9.96921e+36
    ALT_FILL_VALUE = -10000.

    # instance attributes
    logger = None
    filename = None
    name = None
    path = None
    vrt = None
    mapper = None

    @classmethod
    def from_domain(cls, domain, array=None, parameters=None, log_level=30):
        """
        Create Nansat object from input Domain [and array with data]

        Parameters
        ----------
        domain : Domain
            Defines spatial reference system and geographical extent.
        array : numpy NDarray
            Data for the first band. Shape must correspond to shape of <domain>
        parameters : dict
            Metadata for the first band. May contain 'name', 'wkv' and other keys.
        log_level : int
            Level of logging.

        """
        n = cls.__new__(cls)
        n._init_from_domain(domain, array, parameters, log_level)
        return n

    def __init__(self, filename='', fileName='', mapper='', mapperName='', domain=None,
                 array=None, parameters=None, log_level=30, logLevel=None, **kwargs):
        """Create Nansat object

        Modifies
        --------
        self.mapper : str
            name of the used mapper
        self.filename : file name
            set file name given by the argument
        self.vrt : VRT
            Wrapper around VRT file and GDAL dataset with satellite raster data
        self.logger : logging.Logger
            logger for output debugging info
        self.name : str
            name of object (for writing KML)
        self.path : str
            path to input file

        """
        if filename == '' and fileName != '':
            warnings.warn(self.INIT_FILENAME_WARNING, NansatFutureWarning)
            filename = fileName
        if mapperName != '':
            warnings.warn(self.INIT_MAPPER_WARNING, NansatFutureWarning)
            mapper = mapperName
        if logLevel is not None:
            warnings.warn(self.INIT_LOG_WARNING, NansatFutureWarning)
            log_level = logLevel
        if domain is not None or array is not None:
            warnings.warn(self.INIT_DOMAIN_WARNING, NansatFutureWarning)
            self._init_from_domain(domain, array, parameters)
            return

        if filename == '':
            raise OptionError('Nansat is called without valid parameters! Use: Nansat(filename)')

        self._init_empty(filename, log_level)
        # Create VRT object with mapping of variables
        self.vrt = self._get_mapper(mapper, **kwargs)

    def __getitem__(self, band_id):
        """ Returns the band as a NumPy array, by overloading []

        Parameters
        -----------
        band_id : int or str
            If int, array from band with number <band_id> is returned
            If string, array from band with metadata 'name' equal to
            <band_id> is returned

        Returns
        --------
        a : NumPy array

        Examples
        --------
        >>> a = n[1]
        >>> a = n['some_band_name']

        """
        # get band
        band = self.get_GDALRasterBand(band_id)
        # get expression from metadata
        expression = band.GetMetadata().get('expression', '')
        # get data
        band_data = band.ReadAsArray()
        # TODO: Fail tests with get item
        if band_data is None:
            raise GDALError('Cannot read array from band %s' % str(band_data))

        # execute expression if any
        if expression != '':
            band_data = eval(expression)

        all_float_flag = band_data.dtype.char in np.typecodes['AllFloat']
        # Set invalid and missing data to np.nan (for floats only)
        if '_FillValue' in band.GetMetadata() and all_float_flag:
            band_data = self._fill_with_nan(band, band_data)

        # replace infs with np.NAN
        if np.size(np.where(np.isinf(band_data))) > 0:
            band_data[np.isinf(band_data)] = np.nan

        # erase out-of-swath pixels with np.Nan (if not integer)
        if self.has_band('swathmask') and all_float_flag:
            swathmask = self.get_GDALRasterBand('swathmask').ReadAsArray()
            band_data[swathmask == 0] = np.nan

        return band_data

    def __repr__(self):
        """Creates string with basic info about the Nansat object"""
        out_str = '{separator}{filename}{separator}Mapper: {mapper}{bands}{separator}{domain}'
        return out_str.format(separator=self.OUTPUT_SEPARATOR, filename=self.filename,
                              bands=self.list_bands(False), mapper=self.mapper,
                              domain=Domain.__repr__(self))

    def _init_empty(self, filename, log_level):
        """Init empty Nansat object

        Parameters
        ----------
        filename : str
            Name of input file.
        log_level : int
            Level of logging verbosity.

        Modifies
        --------
            self.logger
                adds logging.Logger
            self.filename
                adds full path to input file
            self.name
                adds name of file
            self.path
                adds path to file

        """
        # create logger
        self.logger = add_logger('Nansat', log_level)
        # set input file name
        self.filename = filename
        # name, for compatibility with some Domain methods
        self.name = os.path.basename(filename)
        self.path = os.path.dirname(filename)

    def _init_from_domain(self, domain, array=None, parameters=None, log_level=30):
        """Init Nansat object from input Domain and optionally array with band values

        Parameters
        ----------
        domain : Domain
            Defines spatial reference system and geographical extent.
        array : numpy NDarray
            Data for the first band. Shape must correspond to shape of <domain>
        parameters : dict
            Metadata for the first band. May contain 'name', 'wkv' and other keys.
        log_level : int
            Level of logging.

        """
        self._init_empty('', log_level)
        self.vrt = VRT.from_gdal_dataset(domain.vrt.dataset)
        self.mapper = ''
        if array is not None:
            self.add_band(array=array, parameters=parameters)

    # TODO: Test _fill_with_nan
    def _fill_with_nan(self, band, band_data):
        fill_value = float(band.GetMetadata()['_FillValue'])
        band_data[band_data == fill_value] = np.nan
        # quick hack to avoid problem with wrong _FillValue - see issue
        # #123
        if fill_value == self.FILL_VALUE:
            band_data[band_data == self.ALT_FILL_VALUE] = np.nan

        return band_data


    def add_band(self, array, parameters=None, nomem=False):
        """Add band from the array to self.vrt

        Create VRT object which contains VRT and RAW binary file and append it
        to self.vrt.band_vrts

        Parameters
        -----------
        array : ndarray
            band data
        parameters : dictionary
            band metadata: wkv, name, etc. (or for several bands)
        nomem : boolean, saves the vrt to a tempfile if nomem is True

        Modifies
        ---------
        Creates VRT object with VRT-file and RAW-file
        Adds band to the self.vrt

        Examples
        --------
        # add new band from numpy array <a> with metadata <p> in memory
        # Shape of a should be equal to the shape of <n>
        >>> n.add_band(a, p)

        # add new band from an array <a> with metadata <p> but keep it
        # temporarli on disk intead of memory
        >>> n.add_band(a, p, nomem=True)

        """
        self.add_bands([array], [parameters], nomem)

    def add_bands(self, arrays, parameters=None, nomem=False):
        """Add band from the array to self.vrt

        Create VRT object which contains VRT and RAW binary file and append it
        to self.vrt.band_vrts

        Parameters
        -----------
        arrays : list of numpy.ndarrays
            data for several bands
        parameters : list of dictionaries
            band destination metadata: wkv, name, etc.
        nomem : boolean, saves the vrt to a tempfile if nomem is True

        Modifies
        ---------
        Creates VRT object with VRT-file and RAW-file
        Adds bands to the self.vrt

        Examples
        --------
        # add two new bands from numpy arrays <a1> and <a2> with metadata in
        # <p1> and <p2>
        >>> n.add_bands([a1, a2], [p1, p2])

        """
        # replace empty parameters with list of empty dictionaries
        if parameters is None:
            parameters = [{}] * len(arrays)

        self.vrt = self.vrt.get_super_vrt()

        # create VRTs from arrays and generate band_metadata
        band_metadata = []
        for array, parameter in zip(arrays, parameters):
            vrt = VRT.from_array(array, nomem=nomem)
            band_metadata.append({
                'src': {'SourceFilename': vrt.filename, 'SourceBand': 1},
                'dst': parameter
                })
            self.vrt.band_vrts[vrt.filename] = vrt

        band_name = self.vrt.create_bands(band_metadata)

    def bands(self):
        """ Make a dictionary with all metadata from all bands

        Returns
        --------
        b : dictionary
            key = N, value = dict with all band metadata

        """
        band_metadata = {}
        for band_num in range(self.vrt.dataset.RasterCount):
            band_metadata[band_num + 1] = self.get_metadata(band_id=band_num + 1)

        return band_metadata

    # TODO: Test has_band
    # TODO: Discus change of band to band_name
    def has_band(self, band):
        """Check if self has band with name <band>
        Parameters
        ----------
            band : str
                name or standard_name of the band to check

        Returns
        -------
            True/False if band exists or not

        """
        for band_num in self.bands():
            band_meta = self.bands()[band_num]
            if band_meta['name'] == band:
                return True
            elif 'standard_name' in band_meta and band_meta['standard_name'] == band:
                return True

    def _get_resize_shape(self, factor, width, height, dst_pixel_size):
        """Estimate new shape either from factor or destination width/height or pixel size"""
        src_shape = np.array(self.shape(), np.float)
        # estimate factor if either width or height is given and factor is not given
        if width is not None:
            factor = width / src_shape[1]
        if height is not None:
            factor = height / src_shape[0]

        # estimate factor if pixelsize is given
        if dst_pixel_size is not None:
            src_pixel_size = np.array(self.get_pixelsize_meters(), np.float)[::-1]
            factor = (src_pixel_size / float(dst_pixel_size)).mean()

        factor = float(factor)
        dst_shape = np.floor(src_shape * factor)
        self.logger.info('New shape: ({0}, {1})'.format(dst_shape[0], dst_shape[1]))
        return factor, dst_shape

<<<<<<< HEAD
            # catch None band error
            if array is None:
                raise GDALError('%s is None' % str(iband))

            # set type, scale and offset from input data or by default
            dstBands[iband] = {}
            dstBands[iband]['type'] = bands[iband].get('type',
                                             array.dtype.str.replace('u', 'i'))
            dstBands[iband]['scale'] = float(bands[iband].get('scale', 1.0))
            dstBands[iband]['offset'] = float(bands[iband].get('offset', 0.0))
            if '_FillValue' in bands[iband]:
                dstBands[iband]['_FillValue'] = np.array(
                                            [bands[iband]['_FillValue']],
                                            dtype=dstBands[iband]['type'])[0]

            # mask values with np.nan
            if maskName is not None and iband != maskName:
                array[mask != 64] = np.nan

            # add array to a temporary Nansat object
            bandMetadata = self.get_metadata(bandID=iband)
            data.add_band(array=array, parameters=bandMetadata)
        self.logger.debug('Bands for export: %s' % str(dstBands))

        # get corners of reprojected data
        minLat, maxLat, minLon, maxLon = data.get_min_max_lat_lon()

        # common global attributes:
        if createdTime is None:
            createdTime = (datetime.datetime.utcnow().
                           strftime('%Y-%m-%d %H:%M:%S UTC'))

        globMetadata = {'institution': 'NERSC',
                        'source': 'satellite remote sensing',
                        'creation_date': createdTime,
                        'northernmost_latitude': np.float(maxLat),
                        'southernmost_latitude': np.float(minLat),
                        'westernmost_longitude': np.float(minLon),
                        'easternmost_longitude': np.float(maxLon),
                        'history': ' '}

        # join or replace default by custom global metadata
        if metadata is not None:
            for metaKey in metadata:
                globMetadata[metaKey] = metadata[metaKey]

        # export temporary Nansat object to a temporary netCDF
        fid, tmpName = tempfile.mkstemp(suffix='.nc')
        data.export(tmpName)

        # open files for input and output
        ncI = Dataset(tmpName, 'r')
        ncO = Dataset(fileName, 'w')

        # collect info on dimention names
        dimNames = []
        gridMappingName = None
        for ncIVarName in ncI.variables:
            ncIVar = ncI.variables[ncIVarName]
            dimNames += list(ncIVar.dimensions)
            # get grid_mapping_name
            if hasattr(ncIVar, 'grid_mapping_name'):
                gridMappingName = ncIVar.grid_mapping_name
                gridMappingVarName = ncIVarName
        dimNames = list(set(dimNames))

        # collect info on dimention shapes
        dimShapes = {}
        for dimName in dimNames:
            dimVar = ncI.variables[dimName]
            dimShapes[dimName] = dimVar.shape[0]

        # create dimensions
        for dimName in dimNames:
            ncO.createDimension(dimName, dimShapes[dimName])

        # add time dimention
        ncO.createDimension('time', 1)
        ncOVar = ncO.createVariable('time', '>f8',  ('time', ))
        ncOVar.calendar = 'standard'
        ncOVar.long_name = 'time'
        ncOVar.standard_name = 'time'
        ncOVar.units = 'days since 1900-1-1 0:0:0 +0'
        ncOVar.axis = 'T'

        # get time from Nansat object or from input datetime
        if time is None:
            time = self.time_coverage_start

        # create value of time variable
        td = time - datetime.datetime(1900, 1, 1)
        days = td.days + (float(td.seconds) / 60.0 / 60.0 / 24.0)
        # add date
        ncOVar[:] = days

        # recreate file
        for ncIVarName in ncI.variables:
            ncIVar = ncI.variables[ncIVarName]
            if 'name' in ncIVar.ncattrs():
                ncIVar_name = ncIVar.getncattr('name')
            else:
                ncIVar_name = None

            self.logger.debug('Creating variable: %s' % ncIVarName)
            if ncIVarName in ['x', 'y', 'lon', 'lat']:
                # create simple x/y variables
                ncOVar = ncO.createVariable(ncIVarName, '>f4',
                                            ncIVar.dimensions)
            elif ncIVarName == gridMappingVarName:
                # create projection var
                ncOVar = ncO.createVariable(gridMappingName, ncIVar.dtype.str,
                                            ncIVar.dimensions)
            elif ncIVar_name in dstBands:
                # dont add time-axis to lon/lat grids
                if ncIVar_name in ['lon', 'lat']:
                    dimensions = ncIVar.dimensions
                else:
                    dimensions = ('time', ) + ncIVar.dimensions
                
                fill_value = None
                if '_FillValue' in ncIVar.ncattrs():
                    fill_value = ncIVar._FillValue
                if '_FillValue' in dstBands[ncIVar_name]:
                    fill_value = dstBands['_FillValue']
                ncOVar = ncO.createVariable(ncIVar_name,
                                            dstBands[ncIVar_name]['type'],
                                            dimensions, fill_value=fill_value)

            # copy array from input data
            data = ncIVar[:]

            for ncattr in ncIVar.ncattrs():
                if ncattr == '_FillValue':
                    continue
                ncOVar.setncattr(ncattr, ncIVar.getncattr(ncattr))

            # copy rounded data from x/y
            if ncIVarName in ['x', 'y']:
                ncOVar[:] = np.floor(data).astype('>f4')
                # add axis=X or axis=Y
                ncOVar.axis = {'x': 'X', 'y': 'Y'}[ncIVarName]

            # copy data from lon/lat
            if ncIVarName in ['lon', 'lat']:
                ncOVar[:] = data.astype('>f4')

            # copy data from variables in the list
            if (len(ncIVar.dimensions) > 0 and ncIVar_name):
                # add offset and scale attributes
                scale = dstBands[ncIVar_name]['scale']
                offset = dstBands[ncIVar_name]['offset']
                if not (offset == 0.0 and scale == 1.0):
                    ncOVar.setncattr('add_offset', offset)
                    ncOVar.setncattr('scale_factor', scale)
                    data = (data - offset) / scale

                ncOVar[:] = data.astype(dstBands[ncIVar_name]['type'])
                # copy (some) attributes
                for inAttrName in ncIVar.ncattrs():
                    if str(inAttrName) not in rmMetadata + ['dataType',
                                    'SourceFilename', 'SourceBand', '_Unsigned',
                                    'FillValue', 'time', '_FillValue']:
                        ncOVar.setncattr(inAttrName, ncIVar.getncattr(inAttrName))

                # add custom attributes from input parameter bands
                if ncIVar_name in bands:
                    for newAttr in bands[ncIVar_name]:
                        if newAttr not in rmMetadata + ['type', 'scale',
                                                        'offset',
                                                        '_FillValue']:
                            ncOVar.setncattr(newAttr, bands[ncIVar_name][newAttr])
                    # add grid_mapping info
                    if gridMappingName is not None:
                        ncOVar.setncattr('grid_mapping', gridMappingName)

        # copy (some) global attributes
        for globAttr in ncI.ncattrs():
            if not(globAttr.strip().startswith('GDAL')):
                ncO.setncattr(globAttr, ncI.getncattr(globAttr))

        # add common and custom global attributes
        ncO.setncatts(globMetadata)

        # write output file
        ncO.close()

        # close original files
        ncI.close()

        # Delete the temprary netCDF file
        os.close(fid)
        os.remove(tmpName)

        return 0

    def resize(self, factor=1, width=None, height=None,
               pixelsize=None, eResampleAlg=-1):
=======
    def resize(self, factor=None, width=None, height=None, pixelsize=None, resample_alg=-1,
                        eResampleAlg=None):
>>>>>>> 4eb5a218
        '''Proportional resize of the dataset.

        The dataset is resized as (x_size*factor, y_size*factor)
        If desired width, height or pixelsize is specified,
        the scaling factor is calculated accordingly.
        If GCPs are given in a dataset, they are also rewritten.

        Parameters
        -----------
        factor : float, optional, default=1
            Scaling factor for width and height
            > 1 means increasing domain size
            < 1 means decreasing domain size
        width : int, optional
            Desired new width in pixels
        height : int, optional
            Desired new height in pixels
        pixelsize : float, optional
            Desired new pixelsize in meters (approximate).
            A factor is calculated from ratio of the
            current pixelsize to the desired pixelsize.
        resample_alg : int (GDALResampleAlg), optional
               -1 : Average (default),
                0 : NearestNeighbour
                1 : Bilinear,
                2 : Cubic,
                3 : CubicSpline,
                4 : Lancoz

        Modifies
        ---------
        self.vrt.dataset : VRT dataset of VRT object
            raster size are modified to downscaled size.
            If GCPs are given in the dataset, they are also overwritten.

        '''
        if eResampleAlg is not None:
            warnings.warn(self.INIT_RESAMPLEALG_WARNING, NansatFutureWarning)
            resample_alg = eResampleAlg

        factor, dst_shape = self._get_resize_shape(factor, width, height, pixelsize)
        if resample_alg <= 0:
            self.vrt = self.vrt.get_subsampled_vrt(dst_shape[1], dst_shape[0], resample_alg)
        else:
            # update size and GeoTranform in XML of the warped VRT object
            self.vrt = self.vrt.get_resized_vrt(dst_shape[1], dst_shape[0], resample_alg)

# TODO: move to _set_new_extent
        # resize gcps
        gcps = self.vrt.vrt.dataset.GetGCPs()
        if len(gcps) > 0:
            gcpPro = self.vrt.vrt.dataset.GetGCPProjection()
            for gcp in gcps:
                gcp.GCPPixel *= factor
                gcp.GCPLine *= factor
            self.vrt.dataset.SetGCPs(gcps, gcpPro)
            self.vrt._remove_geotransform()
        else:
            # change resultion in geotransform to keep spatial extent
            geoTransform = list(self.vrt.vrt.dataset.GetGeoTransform())
            geoTransform[1] = float(geoTransform[1])/factor
            geoTransform[5] = float(geoTransform[5])/factor
            geoTransform = map(float, geoTransform)
            self.vrt.dataset.SetGeoTransform(geoTransform)

        # set global metadata
        subMetaData = self.vrt.vrt.dataset.GetMetadata()
        subMetaData.pop('filename')
        self.set_metadata(subMetaData)

        return factor

    # TODO: Check how the get_GDALRasterBand method works with new VRT
    def get_GDALRasterBand(self, band_id=1, bandID=None):
        ''' Get a GDALRasterBand of a given Nansat object

        If str is given find corresponding band number
        If int is given check if band with this number exists.
        Get a GDALRasterBand from vrt.

        Parameters
        -----------
        band_id : serial number or string, optional (default is 1)
            if number - a band number of the band to fetch
            if string band_id = {'name': band_id}

        Returns
        --------
        GDAL RasterBand

        Example
        -------
        b = n.get_GDALRasterBand(1)
        b = n.get_GDALRasterBand('sigma0')

        '''
        if bandID is not None:
            warnings.warn(self.INIT_BANDID_WARNING, NansatFutureWarning)
            band_id = bandID

        # get band number
        bandNumber = self.get_band_number(band_id)
        # the GDAL RasterBand of the corresponding band is returned
        return self.vrt.dataset.GetRasterBand(bandNumber)

    def list_bands(self, do_print=True):
        ''' Show band information of the given Nansat object

        Show serial number, longName, name and all parameters
        for each band in the metadata of the given Nansat object.

        Parameters
        -----------
        do_print : boolean
            print on screen?

        Returns
        --------
        outString : String
            formatted string with bands info

        '''
        # get dictionary of bands metadata
        bands = self.bands()
        outString = ''

        for b in bands:
            # print band number, name
            outString += 'Band : %d %s\n' % (b, bands[b].get('name', ''))
            # print band metadata
            for i in bands[b]:
                outString += '  %s: %s\n' % (i, bands[b][i])
        if do_print:
            # print to screeen
            print(outString)
        else:
            return outString

    def reproject(self, dst_domain=None, dstDomain=None, resample_alg=0, eResampleAlg=None,
                    block_size=None, tps=None, skip_gcps=1, addmask=True,
                  **kwargs):
        """
        Change projection of the object based on the given Domain

        Create superVRT from self.vrt with AutoCreateWarpedVRT() using
        projection from the dst_domain.
        Modify XML content of the warped vrt using the Domain parameters.
        Generate warpedVRT and replace self.vrt with warpedVRT.
        If current object spans from 0 to 360 and dst_domain is west of 0,
        the object is shifted by 180 westwards.

        Parameters
        -----------
        dst_domain : domain
            destination Domain where projection and resolution are set
        resample_alg : int (GDALResampleAlg)
            0 : NearestNeighbour
            1 : Bilinear
            2 : Cubic,
            3 : CubicSpline
            4 : Lancoz
        block_size : int
            size of blocks for resampling. Large value decrease speed
            but increase accuracy at the edge
        tps : bool
            Apply Thin Spline Transformation if source or destination has GCPs
            Usage of TPS can also be triggered by setting self.vrt.tps=True
            before calling to reproject.
            This options has priority over self.vrt.tps
        skip_gcps : int
            Using TPS can be very slow if the number of GCPs are large.
            If this parameter is given, only every [skip_gcp] GCP is used,
            improving calculation time at the cost of accuracy.
            If not given explicitly, 'skip_gcps' is fetched from the
            metadata of self, or from dst_domain (as set by mapper or user).
            [defaults to 1 if not specified, i.e. using all GCPs]
        addmask : bool
            If True, add band 'swathmask'. 1 - valid data, 0 no-data.
            This band is used to replace no-data values with np.nan

        Modifies
        ---------
        self.vrt : VRT object with dataset replaced to warpedVRT dataset

        Notes
        --------
        Integer data is returnd by integer. Round off to decimal place.
        If you do not want to round off, convert the data types to
        GDT_Float32, GDT_Float64, or GDT_CFloat32.

        See Also
        ---------
        http://www.gdal.org/gdalwarp.html

        """
        if dstDomain is not None:
            warnings.warn(self.INIT_DSTDOMAIN_WARNING, NansatFutureWarning)
            dst_domain = dstDomain
        if eResampleAlg is not None:
            warnings.warn(self.INIT_RESAMPLEALG_WARNING, NansatFutureWarning)
            resample_alg = eResampleAlg

# TODO: move the check to VRT.get_shifted_vrt
        # if self spans from 0 to 360 and dst_domain is west of 0:
        #     shift self westwards by 180 degrees
        # check span
        srcCorners = self.get_corners()
        if round(min(srcCorners[0])) == 0 and round(max(srcCorners[0])) == 360:
            # check intersection of src and dst
            dstCorners = dst_domain.get_corners()
            if min(dstCorners[0]) < 0:
                # shift
                self.vrt = self.vrt.get_shifted_vrt(-180)

        # get projection of destination dataset
        dstSRS = dst_domain.vrt.dataset.GetProjection()

        # get destination GCPs
        dstGCPs = dst_domain.vrt.dataset.GetGCPs()
        if len(dstGCPs) > 0:
            # get projection of destination GCPs
            dstSRS = dst_domain.vrt.dataset.GetGCPProjection()

        x_size = dst_domain.vrt.dataset.RasterXSize
        y_size = dst_domain.vrt.dataset.RasterYSize

        geoTransform = dst_domain.vrt.dataset.GetGeoTransform()

        # set trigger for using TPS
        if tps is True:
            self.vrt.tps = True
        elif tps is False:
            self.vrt.tps = False

        # Reduce number of GCPs for faster reprojection
        # when using TPS (if requested)
        src_skip_gcps = self.vrt.dataset.GetMetadataItem('skip_gcps')
        dst_skip_gcps = dst_domain.vrt.dataset.GetMetadataItem('skip_gcps')
        kwargs['skip_gcps'] = skip_gcps  # default (use all GCPs)
        if dst_skip_gcps is not None:  # ...or use setting from dst
            kwargs['skip_gcps'] = int(dst_skip_gcps)
        if src_skip_gcps is not None:  # ...or use setting from src
            kwargs['skip_gcps'] = int(src_skip_gcps)

        # add band that masks valid values with 1 and nodata with 0
        # after reproject
# TDOD: replace with VRT._add_swath_mask_band
        if addmask:
            self.vrt = self.vrt.get_super_vrt()
            src = [{
                'SourceFilename': self.vrt.vrt.filename,
                'SourceBand':  1,
                'DataType': gdal.GDT_Byte
            }]
            dst = {
                'dataType': gdal.GDT_Byte,
                'wkv': 'swath_binary_mask',
                'PixelFunctionType': 'OnesPixelFunc',
            }
            self.vrt.create_band(src=src, dst=dst)
            self.vrt.dataset.FlushCache()

        # create Warped VRT
        self.vrt = self.vrt.get_warped_vrt(dstSRS, x_size, y_size, geoTransform,
                                           resample_alg=resample_alg,
                                           dst_gcps=dstGCPs,
                                           block_size=block_size, **kwargs)

        # set global metadata from subVRT
        subMetaData = self.vrt.vrt.dataset.GetMetadata()
        subMetaData.pop('filename')
        self.set_metadata(subMetaData)

    def undo(self, steps=1):
        """Undo reproject, resize, add_band or crop of Nansat object

        Restore the self.vrt from self.vrt.vrt

        Parameters
        -----------
        steps : int
            How many steps back to undo

        Modifies
        --------
        self.vrt

        """
        self.vrt = self.vrt.get_sub_vrt(steps)

    def watermask(self, mod44path=None, dst_domain=None, dstDomain=None, **kwargs):
        """
        Create numpy array with watermask (water=1, land=0)

        TODO: cross-check and update docstring and references/links

        250 meters resolution watermask from MODIS 44W Product:
        http://www.glcf.umd.edu/data/watermask/

        Watermask is stored as tiles in TIF(LZW) format and a VRT file
        All files are stored in one directory.
        A tarball with compressed TIF and VRT files should be additionally
        downloaded from the Nansat wiki:
        https://svn.nersc.no/nansat/wiki/Nansat/Data/Watermask

        The method :
            Gets the directory either from input parameter or from environment
            variable MOD44WPATH
            Open Nansat object from the VRT file
            Reprojects the watermask onto the current object using reproject()
            or reproject_on_jcps()
            Returns the reprojected Nansat object

        Parameters
        -----------
        mod44path : string, optional, default=None
            path with MOD44W Products and a VRT file
        dst_domain : Domain
            destination domain other than self
        tps : Bool
            Use Thin Spline Transformation in reprojection of watermask?
            See also Nansat.reproject()
        skip_gcps : int
            Factor to reduce the number of GCPs by and increase speed
            See also Nansat.reproject()

        Returns
        --------
        watermask : Nansat object with water mask in current projection

        See also
        ---------
        250 meters resolution watermask from MODIS 44W Product:
            http://www.glcf.umd.edu/data/watermask/

        """
        if dstDomain is not None:
            warnings.warn(self.INIT_DSTDOMAIN_WARNING, NansatFutureWarning)
            dst_domain = dstDomain

# TODO: move to _check_watermask_data
        mod44DataExist = True
        # check if path is given in input param or in environment
        if mod44path is None:
            mod44path = os.getenv('MOD44WPATH')
        if mod44path is None:
            mod44DataExist = False
        # check if VRT file exist
        elif not os.path.exists(mod44path + '/MOD44W.vrt'):
            mod44DataExist = False
        self.logger.debug('MODPATH: %s' % mod44path)

        if not mod44DataExist:
            raise IOError('250 meters resolution watermask from MODIS '
                    '44W Product does not exist - see Nansat '
                    'documentation to get it (the path is % s)' % mod44path)

        # MOD44W data does exist: open the VRT file in Nansat
        watermask = Nansat(mod44path + '/MOD44W.vrt', mapperName='MOD44W',
                           logLevel=self.logger.level)
        # reproject on self or given Domain
        if dst_domain is None:
            dst_domain = self
        lon, lat = dst_domain.get_border()
        watermask.crop_lonlat([lon.min(), lon.max()], [lat.min(), lat.max()])
        watermask.reproject(dst_domain, addmask=False, **kwargs)

        return watermask

# TODO:
#   Move to Figure
#   Nansat inherits from Figure
    def write_figure(self, filename='', bands=1, clim=None, addDate=False,
                     array_modfunc=None, fileName='', **kwargs):
        ''' Save a raster band to a figure in graphical format.

        Get numpy array from the band(s) and band information specified
        either by given band number or band id.
        -- If three bands are given, merge them and create PIL image.
        -- If one band is given, create indexed image
        Create Figure object and:
        Adjust the array brightness and contrast using the given min/max or
        histogram.
        Apply logarithmic scaling of color tone.
        Generate and append legend.
        Save the PIL output image in PNG or any other graphical format.
        If the filename extension is 'tif', the figure file is converted
        to GeoTiff

        Parameters
        -----------
        filename : str
            Output file name. if one of extensions 'png', 'PNG', 'tif',
            'TIF', 'bmp', 'BMP', 'jpg', 'JPG', 'jpeg', 'JPEG' is included,
            specified file is created. otherwise, 'png' file is created.
        bands : integer or string or list (elements are integer or string),
            default = 1
            the size of the list has to be 1 or 3.
            if the size is 3, RGB image is created based on the three bands.
            Then the first element is Red, the second is Green,
            and the third is Blue.
        clim : list with two elements or 'hist' to specify range of colormap
            None (default) : min/max values are fetched from WKV,
            fallback-'hist'
            [min, max] : min and max are numbers, or
            [[min, min, min], [max, max, max]]: three bands used
            'hist' : a histogram is used to calculate min and max values
        addDate : boolean
            False (default) : no date will be aded to the caption
            True : the first time of the object will be added to the caption
        array_modfunc : None
            None (default) : figure created using array in provided band
            function : figure created using array modified by provided function
        **kwargs : parameters for Figure().

        Modifies
        ---------
        if filename is specified, creates image file

        Returns
        -------
        Figure object

        Example
        --------
        #write only indexed image, color limits from WKV or from histogram
        n.write_figure('test.jpg')
        #write only RGB image, color limits from histogram
        n.write_figure('test_rgb_hist.jpg', clim='hist', bands=[1, 2, 3])
        #write indexed image, apply log scaling and gamma correction,
        #add legend and type in title 'Title', increase font size and put 15
        tics
        n.write_figure('r09_log3_leg.jpg', logarithm=True, legend=True,
                                gamma=3, titleString='Title', fontSize=30,
                                numOfTicks=15)
        # write an image to png with transparent Mask set to color
        transparency=[0,0,0], following PIL alpha mask
        n.write_figure(filename='transparent.png', bands=[3],
               mask_array=wmArray,
               mask_lut={0: [0,0,0]},
               clim=[0,0.15], cmapName='gray', transparency=[0,0,0])

        See also
        --------
        Figure()
        http://www.scipy.org/Cookbook/Matplotlib/Show_colormaps

        '''
        if fileName != '':
            warnings.warn(self.INIT_FILENAME_WARNING, NansatFutureWarning)
            filename = fileName

        # convert <bands> from integer, or string, or list of strings
        # into list of integers
        if isinstance(bands, list):
            for i, band in enumerate(bands):
                bands[i] = self.get_band_number(band)
        else:
            bands = [self.get_band_number(bands)]

        # == create 3D ARRAY ==
        array = None
        for band in bands:
            # get array from band and reshape to (1,height,width)
            iArray = self[band]
            if array_modfunc:
                iArray = array_modfunc(iArray)
            iArray = iArray.reshape(1, iArray.shape[0], iArray.shape[1])
            # create new 3D array or append band
            if array is None:
                array = iArray
            else:
                array = np.append(array, iArray, axis=0)

        # == CREATE FIGURE object and parse input parameters ==
        fig = Figure(array, **kwargs)
        array = None

        # == PREPARE cmin/cmax ==
        # check if cmin and cmax are given as the arguments
        if 'cmin' in kwargs.keys() and 'cmax' in kwargs.keys():
            clim = [kwargs['cmin'], kwargs['cmax']]

        # try to get clim from WKV if it is not given as the argument
        # if failed clim will be evaluated from histogram
        if clim is None:
            clim = [[], []]
            for i, iBand in enumerate(bands):
                try:
                    defValue = (self.vrt.dataset.GetRasterBand(iBand).
                                GetMetadataItem('minmax').split(' '))
                except:
                    clim = 'hist'
                    break
                clim[0].append(float(defValue[0]))
                clim[1].append(float(defValue[1]))

        # Estimate color min/max from histogram
        if clim == 'hist':
            clim = fig.clim_from_histogram(**kwargs)

        # modify clim to the proper shape [[min], [max]]
        # or [[min, min, min], [max, max, max]]
        if (len(clim) == 2 and
           ((isinstance(clim[0], float)) or (isinstance(clim[0], int))) and
           ((isinstance(clim[1], float)) or (isinstance(clim[1], int)))):
            clim = [[clim[0]], [clim[1]]]

        # if the len(clim) is not same as len(bands), the 1st element is used.
        for i in range(2):
            if len(clim[i]) != len(bands):
                clim[i] = [clim[i][0]] * len(bands)

        self.logger.info('clim: %s ' % clim)

        # == PREPARE caption ==
        if 'caption' in kwargs:
            caption = kwargs['caption']
        else:
            # get longName and units from vrt
            band = self.get_GDALRasterBand(bands[0])
            longName = band.GetMetadata().get('long_name', '')
            units = band.GetMetadata().get('units', '')

            # make caption from longname, units
            caption = longName + ' [' + units + ']'

        # add DATE to caption
        if addDate:
            caption += self.time_coverage_start.strftime(' %Y-%m-%d')

        self.logger.info('caption: %s ' % caption)

        # == PROCESS figure ==
        fig.process(cmin=clim[0], cmax=clim[1], caption=caption)

        # == finally SAVE to a image file ==
        fig.save(filename, **kwargs)
        # If tiff image, convert to GeoTiff
        if filename[-3:] == 'tif':
            self.vrt.copyproj(filename)
        return fig

<<<<<<< HEAD
    def write_geotiffimage(self, fileName, bandID=1):
        """ Writes an 8-bit GeoTiff image for a given band.

        The output GeoTiff image is convenient, e.g., for display in a GIS tool.
=======
#TODO: Move to Figure
    def write_geotiffimage(self, filename, band_id=1, bandID=None):
        ''' Writes an 8-bit GeoTiff image for a given band.
>>>>>>> 4eb5a218

        The colormap is fetched from the metadata item 'colormap'. Fallback colormap is 'gray'.

        Color limits are fetched from the metadata item 'minmax'. If 'minmax' is not specified, min
        and max of the raster data is used.

        The method can be replaced by using nansat.write_figure(). However, write_figure uses PIL,
        which does not allow Tiff compression. This gives much larger files.

        Parameters
        -----------
        filename : string
        band_id : integer or string(default = 1)

<<<<<<< HEAD
        """
        bandNo = self._get_band_number(bandID)
        band = self.get_GDALRasterBand(bandID)
=======
        '''
        if bandID is not None:
            warnings.warn(self.INIT_BANDID_WARNING, NansatFutureWarning)
            band_id = bandID

        bandNo = self.get_band_number(band_id)
        band = self.get_GDALRasterBand(band_id)
>>>>>>> 4eb5a218
        minmax = band.GetMetadataItem('minmax')
        # Get min and max from band histogram if not given (from wkv)
        if minmax is None:
            (rmin, rmax) = band.ComputeRasterMinMax()
            minmax = str(rmin) + ' ' + str(rmax)

        bMin = float(minmax.split(' ')[0])
        bMax = float(minmax.split(' ')[1])
        # Make colormap from WKV information
        cmap = np.vstack([np.arange(256.),
                          np.arange(256.),
                          np.arange(256.),
                          np.ones(256)*255]).T
        colorTable = gdal.ColorTable()
        for i in range(cmap.shape[0]):
            colorEntry = (int(cmap[i, 0]), int(cmap[i, 1]),
                          int(cmap[i, 2]), int(cmap[i, 3]))
            colorTable.SetColorEntry(i, colorEntry)
        # Write Tiff image, with data scaled to values between 0 and 255
        outDataset = gdal.GetDriverByName('Gtiff').Create(filename,
                                                          band.XSize,
                                                          band.YSize, 1,
                                                          gdal.GDT_Byte,
                                                          ['COMPRESS=LZW'])
        data = self.__getitem__(bandNo)
        scaledData = ((data - bMin) / (bMax - bMin)) * 255
        outDataset.GetRasterBand(1).WriteArray(scaledData)
        outDataset.GetRasterBand(1).SetMetadata(band.GetMetadata())
        try:
            outDataset.GetRasterBand(1).SetColorTable(colorTable)
        except:
            # Happens after reprojection, a possible bug?
            print('Could not set color table')
            print(colorTable)
        outDataset = None
        self.vrt.copyproj(filename)

    @property
    def time_coverage_start(self):
        return parse_time(self.get_metadata('time_coverage_start'))

    @property
    def time_coverage_end(self):
        return parse_time(self.get_metadata('time_coverage_end'))

    def get_metadata(self, key=None, band_id=None, bandID=None):
        ''' Get metadata from self.vrt.dataset

        Parameters
        ----------
        key : string, optional
            name of the metadata key. If not givem all metadata is returned
        band_id : int or str, optional
            number or name of band to get metadata from.
            If not given, global metadata is returned

        Returns
        --------
        a string with metadata if key is given and found
        an empty string if key is given and not found
        a dictionary with all metadata if key is not given

        '''
        if bandID is not None:
            warnings.warn(self.INIT_BANDID_WARNING, NansatFutureWarning)
            band_id = bandID

        # get all metadata from dataset or from band
        if band_id is None:
            metadata = self.vrt.dataset.GetMetadata()
        else:
            metadata = self.get_GDALRasterBand(band_id).GetMetadata()

        # get all metadata or from a key
        if key is not None:
            try:
                metadata = metadata[key]
            except KeyError:
                raise OptionError('%s does not have metadata %s' % (self.filename, key))

        return metadata

    def set_metadata(self, key='', value='', band_id=None, bandID=None):
        ''' Set metadata to self.vrt.dataset

        Parameters
        -----------
        key : string or dictionary with strings
            name of the metadata, or dictionary with metadata names, values
        value : string
            value of metadata
        band_id : int or str
            number or name of band
            Without : global metadata is set

        Modifies
        ---------
        self.vrt.dataset : sets metadata in GDAL current dataset

        '''
        if bandID is not None:
            warnings.warn(self.INIT_BANDID_WARNING, NansatFutureWarning)
            band_id = bandID

        # set all metadata to the dataset or to the band
        if band_id is None:
            metadata_receiver = self.vrt.dataset
        else:
            bandNumber = self.get_band_number(band_id)
            metadata_receiver = self.vrt.dataset.GetRasterBand(bandNumber)

        # set metadata from dictionary or from single pair key,value
        if type(key) == dict:
            for k in key:
                metadata_receiver.SetMetadataItem(k, key[k])
        else:
            metadata_receiver.SetMetadataItem(key, value)

# TODO: add _get_specific_mapper(mapper_name)

    def _get_mapper(self, mapperName, **kwargs):
        ''' Create VRT file in memory (VSI-file) with variable mapping

        If mapperName is given only this mapper will be used,
        else loop over all availble mappers in mapperList to get the
        matching one.
        In the loop :
            If the specific error appears the mapper is not used
            and the next mapper is tested.
            Otherwise the mapper returns VRT.
        If type of the sensor is identified, add mapping variables.
        If all mappers fail, make simple copy of the input DS into a VSI/VRT

        Parameters
        -----------
        mapperName : string, optional (e.g. 'ASAR' or 'merisL2')

        Returns
        --------
        tmpVRT : VRT object
            tmpVRT.dataset is a GDAL VRT dataset

        Raises
        --------
        IOError : occurs if the input file does not exist
        OptionError : occurs if given mapper cannot open the input file
        NansatReadError : occurs if no mapper fits the input file

        '''
# TODO: remove!
        if os.path.isfile(self.filename):
            # Make sure file exists and can be opened for reading
            # before proceeding
            test_openable(self.filename)
        else:
            ff = glob.glob(os.path.join(self.filename, '*.*'))
            for f in ff:
                test_openable(f)
# TODO: move to init
        # lazy import of nansat mappers
        # if nansat mappers were not imported yet
        global nansatMappers
        if nansatMappers is None:
            nansatMappers = _import_mappers()

# TODO: move to _get_dataset_metadata
        # open GDAL dataset. It will be parsed to all mappers for testing
        gdalDataset = None
# TODO: use starts_with
        if self.filename[:4] != 'http':
            try:
                gdalDataset = gdal.Open(self.filename)
            except RuntimeError:
                self.logger.error('GDAL could not open ' + self.filename +
                                  ', trying to read with Nansat mappers...')
        if gdalDataset is not None:
            # get metadata from the GDAL dataset
            metadata = gdalDataset.GetMetadata()
        else:
            metadata = None

        tmpVRT = None

# TODO: move to _get_specific_mapper
        if mapperName is not '':
            # If a specific mapper is requested, we test only this one.
            # get the module name
            mapperName = 'mapper_' + mapperName.replace('mapper_', '').replace('.py', '').lower()
            # check if the mapper is available
            if mapperName not in nansatMappers:
                raise OptionError('Mapper ' + mapperName + ' not found')

            # check if mapper is importbale or raise an ImportError error
            if isinstance(nansatMappers[mapperName], tuple):
                errType, err, traceback = nansatMappers[mapperName]
                # self.logger.error(err, exc_info=(errType, err, traceback))
                # TODO: python 3.6 does not support with syntax
                raise errType, err, traceback

            # create VRT using the selected mapper
            tmpVRT = nansatMappers[mapperName](self.filename,
                                               gdalDataset,
                                               metadata,
                                               **kwargs)
            self.mapper = mapperName.replace('mapper_', '')
        else:
            # We test all mappers, import one by one
            importErrors = []
            for iMapper in nansatMappers:
                # skip non-importable mappers
                if isinstance(nansatMappers[iMapper], tuple):
                    # keep errors to show before use of generic mapper
                    importErrors.append(nansatMappers[iMapper][1])
                    continue

                self.logger.debug('Trying %s...' % iMapper)

                # show all ImportError warnings before trying generic_mapper
                if iMapper == 'mapper_generic' and len(importErrors) > 0:
                    self.logger.error('\nWarning! The following mappers failed:')
                    for ie in importErrors:
                        self.logger.error(importErrors)

                # create a Mapper object and get VRT dataset from it
                try:
                    tmpVRT = nansatMappers[iMapper](self.filename,
                                                    gdalDataset,
                                                    metadata,
                                                    **kwargs)
                    self.logger.info('Mapper %s - success!' % iMapper)
                    self.mapper = iMapper.replace('mapper_', '')
                    break
                except WrongMapperError:
                    pass

# TODO: Remove. Pure bands should be created by the generic mapper (fix it).
        # if no mapper fits, make simple copy of the input DS into a VSI/VRT
        if tmpVRT is None and gdalDataset is not None:
            self.logger.warning('No mapper fits, returning GDAL bands!')
            tmpVRT = VRT.from_gdal_dataset(gdalDataset)
            for iBand in range(gdalDataset.RasterCount):
                tmpVRT.create_band({'SourceFilename': self.filename,
                                     'SourceBand': iBand + 1})
                tmpVRT.dataset.FlushCache()
            self.mapper = 'gdal_bands'

# TODO: Remove. Test only if tmpVRT is None: rase NansatReadError
        # if GDAL cannot open the file, and no mappers exist which can make VRT
        if tmpVRT is None and gdalDataset is None:
            # check if given data file exists
            if not os.path.isfile(self.filename):
                raise IOError('%s: File does not exist' % (self.filename))
            raise NansatReadError('%s: File cannot be read with NANSAT - '
                    'consider writing a mapper' % self.filename)

        return tmpVRT

    def get_band_number(self, band_id):
        '''Return absolute band number

        Check if given band_id is valid
        Return absolute number of the band in the VRT

        Parameters
        ----------
        band_id : int or str or dict
            if int : checks if such band exists and returns band_id
            if str : finds band with coresponding name
            if dict : finds first band with given metadata

        Returns
        --------
        int : absolute band number

        '''
        band_number = 0
        # if band_id is str: create simple dict with seraching criteria
        if type(band_id) == str:
            band_id = {'name': band_id}

        # if band_id is dict: search self.bands with seraching criteria
        if type(band_id) == dict:
            bands_meta = self.bands()
            for b in bands_meta:
                num_correct_keys = 0
                for key in band_id:
                    if (key in bands_meta[b] and
                            band_id[key] == bands_meta[b][key]):
                        num_correct_keys = num_correct_keys + 1
                    if num_correct_keys == len(band_id):
                        band_number = b
                        break

        # if band_id is int and with bounds: return this number
        if (type(band_id) == int and band_id >= 1 and
                band_id <= self.vrt.dataset.RasterCount):
            band_number = band_id

        # if no band_number found - raise error
        if band_number == 0:
            raise OptionError('Cannot find band %s! '
                              'band_number is from 1 to %s'
                              % (str(band_id), self.vrt.dataset.RasterCount))

        return band_number

    def _get_band_number(self, bandID):
        warnings.warn(self.INIT_GETBANDNUMBER_WARNING, NansatFutureWarning)
        return self.get_band_number(bandID)


    def get_transect(self, points, bands,
                        lonlat=True,
                        smooth_radius=0,
                        smooth_function=nanmedian,
                        data=None,
                        cornersonly=False):
        '''Get values from transect from given vector of poins

        Parameters
        ----------
        points : 2xN list or array, N (number of points) >= 1
            coordinates [[x1, x2, y2], [y1, y2, y3]]
        bands : list of int or string
            elements of the list are band number or band Name
        lonlat : bool
            If the points in lat/lon, then True.
            If the points in pixel/line, then False.
        smooth_radius: int
            If smootRadius is greater than 0, smooth every transect
            pixel as the median or mean value in a circule with radius
            equal to the given number.
        smooth_function: func
            function for averaging values collected within smooth radius
        data : ndarray
            alternative array with data to take values from

        Returns
        --------
        transect : numpy record array

        '''
        # check if points is 2D array with shape 2xN (N>=1)
        if (len(np.shape(points)) != 2 or
              np.shape(points)[0] != 2 or
              np.shape(points)[1] < 1):
            # points are not 2xN array
            raise OptionError('Input points must be 2xN array with N>0')

        # get names of bands
        band_names = []
        for band in bands:
            try:
                bandN = self.get_band_number(band)
            except OptionError:
                self.logger.error('Wrong band name %s' % band)
            else:
                band_names.append(self.bands()[bandN]['name'])

        if data is not None:
            band_names.append('input')

        pixVector, linVector = self._get_pix_lin_vectors(points, lonlat, cornersonly, smooth_radius)

        # create output transect
        t = np.recarray((len(pixVector)), dtype=[('pixel', int),
                                                ('line', int),
                                                ('lon', float),
                                                ('lat', float), ])

        # add pixel, line, lon, lat values to output
        t['pixel'] = pixVector
        t['line'] = linVector
        t['lon'], t['lat'] = self.transform_points(t['pixel'], t['line'], DstToSrc=0)

        # get values from bands or input data
        for band_name in band_names:
            t = self._extract_transect_data(t, band_name, data, smooth_radius, smooth_function)

        return t

    def _extract_transect_data(self, t, band_name, data, smooth_radius, smooth_function):
        """Extract data along transect from input band"""
        # mask for extraction within circular area
        xgrid, ygrid = np.mgrid[0:smooth_radius * 2 + 1, 0:smooth_radius * 2 + 1]
        distance = ((xgrid - smooth_radius) ** 2 + (ygrid - smooth_radius) ** 2) ** 0.5
        mask = distance <= smooth_radius

        if band_name == 'input':
            bandArray = data
        else:
            bandArray = self[band_name]
        # average values from pixel inside a circle
        bandValues = []
        for r, c in zip(t['line'], t['pixel']):
            subarray = bandArray[r-smooth_radius:r+smooth_radius+1,
                                 c-smooth_radius:c+smooth_radius+1]
            bandValues.append(smooth_function(subarray[mask]))
        return append_fields(t, band_name, bandValues).data

    def digitize_points(self, band=1, **kwargs):
        '''Get coordinates of interactively digitized points

        Parameters
        ----------
        band : int or str
            ID of Nansat band
        **kwargs : keyword arguments for imshow

        Returns
        --------
        points : list
            list of 2xN arrays of points to be used in Nansat.get_transect()

        '''
        data = self[band]
        browser = PointBrowser(data, **kwargs)
        points = browser.get_points()

        return points

    def crop_interactive(self, band=1, maxwidth=1000, **kwargs):
        ''' Interactively select boundary and crop Nansat object

        Parameters
        ----------
        band : int or str
            id of the band to show for interactive selection of boundaries
        maxwidth : int
            large input data is downscaled to <maxwidth>
        **kwargs : keyword arguments for imshow

        Modifies
        --------
        self.vrt : VRT
            superVRT is created with modified SrcRect and DstRect
        Returns
        -------
        extent : (x_offset, y_offset, x_size, y_size)
            x_offset  - X offset in the original dataset
            y_offset  - Y offset in the original dataset
            x_size - width of the new dataset
            y_size - height of the new dataset

        Examples
        --------
        # crop a subimage interactively
        from matplotlib import cm
        extent = n.crop_interactive(band=1,cmap=cm.gray)

        '''
        resized = False
        if self.shape()[1] > maxwidth:
            factor = self.resize(width=1000)
            resized = True
        else:
            factor = 1
        # use interactive PointBrowser for selecting extent
        try:
           points = self.digitize_points(band=band,**kwargs)[0]
        except:
           if resized:
              self.undo()
           return

        x_offset, x_size = Nansat._get_crop_offset_size(0, points, factor)
        y_offset, y_size = Nansat._get_crop_offset_size(1, points, factor)

        if resized:
            self.undo()

        return self.crop(x_offset, y_offset, x_size, y_size)

    @staticmethod
    def _get_crop_offset_size(axis, points, factor):
        """Get offset and size of cropped image"""
        offset = round(points.min(axis=1)[axis] / factor)
        size = round((points.max(axis=1)[axis] - offset) / factor)
        return offset, size

    def crop_lonlat(self, lonlim, latlim):
        """
        Crop Nansat object to fit into given longitude/latitude limit
        Parameters
        ----------
        lonlim : list of 2 float
            min/max of longitude
        latlim : list of 2 float
            min/max of latitude

        Modifies
        --------
        self.vrt : VRT
            crops vrt to size that corresponds to lon/lat limits

        Returns
        -------
        extent : (x_offset, y_offset, x_size, y_size)
            x_offset  - X offset in the original dataset
            y_offset  - Y offset in the original dataset
            x_size - width of the new dataset
            y_size - height of the new dataset

        Examples
        --------
        # crop a subimage for given lon/lat limits
        >>> extent = n.crop(lonlim=[-10,10], latlim=[-20,20])

        """
        # lon/lat lists for four corners
        lon_corners = [lonlim[0], lonlim[0], lonlim[1], lonlim[1]]
        lat_corners = [latlim[0], latlim[1], latlim[0], latlim[1]]
        pix_corners, lin_corners = self.transform_points(lon_corners, lat_corners, 1)

        offset_size = lambda corners: (round(min(corners)), round(max(corners) - min(corners)))
        x_offset, x_size = offset_size(pix_corners)
        y_offset, y_size = offset_size(lin_corners)

        return self.crop(x_offset, y_offset, x_size, y_size)

    @staticmethod
    def _fix_crop_offset_size(offset, size, raster_size):
        """Check and correct default values of invalid offset or size"""
        # test if crop is totally outside
        if (offset > raster_size or (offset + size) < 0):
            raise OptionError('Cropping region is outside the image! offset: %f size: %f'
                               %(float(offset), float(size)))

        if offset < 0:
            size += offset
            offset = 0
        if (size + offset) > raster_size:
            size = raster_size - offset
        return offset, size

    def crop(self, x_offset, y_offset, x_size, y_size):
        """
        Crop Nansat object

        Create superVRT, modify the Source Rectangle (SrcRect) and Destination
        Rectangle (DstRect) tags in the VRT file for each band in order
        to take only part of the original image,
        create new GCPs or new GeoTransform for the cropped object.

        Parameters
        ----------
        x_offset : int
            pixel offset of subimage
        y_offset : int
            line offset of subimage
        x_size : int
            width in pixels of subimage
        y_size : int
            height in pizels of subimage

        Modifies
        --------
        self.vrt : VRT
            superVRT is created with modified SrcRect and DstRect

        Returns
        -------
        extent : (x_offset, y_offset, x_size, y_size)
            x_offset  - X offset in the original dataset
            y_offset  - Y offset in the original dataset
            x_size - width of the new dataset
            y_size - height of the new dataset

        Examples
        --------
        # crop a subimage of size 100x200 pix from X/Y offset 10, 20 pix
        >>> extent = n.crop(10, 20, 100, 200)

        """
        x_offset, x_size = Nansat._fix_crop_offset_size(x_offset, x_size, self.shape()[1])
        y_offset, y_size = Nansat._fix_crop_offset_size(y_offset, y_size, self.shape()[0])

        extent = (int(x_offset), int(y_offset), int(x_size), int(y_size))
        self.logger.debug('x_offset: %d, y_offset: %d, x_size: %d, y_size: %d' % extent)

        # test if crop is larger or equal to image size
        if x_offset == y_offset == 0 and (y_size, x_size) == self.shape():
            self.logger.error(('WARNING! Cropping region is larger or equal to image!'))
            return extent

        # create super VRT and change it
        self.vrt = self.vrt.get_super_vrt()
        self.vrt.set_offset_size('x', x_offset, x_size)
        self.vrt.set_offset_size('y', y_offset, y_size)
        self.vrt.shift_cropped_gcps(x_offset, x_size, y_offset, y_size)
        self.vrt.shift_cropped_geo_transform(x_offset, x_size, y_offset, y_size)
        return extent

    def _get_pix_lin_vectors(self, points, lonlat, cornersonly, smooth_radius):
        """Get vectors with pixel and line values for input corner points"""
        # if points in degree, convert them into pix/lin
        if lonlat:
            pix, lin = self.transform_points(points[0], points[1], DstToSrc=1)
        else:
            pix, lin = points[0], points[1]

        if cornersonly:
            return pix, lin

        # full vectors of pixel coordinates based on coordinates of vertices
        pixVector, linVector = [pix[0]], [lin[0]]
        for pn in range(len(pix[1:])):
            px0, px1 = pix[pn], pix[pn+1]
            py0, py1 = lin[pn], lin[pn+1]
            length = np.round(np.hypot(px1-px0, py0-py1))
            pixVector += list(np.linspace(px0, px1, length+1)[1:])
            linVector += list(np.linspace(py0, py1, length+1)[1:])

        # remove out of region points
        pixVector = np.floor(pixVector)
        linVector = np.floor(linVector)
        gpi = ((pixVector >= (0 + smooth_radius)) *
               (linVector >= (0 + smooth_radius)) *
               (pixVector < (self.shape()[1] - smooth_radius)) *
               (linVector < (self.shape()[0] - smooth_radius)))

        return pixVector[gpi], linVector[gpi]



def _import_mappers(log_level=None):
    ''' Import available mappers into a dictionary

    Returns
    --------
    nansat_mappers : dict
        key  : mapper name
        value: class Mapper(VRT) from the mappers module

    '''
    logger = add_logger('import_mappers', logLevel=log_level)
    # import built-in mappers
    import nansat.mappers
    mapper_packages = [nansat.mappers]

    # import user-defined mappers (if any)
    try:
        import nansat_mappers as nansat_mappers_pkg
    except ImportError:
        pass
    else:
        logger.info('User defined mappers found in %s' % nansat_mappers.__path__)
        mapper_packages = [nansat_mappers_pkg, nansat.mappers]

    # create ordered dict for mappers
    nansat_mappers = OrderedDict()
    for mapper_package in mapper_packages:
        logger.debug('From package: %s' % mapper_package.__path__)
        # scan through modules and load all modules that contain class Mapper
        for finder, name, ispkg in (pkgutil.iter_modules(mapper_package.__path__)):
            logger.debug('Loading mapper %s' % name)
            loader = finder.find_module(name)
            # try to import mapper module
            try:
                module = loader.load_module(name)
            except ImportError:
                # keep ImportError instance instead of the mapper
                exc_info = sys.exc_info()
                logger.error('Mapper %s could not be imported' % name, exc_info=exc_info)
                nansat_mappers[name] = exc_info
            else:
                # add the imported mapper to nansat_mappers
                if hasattr(module, 'Mapper'):
                    nansat_mappers[name] = module.Mapper

        # move netcdfcdf mapper to the end
        if 'mapper_netcdf_cf' in nansat_mappers:
            nansat_mappers['mapper_netcdf_cf'] = nansat_mappers.pop('mapper_netcdf_cf')

        # move generic_mapper to the end
        if 'mapper_generic' in nansat_mappers:
            nansat_mappers['mapper_generic'] = nansat_mappers.pop('mapper_generic')

    return nansat_mappers
<|MERGE_RESOLUTION|>--- conflicted
+++ resolved
@@ -439,208 +439,8 @@
         self.logger.info('New shape: ({0}, {1})'.format(dst_shape[0], dst_shape[1]))
         return factor, dst_shape
 
-<<<<<<< HEAD
-            # catch None band error
-            if array is None:
-                raise GDALError('%s is None' % str(iband))
-
-            # set type, scale and offset from input data or by default
-            dstBands[iband] = {}
-            dstBands[iband]['type'] = bands[iband].get('type',
-                                             array.dtype.str.replace('u', 'i'))
-            dstBands[iband]['scale'] = float(bands[iband].get('scale', 1.0))
-            dstBands[iband]['offset'] = float(bands[iband].get('offset', 0.0))
-            if '_FillValue' in bands[iband]:
-                dstBands[iband]['_FillValue'] = np.array(
-                                            [bands[iband]['_FillValue']],
-                                            dtype=dstBands[iband]['type'])[0]
-
-            # mask values with np.nan
-            if maskName is not None and iband != maskName:
-                array[mask != 64] = np.nan
-
-            # add array to a temporary Nansat object
-            bandMetadata = self.get_metadata(bandID=iband)
-            data.add_band(array=array, parameters=bandMetadata)
-        self.logger.debug('Bands for export: %s' % str(dstBands))
-
-        # get corners of reprojected data
-        minLat, maxLat, minLon, maxLon = data.get_min_max_lat_lon()
-
-        # common global attributes:
-        if createdTime is None:
-            createdTime = (datetime.datetime.utcnow().
-                           strftime('%Y-%m-%d %H:%M:%S UTC'))
-
-        globMetadata = {'institution': 'NERSC',
-                        'source': 'satellite remote sensing',
-                        'creation_date': createdTime,
-                        'northernmost_latitude': np.float(maxLat),
-                        'southernmost_latitude': np.float(minLat),
-                        'westernmost_longitude': np.float(minLon),
-                        'easternmost_longitude': np.float(maxLon),
-                        'history': ' '}
-
-        # join or replace default by custom global metadata
-        if metadata is not None:
-            for metaKey in metadata:
-                globMetadata[metaKey] = metadata[metaKey]
-
-        # export temporary Nansat object to a temporary netCDF
-        fid, tmpName = tempfile.mkstemp(suffix='.nc')
-        data.export(tmpName)
-
-        # open files for input and output
-        ncI = Dataset(tmpName, 'r')
-        ncO = Dataset(fileName, 'w')
-
-        # collect info on dimention names
-        dimNames = []
-        gridMappingName = None
-        for ncIVarName in ncI.variables:
-            ncIVar = ncI.variables[ncIVarName]
-            dimNames += list(ncIVar.dimensions)
-            # get grid_mapping_name
-            if hasattr(ncIVar, 'grid_mapping_name'):
-                gridMappingName = ncIVar.grid_mapping_name
-                gridMappingVarName = ncIVarName
-        dimNames = list(set(dimNames))
-
-        # collect info on dimention shapes
-        dimShapes = {}
-        for dimName in dimNames:
-            dimVar = ncI.variables[dimName]
-            dimShapes[dimName] = dimVar.shape[0]
-
-        # create dimensions
-        for dimName in dimNames:
-            ncO.createDimension(dimName, dimShapes[dimName])
-
-        # add time dimention
-        ncO.createDimension('time', 1)
-        ncOVar = ncO.createVariable('time', '>f8',  ('time', ))
-        ncOVar.calendar = 'standard'
-        ncOVar.long_name = 'time'
-        ncOVar.standard_name = 'time'
-        ncOVar.units = 'days since 1900-1-1 0:0:0 +0'
-        ncOVar.axis = 'T'
-
-        # get time from Nansat object or from input datetime
-        if time is None:
-            time = self.time_coverage_start
-
-        # create value of time variable
-        td = time - datetime.datetime(1900, 1, 1)
-        days = td.days + (float(td.seconds) / 60.0 / 60.0 / 24.0)
-        # add date
-        ncOVar[:] = days
-
-        # recreate file
-        for ncIVarName in ncI.variables:
-            ncIVar = ncI.variables[ncIVarName]
-            if 'name' in ncIVar.ncattrs():
-                ncIVar_name = ncIVar.getncattr('name')
-            else:
-                ncIVar_name = None
-
-            self.logger.debug('Creating variable: %s' % ncIVarName)
-            if ncIVarName in ['x', 'y', 'lon', 'lat']:
-                # create simple x/y variables
-                ncOVar = ncO.createVariable(ncIVarName, '>f4',
-                                            ncIVar.dimensions)
-            elif ncIVarName == gridMappingVarName:
-                # create projection var
-                ncOVar = ncO.createVariable(gridMappingName, ncIVar.dtype.str,
-                                            ncIVar.dimensions)
-            elif ncIVar_name in dstBands:
-                # dont add time-axis to lon/lat grids
-                if ncIVar_name in ['lon', 'lat']:
-                    dimensions = ncIVar.dimensions
-                else:
-                    dimensions = ('time', ) + ncIVar.dimensions
-                
-                fill_value = None
-                if '_FillValue' in ncIVar.ncattrs():
-                    fill_value = ncIVar._FillValue
-                if '_FillValue' in dstBands[ncIVar_name]:
-                    fill_value = dstBands['_FillValue']
-                ncOVar = ncO.createVariable(ncIVar_name,
-                                            dstBands[ncIVar_name]['type'],
-                                            dimensions, fill_value=fill_value)
-
-            # copy array from input data
-            data = ncIVar[:]
-
-            for ncattr in ncIVar.ncattrs():
-                if ncattr == '_FillValue':
-                    continue
-                ncOVar.setncattr(ncattr, ncIVar.getncattr(ncattr))
-
-            # copy rounded data from x/y
-            if ncIVarName in ['x', 'y']:
-                ncOVar[:] = np.floor(data).astype('>f4')
-                # add axis=X or axis=Y
-                ncOVar.axis = {'x': 'X', 'y': 'Y'}[ncIVarName]
-
-            # copy data from lon/lat
-            if ncIVarName in ['lon', 'lat']:
-                ncOVar[:] = data.astype('>f4')
-
-            # copy data from variables in the list
-            if (len(ncIVar.dimensions) > 0 and ncIVar_name):
-                # add offset and scale attributes
-                scale = dstBands[ncIVar_name]['scale']
-                offset = dstBands[ncIVar_name]['offset']
-                if not (offset == 0.0 and scale == 1.0):
-                    ncOVar.setncattr('add_offset', offset)
-                    ncOVar.setncattr('scale_factor', scale)
-                    data = (data - offset) / scale
-
-                ncOVar[:] = data.astype(dstBands[ncIVar_name]['type'])
-                # copy (some) attributes
-                for inAttrName in ncIVar.ncattrs():
-                    if str(inAttrName) not in rmMetadata + ['dataType',
-                                    'SourceFilename', 'SourceBand', '_Unsigned',
-                                    'FillValue', 'time', '_FillValue']:
-                        ncOVar.setncattr(inAttrName, ncIVar.getncattr(inAttrName))
-
-                # add custom attributes from input parameter bands
-                if ncIVar_name in bands:
-                    for newAttr in bands[ncIVar_name]:
-                        if newAttr not in rmMetadata + ['type', 'scale',
-                                                        'offset',
-                                                        '_FillValue']:
-                            ncOVar.setncattr(newAttr, bands[ncIVar_name][newAttr])
-                    # add grid_mapping info
-                    if gridMappingName is not None:
-                        ncOVar.setncattr('grid_mapping', gridMappingName)
-
-        # copy (some) global attributes
-        for globAttr in ncI.ncattrs():
-            if not(globAttr.strip().startswith('GDAL')):
-                ncO.setncattr(globAttr, ncI.getncattr(globAttr))
-
-        # add common and custom global attributes
-        ncO.setncatts(globMetadata)
-
-        # write output file
-        ncO.close()
-
-        # close original files
-        ncI.close()
-
-        # Delete the temprary netCDF file
-        os.close(fid)
-        os.remove(tmpName)
-
-        return 0
-
-    def resize(self, factor=1, width=None, height=None,
-               pixelsize=None, eResampleAlg=-1):
-=======
     def resize(self, factor=None, width=None, height=None, pixelsize=None, resample_alg=-1,
                         eResampleAlg=None):
->>>>>>> 4eb5a218
         '''Proportional resize of the dataset.
 
         The dataset is resized as (x_size*factor, y_size*factor)
@@ -1184,16 +984,10 @@
             self.vrt.copyproj(filename)
         return fig
 
-<<<<<<< HEAD
-    def write_geotiffimage(self, fileName, bandID=1):
-        """ Writes an 8-bit GeoTiff image for a given band.
-
-        The output GeoTiff image is convenient, e.g., for display in a GIS tool.
-=======
+
 #TODO: Move to Figure
     def write_geotiffimage(self, filename, band_id=1, bandID=None):
-        ''' Writes an 8-bit GeoTiff image for a given band.
->>>>>>> 4eb5a218
+        """ Writes an 8-bit GeoTiff image for a given band.
 
         The colormap is fetched from the metadata item 'colormap'. Fallback colormap is 'gray'.
 
@@ -1208,19 +1002,14 @@
         filename : string
         band_id : integer or string(default = 1)
 
-<<<<<<< HEAD
-        """
-        bandNo = self._get_band_number(bandID)
-        band = self.get_GDALRasterBand(bandID)
-=======
-        '''
+        """
         if bandID is not None:
             warnings.warn(self.INIT_BANDID_WARNING, NansatFutureWarning)
             band_id = bandID
 
         bandNo = self.get_band_number(band_id)
         band = self.get_GDALRasterBand(band_id)
->>>>>>> 4eb5a218
+
         minmax = band.GetMetadataItem('minmax')
         # Get min and max from band histogram if not given (from wkv)
         if minmax is None:
