# Name:    nansat.py
# Name:  nansat.py
# Purpose: Container of Nansat class
# Authors:      Asuka Yamakawa, Anton Korosov, Knut-Frode Dagestad,
#               Morten W. Hansen, Alexander Myasoyedov,
#               Dmitry Petrenko, Evgeny Morozov
# Created:      29.06.2011
# Copyright:    (c) NERSC 2011 - 2013
# Licence:
# This file is part of NANSAT.
# NANSAT is free software: you can redistribute it and/or modify
# it under the terms of the GNU General Public License as published by
# the Free Software Foundation, version 3 of the License.
# http://www.gnu.org/licenses/gpl-3.0.html
# This program is distributed in the hope that it will be useful,
# but WITHOUT ANY WARRANTY without even the implied warranty of
# MERCHANTABILITY or FITNESS FOR A PARTICULAR PURPOSE.

# import standard and additional libraries
from nansat_tools import *
import scipy
import math



# import nansat parts
try:
    from .nsr import NSR
except ImportError:
    warnings.warn('Cannot import NSR!'
                  'Nansat will not work.')

# import nansat parts
try:
    from .domain import Domain
except ImportError:
    warnings.warn('Cannot import Domain!'
                  'Nansat will not work.')

try:
    from .figure import Figure
except ImportError:
    warnings.warn('Cannot import Figure!'
                  'Nansat will not work.')

try:
    from .vrt import VRT
except ImportError:
    warnings.warn('Cannot import VRT!'
                  'Nansat will not work.')

try:
    from .nansatshape import Nansatshape
except ImportError:
    warnings.warn('Cannot import NansatOGR!'
                  'Nansat will not work.')

# Force GDAL to raise exceptions
try:
    gdal.UseExceptions()
except:
    warnings.warn('GDAL will not raise exceptions.'
                  'Probably GDAL is not installed')

class Nansat(Domain):
    '''Container for geospatial data, performs all high-level operations

    n = Nansat(fileName) opens the file with satellite or model data for
    reading, adds scientific metadata to bands, and prepares the data for
    further handling.

    The instance of Nansat class (the object <n>) contains information
    about geographical reference of the data (e.g raster size, pixel
    resolution, type of projection, etc) and about bands with values of
    geophysical variables (e.g. water leaving radiance, normalized radar
    cross section, chlrophyll concentraion, etc). The object <n> has methods
    for high-level operations with data. E.g.:
    * reading data from file (Nansat.__getitem__);
    * visualization (Nansat.write_figure);
    * changing geographical reference (Nansat.reproject);
    * exporting (Nansat.export)
    * and much more...

    Nansat inherits from Domain (container of geo-reference information)
    Nansat uses instance of VRT (wraper around GDAL VRT-files)
    Nansat uses instance of Figure (collection of methods for visualization)
    '''

    def __init__(self, fileName='', mapperName='', domain=None,
                 array=None, parameters=None, logLevel=30, **kwargs):
        '''Create Nansat object

        if <fileName> is given:
            Open GDAL dataset,
            Read metadata,
            Generate GDAL VRT file with mapping of variables in memory
            Create logger
            Create Nansat object for perfroming high-level operations
        if <domain> and <array> are given:
            Create VRT object from data in <array>
            Add geolocation from <domain>

        Parameters
        -----------
        fileName : string
            location of the file
        mapperName : string, optional
            name of the mapper from nansat/mappers dir. E.g.
            'ASAR', 'hirlam', 'merisL1', 'merisL2', etc.
        domain : Domain object
            Geo-reference of a new raster
        array : numpy array
            Firts band of a new raster
        parameters : dictionary
            Metadata for the 1st band of a new raster,e.g. name, wkv, units,...
        logLevel : int, optional, default: logging.DEBUG (30)
            Level of logging. See: http://docs.python.org/howto/logging.html
        kwargs : additional arguments for mappers

        Creates
        --------
        self.mapperList : list of file names
            list of available working mappers
        self.fileName : file name
            set file name given by the argument
        self.vrt : VRT object
            Wrapper around VRT file and GDAL dataset with satellite raster data
        self.logger : logging.Logger
            logger for output debugging info
        self.name : string
            name of object (for writing KML)

        '''
        # check the arguments
        if fileName == '' and domain is None:
            raise OptionError('Either fileName or domain is required.')

        # create logger
        self.logger = add_logger('Nansat', logLevel)

        # empty dict of VRTs with added bands
        self.addedBands = {}

        # add all available mappers if mapperName is not given
        self.mapper = 'None'
        self.mapperList = []
        if mapperName is '':
            for folder in sys.path:
                for mapper in glob.glob(folder + '/mapper_*.py'):
                    self.mapperList.append(os.path.basename(mapper))
            # delete overlapped data
            self.mapperList = list(set(self.mapperList))

        # In some cases there may be several mappers that work for the same
        # data. The base of the filenames of non-default mappers could be the
        # same as the default mapper but with a number or string appended.
        # Alternatively, make sure that the mapper filenames are sorted in the
        # correct order.
        # Sort mapperList to select default mappers first
        self.mapperList.sort()

<<<<<<< HEAD
        if'mapper_generic.py' in self.mapperList:
=======
        if 'mapper_generic.py' in self.mapperList:
>>>>>>> b3334af6
            # pop and append generic mapper to the end
            self.mapperList.remove('mapper_generic.py')
            self.mapperList.append('mapper_generic.py')

        self.logger.debug('Mappers: ' + str(self.mapperList))

        # set input file name
        self.fileName = fileName
        # name, for compatibility with some Domain methods
        self.name = os.path.basename(fileName)
        self.path = os.path.dirname(fileName)

        # create self.vrt from a file using mapper or...
        if fileName != '':
            # Make original VRT object with mapping of variables
            self.vrt = self._get_mapper(mapperName, **kwargs)
        # ...create using array, domain, and parameters
        else:
            # Set current VRT object
            self.vrt = VRT(gdalDataset=domain.vrt.dataset)
            self.domain = domain
            if array is not None:
                # add a band from array
                self.add_band(array=array, parameters=parameters)

        self.logger.debug('Object created from %s ' % self.fileName)

    def __getitem__(self, bandID):
        ''' Returns the band as a NumPy array, by overloading []

        Parameters
        -----------
        bandID : int or str
            If int, array from band with number <bandID> is returned
            If string, array from band with metadata 'name' equal to
            <bandID> is returned

        Returns
        --------
        self.get_GDALRasterBand(bandID).ReadAsArray() : NumPy array

        '''
        # get band
        band = self.get_GDALRasterBand(bandID)
        # get expression from metadata
        expression = band.GetMetadata().get('expression', '')
        # get data
        bandData = band.ReadAsArray()
        # execute expression if any
        if expression != '':
            bandData = eval(expression)

        # Set invalid and missing data to np.nan
        if '_FillValue' in band.GetMetadata():
            fillValue = float(band.GetMetadata()['_FillValue'])
            try:
                bandData[bandData == fillValue] = np.nan
            except:
                self.logger.info('Cannot replace _FillValue values with np.NAN in %s!' % bandID)
        try:
            bandData[np.isinf(bandData)] = np.nan
        except:
            self.logger.info('Cannot replace inf values with np.NAN!')

        return bandData

    def __repr__(self):
        '''Creates string with basic info about the Nansat object'''

        outString = '-' * 40 + '\n'
        outString += self.fileName + '\n'
        outString += '-' * 40 + '\n'
        outString += 'Mapper: ' + self.mapper + '\n'
        outString += '-' * 40 + '\n'
        outString += self.list_bands(False)
        outString += '-' * 40 + '\n'
        outString += Domain.__repr__(self)
        return outString

    def add_band(self, array, parameters=None, nomem=False):
        '''Add band from the array to self.vrt

        Create VRT object which contains VRT and RAW binary file and append it
        to self.vrt.subVRTs

        Parameters
        -----------
        array : Numpy array with band data
        parameters : dictionary, band metadata: wkv, name, etc.
        nomem : boolean, saves the vrt to a tempfile if nomem is True

        Modifies
        ---------
        Creates VRT object with VRT-file and RAW-file
        Adds band to the self.vrt

        '''
        # None => {} in input p
        if parameters is None:
            parameters = {}

        # create VRT from array
        bandVRT = VRT(array=array, nomem=nomem)

        self.vrt = self.vrt.get_super_vrt()

        # add the array band into self.vrt and get bandName
        bandName = self.vrt._create_band({'SourceFilename': bandVRT.fileName,
                                          'SourceBand': 1}, parameters)
        # create subVRTs as dict
        if self.vrt.subVRTs is None:
            self.vrt.subVRTs = {}

        self.vrt.subVRTs[bandName] = bandVRT
        self.vrt.dataset.FlushCache()  # required after adding bands

    def bands(self):
        ''' Make a dictionary with all bands metadata

        Returns
        --------
        b : dictionary
            key = N, value = dict with all band metadata

        '''
        b = {}
        for iBand in range(self.vrt.dataset.RasterCount):
            b[iBand + 1] = self.get_metadata(bandID=iBand + 1)

        return b

    def has_band(self, band):
        '''Check if self has band with name <band>
        Parameters
        ----------
            band : str
                name of the band to check

        Returns
        -------
            True/False if band exists or not

        '''
        bandExists = False
        for b in self.bands():
            if self.bands()[b]['name'] == band:
                bandExists = True

        return bandExists

    def export(self, fileName, rmMetadata=[], addGeolocArray=True,
               addGCPs=True, driver='netCDF', bottomup=False):
        '''Export Nansat object into netCDF or GTiff file

        Parameters
        -----------
        fileName : str
            output file name
        rmMetadata : list
            metadata names for removal before export.
            e.g. ['name', 'colormap', 'source', 'sourceBands']
        addGeolocArray : bool
            add geolocation array datasets to exported file?
        addGCPs : bool
            add GCPs?  to exported file?
        driver : str
            Name of GDAL driver (format)
        bottomup : bool
            False: Write swath-projected data with rows and columns organized
                   as in the original product.
            True:  Use the default behaviour of GDAL, which is to flip the rows

        Modifies
        ---------
        Create a netCDF file

        !! NB
        ------
        If number of bands is more than one,
        serial numbers are added at the end of each band name.

        It is possible to fix it by changing
        line.4605 in GDAL/frmts/netcdf/netcdfdataset.cpp :
        'if( nBands > 1 ) sprintf(szBandName,"%s%d",tmpMetadata,iBand);'
        --> 'if( nBands > 1 ) sprintf(szBandName,"%s",tmpMetadata);'

        CreateCopy fails in case the band name has special characters,
        e.g. the slash in 'HH/VV'.

        '''
        # temporary VRT for exporting
        exportVRT = self.vrt.copy()
        exportVRT.real = []
        exportVRT.imag = []

        # Find complex data band
        complexBands = []
        node0 = Node.create(exportVRT.read_xml())
        for iBand in node0.nodeList('VRTRasterBand'):
            dataType = iBand.getAttribute('dataType')
            if dataType[0] == 'C':
                complexBands.append(int(iBand.getAttribute('band')))

        # if data includes complex data,
        # create two bands from real and imaginary data arrays
        if len(complexBands) != 0:
            for i in complexBands:
                bandMetadataR = self.get_metadata(bandID=i)
                bandMetadataR.pop('dataType')
                try:
                    bandMetadataR.pop('PixelFunctionType')
                except:
                    pass
                # Copy metadata and modify 'name' for real and imag bands
                bandMetadataI = bandMetadataR.copy()
                bandMetadataR['name'] = bandMetadataR.pop('name') + '_real'
                bandMetadataI['name'] = bandMetadataI.pop('name') + '_imag'
                # Create bands from the real and imaginary numbers
                exportVRT.real.append(VRT(array=self[i].real))
                exportVRT.imag.append(VRT(array=self[i].imag))

                metaDict = [{'src': {
                             'SourceFilename': exportVRT.real[-1].fileName,
                             'SourceBand':  1},
                             'dst': bandMetadataR},
                            {'src': {
                             'SourceFilename': exportVRT.imag[-1].fileName,
                             'SourceBand':  1},
                             'dst': bandMetadataI}]
                exportVRT._create_bands(metaDict)
            # delete the complex bands
            exportVRT.delete_bands(complexBands)

        # add bands with geolocation arrays to the VRT
        if addGeolocArray and len(exportVRT.geolocationArray.d) > 0:
            exportVRT._create_band(
                {'SourceFilename': self.vrt.geolocationArray.d['X_DATASET'],
                 'SourceBand': int(self.vrt.geolocationArray.d['X_BAND'])},
                {'wkv': 'longitude',
                 'name': 'GEOLOCATION_X_DATASET'})
            exportVRT._create_band(
                {'SourceFilename': self.vrt.geolocationArray.d['Y_DATASET'],
                 'SourceBand': int(self.vrt.geolocationArray.d['Y_BAND'])},
                {'wkv': 'latitude',
                 'name': 'GEOLOCATION_Y_DATASET'})

        gcps = exportVRT.dataset.GetGCPs()
        if addGCPs and len(gcps) > 0:
            # add GCPs in VRT metadata and remove geotransform
            exportVRT._add_gcp_metadata(bottomup)
            exportVRT._remove_geotransform()

        # add projection metadata
        srs = self.vrt.dataset.GetProjection()
        exportVRT.dataset.SetMetadataItem('NANSAT_Projection',
                                          srs.replace(',',
                                                      '|').replace('"', '&'))

        # add GeoTransform metadata
        geoTransformStr = str(self.vrt.dataset.GetGeoTransform()).replace(',',
                                                                          '|')
        exportVRT.dataset.SetMetadataItem('NANSAT_GeoTransform',
                                          geoTransformStr)

        # manage metadata for each band
        for iBand in range(exportVRT.dataset.RasterCount):
            band = exportVRT.dataset.GetRasterBand(iBand + 1)
            bandMetadata = band.GetMetadata()
            # set NETCDF_VARNAME
            try:
                bandMetadata['NETCDF_VARNAME'] = bandMetadata['name']
            except:
                self.logger.warning('Unable to set NETCDF_VARNAME for band %d'
                                    % (iBand + 1))
            # remove unwanted metadata from bands
            for rmMeta in rmMetadata:
                try:
                    bandMetadata.pop(rmMeta)
                except:
                    self.logger.info('Unable to remove metadata'
                                     '%s from band %d' % (rmMeta, iBand + 1))
            band.SetMetadata(bandMetadata)

        # remove unwanted global metadata
        globMetadata = exportVRT.dataset.GetMetadata()
        for rmMeta in rmMetadata:
            try:
                globMetadata.pop(rmMeta)
            except:
                self.logger.info('Global metadata %s not found' % rmMeta)
        exportVRT.dataset.SetMetadata(globMetadata)

        # if output filename is same as input one...
        if self.fileName == fileName:
            numOfBands = self.vrt.dataset.RasterCount
            # create VRT from each band and add it
            for iBand in range(numOfBands):
                vrt = VRT(array=self[iBand + 1])
                self.add_band(vrt=vrt)
                metadata = self.get_metadata(bandID=iBand + 1)
                self.set_metadata(key=metadata,
                                  bandID=numOfBands + iBand + 1)

            # remove source bands
            self.vrt.delete_bands(range(1, numOfBands))

        # set CreateCopy() options
        if bottomup:
            options = 'WRITE_BOTTOMUP=NO'
        else:
            options = 'WRITE_BOTTOMUP=YES'

        # Create an output file using GDAL
        self.logger.debug('Exporting to %s using %s...' % (fileName, driver))
        dataset = gdal.GetDriverByName(driver).CreateCopy(fileName,
                                                          exportVRT.dataset,
                                                          options=[options])
        self.logger.debug('Export - OK!')

    def resize(self, factor=1, width=None, height=None, pixelsize=None, eResampleAlg=-1):
        '''Proportional resize of the dataset.

        The dataset is resized as (xSize*factor, ySize*factor)
        If desired width, height or pixelsize is specified,
        the scaling factor is calculated accordingly.
        If GCPs are given in a dataset, they are also rewritten.

        Parameters
        -----------
        factor : float, optional, default=1
            Scaling factor for width and height
            > 1 means increasing domain size
            < 1 means decreasing domain size
        width : int, optional
            Desired new width in pixels
        height : int, optional
            Desired new height in pixels
        pixelsize : float, optional
            Desired new pixelsize in meters (approximate).
            A factor is calculated from ratio of the
            current pixelsize to the desired pixelsize.
        eResampleAlg : int (GDALResampleAlg), optional
               -1 : Average,
                0 : NearestNeighbour
                1 : Bilinear,
                2 : Cubic,
                3 : CubicSpline,
                4 : Lancoz

        Modifies
        ---------
        self.vrt.dataset : VRT dataset of VRT object
            raster size are modified to downscaled size.
            If GCPs are given in the dataset, they are also overwritten.

        '''
        # get current shape
        rasterYSize = float(self.shape()[0])
        rasterXSize = float(self.shape()[1])

        # estimate factor if pixelsize is given
        if pixelsize is not None:
            deltaX, deltaY = self.get_pixelsize_meters()
            factorX = deltaX / float(pixelsize)
            factorY = deltaY / float(pixelsize)
            factor = (factorX + factorY)/2

        # estimate factor if width or height is given
        if width is not None:
            factor = float(width) / rasterXSize
        if height is not None:
            factor = float(height) / rasterYSize

        # calculate new size
        newRasterYSize = int(rasterYSize * factor)
        newRasterXSize = int(rasterXSize * factor)

        self.logger.info('New size/factor: (%f, %f)/%f' %
                        (newRasterXSize, newRasterYSize, factor))

        if eResampleAlg <= 0:
            self.vrt = self.vrt.get_subsampled_vrt(newRasterXSize,
                                                   newRasterYSize,
                                                   factor,
                                                   eResampleAlg)
        else:
            # update size and GeoTranform in XML of the warped VRT object
            self.vrt = self.vrt.get_resized_vrt(newRasterXSize,
                                                newRasterYSize,
                                                eResampleAlg=eResampleAlg)

        # resize gcps
        gcps = self.vrt.vrt.dataset.GetGCPs()
        if len(gcps) > 0:
            gcpPro = self.vrt.vrt.dataset.GetGCPProjection()
            for gcp in gcps:
                gcp.GCPPixel *= factor
                gcp.GCPLine *= factor
            self.vrt.dataset.SetGCPs(gcps, gcpPro)
            self.vrt._remove_geotransform()
        else:
            # change resultion in geotransform to keep spatial extent
            geoTransform = list(self.vrt.vrt.dataset.GetGeoTransform())
            geoTransform[1] = float(geoTransform[1])/factor
            geoTransform[5] = float(geoTransform[5])/factor
            geoTransform = map(float, geoTransform)
            self.vrt.dataset.SetGeoTransform(geoTransform)

        # set global metadata
        subMetaData = self.vrt.vrt.dataset.GetMetadata()
        subMetaData.pop('fileName')
        self.set_metadata(subMetaData)

        return factor

    def get_GDALRasterBand(self, bandID=1):
        ''' Get a GDALRasterBand of a given Nansat object

        If str is given find corresponding band number
        If int is given check if band with this number exists.
        Get a GDALRasterBand from vrt.

        Parameters
        -----------
        bandID : serial number or string, optional (default is 1)
            if number - a band number of the band to fetch
            if string bandID = {'name': bandID}

        Returns
        --------
        GDAL RasterBand

        Example
        -------
        b = n.get_GDALRasterBand(1)
        b = n.get_GDALRasterBand('sigma0')

        '''
        # get band number
        bandNumber = self._get_band_number(bandID)
        # the GDAL RasterBand of the corresponding band is returned
        return self.vrt.dataset.GetRasterBand(bandNumber)

    def list_bands(self, doPrint=True):
        ''' Show band information of the given Nansat object

        Show serial number, longName, name and all parameters
        for each band in the metadata of the given Nansat object.

        Parameters
        -----------
        doPrint : boolean, optional, default=True
            do print, otherwise it is returned as string

        Returns
        --------
        outString : String
            formatted string with bands info

        '''
        # get dictionary of bands metadata
        bands = self.bands()
        outString = ''

        for b in bands:
            # print band number, name
            outString += 'Band : %d %s\n' % (b, bands[b].get('name', ''))
            # print band metadata
            for i in bands[b]:
                outString += '  %s: %s\n' % (i, bands[b][i])
        if doPrint:
            # print to screeen
            print outString
        else:
            return outString

    def reproject(self, dstDomain=None, eResampleAlg=0, blockSize=None,
                  WorkingDataType=None, **kwargs):
        ''' Change projection of the object based on the given Domain

        Create superVRT from self.vrt with AutoCreateWarpedVRT() using
        projection from the dstDomain.
        Modify XML content of the warped vrt using the Domain parameters.
        Generate warpedVRT and replace self.vrt with warpedVRT.
        If current object spans from 0 to 360 and dstDomain is west of 0,
        the object is shifted by 180 westwards.

        Parameters
        -----------
        dstDomain : domain
            destination Domain where projection and resolution are set
        eResampleAlg : int (GDALResampleAlg)
            0 : NearestNeighbour
            1 : Bilinear
            2 : Cubic,
            3 : CubicSpline
            4 : Lancoz
        blockSize : int
            size of blocks for resampling. Large value decrease speed
            but increase accuracy at the edge
        WorkingDataType : int (GDT_int, ...)
            type of data in bands. Shuold be integer for int32 bands

        Modifies
        ---------
        self.vrt : VRT object with dataset replaced to warpedVRT dataset

        See Also
        ---------
        http://www.gdal.org/gdalwarp.html
        '''
        # if no domain: quit
        if dstDomain is None:
            return

        # if self spans from 0 to 360 and dstDomain is west of 0:
        #     shift self westwards by 180 degrees
        # check span
        srcCorners = self.get_corners()
        if round(min(srcCorners[0])) == 0 and round(max(srcCorners[0])) == 360:
            # check intersection of src and dst
            dstCorners = dstDomain.get_corners()
            if min(dstCorners[0]) < 0:
                # shift
                self.vrt = self.vrt.get_shifted_vrt(-180)

        # get projection of destination dataset
        dstSRS = dstDomain.vrt.dataset.GetProjection()

        # get destination GCPs
        dstGCPs = dstDomain.vrt.dataset.GetGCPs()
        if len(dstGCPs) > 0:
            # get projection of destination GCPs
            dstSRS = dstDomain.vrt.dataset.GetGCPProjection()

        xSize = dstDomain.vrt.dataset.RasterXSize
        ySize = dstDomain.vrt.dataset.RasterYSize

        # get geoTransform
        if 'use_gcps' in kwargs.keys() and not (kwargs['use_gcps']):
            corners = dstDomain.get_corners()
            ext = '-lle %0.3f %0.3f %0.3f %0.3f -ts %d %d' % (min(corners[0]),
                                                              min(corners[1]),
                                                              max(corners[0]),
                                                              max(corners[1]),
                                                              xSize, ySize)
            d = Domain(srs=dstSRS, ext=ext)
            geoTransform = d.vrt.dataset.GetGeoTransform()
        else:
            geoTransform = dstDomain.vrt.dataset.GetGeoTransform()

        # create Warped VRT
        self.vrt = self.vrt.get_warped_vrt(dstSRS=dstSRS,
                                            dstGCPs=dstGCPs,
                                            eResampleAlg=eResampleAlg,
                                            xSize=xSize, ySize=ySize,
                                            blockSize=blockSize,
                                            geoTransform=geoTransform,
                                            WorkingDataType=WorkingDataType,
                                            **kwargs)

        # set global metadata from subVRT
        subMetaData = self.vrt.vrt.dataset.GetMetadata()
        subMetaData.pop('fileName')
        self.set_metadata(subMetaData)

    def undo(self, steps=1):
        '''Undo reproject, resize, add_band or crop of Nansat object

        Restore the self.vrt from self.vrt.vrt

        Parameters
        -----------
        steps : int
            How many steps back to undo

        Modifies
        --------
        self.vrt

        '''

        self.vrt = self.vrt.get_sub_vrt(steps)

    def watermask(self, mod44path=None, dstDomain=None):
        ''' Create numpy array with watermask (water=1, land=0)

        250 meters resolution watermask from MODIS 44W Product:
        http://www.glcf.umd.edu/data/watermask/

        Watermask is stored as tiles in TIF(LZW) format and a VRT file
        All files are stored in one directory.
        A tarball with compressed TIF and VRT files should be additionally
        downloaded from the Nansat wiki:
        https://svn.nersc.no/nansat/wiki/Nansat/Data/Watermask

        The method :
            Gets the directory either from input parameter or from environment
            variable MOD44WPATH
            Open Nansat object from the VRT file
            Reprojects the watermask onto the current object using reproject()
            or reproject_on_jcps()
            Returns the reprojected Nansat object

        Parameters
        -----------
        mod44path : string, optional, default=None
            path with MOD44W Products and a VRT file

        Returns
        --------
        watermask : Nansat object with water mask in current projection

        See also
        ---------
        250 meters resolution watermask from MODIS 44W Product:
            http://www.glcf.umd.edu/data/watermask/

        '''
        mod44DataExist = True
        # check if path is given in input param or in environment
        if mod44path is None:
            mod44path = os.getenv('MOD44WPATH')
        if mod44path is None:
            mod44DataExist = False
        # check if VRT file exist
        elif not os.path.exists(mod44path + '/MOD44W.vrt'):
            mod44DataExist = False
        self.logger.debug('MODPATH: %s' % mod44path)

        if not mod44DataExist:
            # MOD44W data does not exist generate empty matrix
            watermaskArray = np.zeros([self.vrt.dataset.RasterXSize,
                                      self.vrt.dataset.RasterYSize])
            watermask = Nansat(domain=self, array=watermaskArray)
        else:
            # MOD44W data does exist: open the VRT file in Nansat
            watermask = Nansat(mod44path + '/MOD44W.vrt', mapperName='MOD44W',
                               logLevel=self.logger.level)
            # reproject on self or given Domain
            if dstDomain is None:
                watermask.reproject(self)
            else:
                watermask.reproject(dstDomain)

        return watermask

    def write_figure(self, fileName=None, bands=1, clim=None, addDate=False,
                     **kwargs):
        ''' Save a raster band to a figure in graphical format.

        Get numpy array from the band(s) and band information specified
        either by given band number or band id.
        -- If three bands are given, merge them and create PIL image.
        -- If one band is given, create indexed image
        Create Figure object and:
        Adjust the array brightness and contrast using the given min/max or
        histogram.
        Apply logarithmic scaling of color tone.
        Generate and append legend.
        Save the PIL output image in PNG or any other graphical format.
        If the filename extension is 'tif', the figure file is converted
        to GeoTiff

        Parameters
        -----------
        fileName : string, optional
            Output file name. if one of extensions 'png', 'PNG', 'tif',
            'TIF', 'bmp', 'BMP', 'jpg', 'JPG', 'jpeg', 'JPEG' is included,
            specified file is crated. otherwise, 'png' file is created.
            if None, the figure object is returned.
            if True, the figure is shown
        bands : integer or string or list (elements are integer or string),
            default = 1
            the size of the list has to be 1 or 3.
            if the size is 3, RGB image is created based on the three bands.
            Then the first element is Red, the second is Green,
            and the third is Blue.
        clim : list with two elements or 'hist' to specify range of colormap
            None (default) : min/max values are fetched from WKV,
            fallback-'hist'
            [min, max] : min and max are numbers, or
            [[min, min, min], [max, max, max]]: three bands used
            'hist' : a histogram is used to calculate min and max values
        addDate : boolean
            False (default) : no date will be aded to the caption
            True : the first time of the object will be added to the caption
        **kwargs : parameters for Figure().

        Modifies
        ---------
        if fileName is specified, creates image file

        Returns
        -------
        Figure object

        Example
        --------
        #write only indexed image, color limits from WKV or from histogram
        n.write_figure('test.jpg')
        #write only RGB image, color limits from histogram
        n.write_figure('test_rgb_hist.jpg', clim='hist', bands=[1, 2, 3])
        #write indexed image, apply log scaling and gamma correction,
        #add legend and type in title 'Title', increase font size and put 15
        tics
        n.write_figure('r09_log3_leg.jpg', logarithm=True, legend=True,
                                gamma=3, titleString='Title', fontSize=30,
                                numOfTicks=15)
        # write an image to png with transparent Mask set to color
        transparency=[0,0,0], following PIL alpha mask
        n.write_figure(fileName='transparent.png', bands=[3],
               mask_array=wmArray,
               mask_lut={0: [0,0,0]},
               clim=[0,0.15], cmapName='gray', transparency=[0,0,0])

        See also
        --------
        Figure()
        http://www.scipy.org/Cookbook/Matplotlib/Show_colormaps

        '''
        # convert <bands> from integer, or string, or list of strings
        # into list of integers
        if isinstance(bands, list):
            for i, band in enumerate(bands):
                bands[i] = self._get_band_number(band)
        else:
            bands = [self._get_band_number(bands)]

        # == create 3D ARRAY ==
        array = None
        for band in bands:
            # get array from band and reshape to (1,height,width)
            iArray = self[band]
            iArray = iArray.reshape(1, iArray.shape[0], iArray.shape[1])
            # create new 3D array or append band
            if array is None:
                array = iArray
            else:
                array = np.append(array, iArray, axis=0)

        # == CREATE FIGURE object and parse input parameters ==
        fig = Figure(array, **kwargs)
        array = None

        # == PREPARE cmin/cmax ==
        # check if cmin and cmax are given as the arguments
        if 'cmin' in kwargs.keys() and 'cmax' in kwargs.keys():
            clim = [kwargs['cmin'], kwargs['cmax']]

        # try to get clim from WKV if it is not given as the argument
        # if failed clim will be evaluated from histogram
        if clim is None:
            clim = [[], []]
            for i, iBand in enumerate(bands):
                try:
                    defValue = (self.vrt.dataset.GetRasterBand(iBand).
                                GetMetadataItem('minmax').split(' '))
                except:
                    clim = 'hist'
                    break
                clim[0].append(float(defValue[0]))
                clim[1].append(float(defValue[1]))

        # Estimate color min/max from histogram
        if clim == 'hist':
            clim = fig.clim_from_histogram(**kwargs)

        # modify clim to the proper shape [[min], [max]]
        # or [[min, min, min], [max, max, max]]
        if (len(clim) == 2 and
           ((isinstance(clim[0], float)) or (isinstance(clim[0], int))) and
           ((isinstance(clim[1], float)) or (isinstance(clim[1], int)))):
            clim = [[clim[0]], [clim[1]]]

        # if the len(clim) is not same as len(bands), the 1st element is used.
        for i in range(2):
            if len(clim[i]) != len(bands):
                clim[i] = [clim[i][0]] * len(bands)

        self.logger.info('clim: %s ' % clim)

        # == PREPARE caption ==
        if 'caption' in kwargs:
            caption = kwargs['caption']
        else:
            # get longName and units from vrt
            band = self.get_GDALRasterBand(bands[0])
            longName = band.GetMetadata().get('long_name', '')
            units = band.GetMetadata().get('units', '')

            # make caption from longname, units
            caption = longName + ' [' + units + ']'

        # add DATE to caption
        if addDate:
            caption += self.get_time()[0].strftime(' %Y-%m-%d')

        self.logger.info('caption: %s ' % caption)

        # == PROCESS figure ==
        fig.process(cmin=clim[0], cmax=clim[1], caption=caption)

        # == finally SAVE to a image file or SHOW ==
        if fileName is not None:
            if type(fileName) == bool and fileName:
                try:
                    if __IPYTHON__:
                        from matplotlib.pyplot import imshow, show
                        from numpy import array
                        sz = fig.pilImg.size
                        image = array(fig.pilImg.im)
                        if fig.pilImg.getbands() == ('P',):
                            image.resize(sz[0], sz[1])
                        elif fig.pilImg.getbands() == ('R', 'G', 'B'):
                            image.resize(sz[0], sz[1], 3)
                        imshow(image)
                        show()
                    else:
                        fig.pilImg.show()
                except:
                    fig.pilImg.show()
            elif type(fileName) == str:
                fig.save(fileName, **kwargs)
                # If tiff image, convert to GeoTiff
                if fileName[-3:] == 'tif':
                    self.vrt.copyproj(fileName)

        return fig

    def write_geotiffimage(self, fileName, bandID=1):
        ''' Writes an 8-bit GeoTiff image for a given band.

        The output GeoTiff image is convenient e.g. for display in a GIS tool.
        Colormap is fetched from the metadata item 'colormap'.
            Fallback colormap is 'jet'.
        Color limits are fetched from the metadata item 'minmax'.
            If 'minmax' is not specified, min and max of raster is used.

        The method can be replaced by using nansat.write_figure(),
        however, write_figure uses PIL which does not allow
        Tiff compression, giving much larger files

        Parameters
        -----------
        fileName : string
        bandID : integer or string(default = 1)

        '''
        bandNo = self._get_band_number(bandID)
        band = self.get_GDALRasterBand(bandID)
        minmax = band.GetMetadataItem('minmax')
        # Get min and max from band histogram if not given (from wkv)
        if minmax is None:
            (rmin, rmax) = band.ComputeRasterMinMax(1)
            minmax = str(rmin) + ' ' + str(rmax)

        bMin = float(minmax.split(' ')[0])
        bMax = float(minmax.split(' ')[1])
        # Make colormap from WKV information
        try:
            colormap = band.GetMetadataItem('colormap')
        except:
            colormap = 'jet'
        try:
            cmap = cm.get_cmap(colormap, 256)
            cmap = cmap(arange(256)) * 255
            colorTable = gdal.ColorTable()
            for i in range(cmap.shape[0]):
                colorEntry = (int(cmap[i, 0]), int(cmap[i, 1]),
                              int(cmap[i, 2]), int(cmap[i, 3]))
                colorTable.SetColorEntry(i, colorEntry)
        except:
            print 'Could not add colormap; Matplotlib may not be available.'
        # Write Tiff image, with data scaled to values between 0 and 255
        outDataset = gdal.GetDriverByName('Gtiff').Create(fileName,
                                                          band.XSize,
                                                          band.YSize, 1,
                                                          gdal.GDT_Byte,
                                                          ['COMPRESS=LZW'])
        data = self.__getitem__(bandNo)
        scaledData = ((data - bMin) / (bMax - bMin)) * 255
        outDataset.GetRasterBand(1).WriteArray(scaledData)
        outDataset.GetRasterBand(1).SetMetadata(band.GetMetadata())
        try:
            outDataset.GetRasterBand(1).SetColorTable(colorTable)
        except:
            # Happens after reprojection, a possible bug?
            print 'Could not set color table'
            print colorTable
        outDataset = None
        self.vrt.copyproj(fileName)

    def get_time(self, bandID=None):
        ''' Get time for dataset and/or its bands

        Parameters
        ----------
        bandID : int or str (default = None)
                band number or name

        Returns
        --------
        time : list with datetime objects for each band.
            If time is the same for all bands, the list contains 1 item

        '''
        time = []
        for i in range(self.vrt.dataset.RasterCount):
            band = self.get_GDALRasterBand(i + 1)
            try:
                time.append(dateutil.parser.parse(
                            band.GetMetadataItem('time')))
            except:
                self.logger.debug('Band ' + str(i + 1) + ' has no time')
                time.append(None)

        if bandID is not None:
            bandNumber = self._get_band_number(bandID)
            return time[bandNumber - 1]
        else:
            return time

    def get_metadata(self, key=None, bandID=None):
        ''' Get metadata from self.vrt.dataset

        Parameters
        ----------
        key : string, optional
            name of the metadata key. If not givem all metadata is returned
        bandID : int or str, optional
            number or name of band to get metadata from.
            If not given, global metadata is returned

        Returns
        --------
        a string with metadata if key is given and found
        an empty string if key is given and not found
        a dictionary with all metadata if key is not given

        '''
        # get all metadata from dataset or from band
        if bandID is None:
            metadata = self.vrt.dataset.GetMetadata()
        else:
            metadata = self.get_GDALRasterBand(bandID).GetMetadata()

        # get all metadata or from a key
        if key is not None:
            metadata = metadata.get(key, None)

        return metadata

    def set_metadata(self, key='', value='', bandID=None):
        ''' Set metadata to self.vrt.dataset

        Parameters
        -----------
        key : string or dictionary with strings
            name of the metadata, or dictionary with metadata names, values
        value : string
            value of metadata
        bandID : int or str
            number or name of band
            Without : global metadata is set

        Modifies
        ---------
        self.vrt.dataset : sets metadata in GDAL current dataset

        '''
        # set all metadata to the dataset or to the band
        if bandID is None:
            metaReceiverVRT = self.vrt.dataset
        else:
            bandNumber = self._get_band_number(bandID)
            metaReceiverVRT = self.vrt.dataset.GetRasterBand(bandNumber)

        # set metadata from dictionary or from single pair key,value
        if type(key) == dict:
            for k in key:
                metaReceiverVRT.SetMetadataItem(k, key[k])
        else:
            metaReceiverVRT.SetMetadataItem(key, value)

    def _get_mapper(self, mapperName, **kwargs):
        ''' Create VRT file in memory (VSI-file) with variable mapping

        If mapperName is given only this mapper will be used,
        else loop over all availble mappers in mapperList to get the
        matching one.
        In the loop :
            If the specific error appears the mapper is not used
            and the next mapper is tested.
            Otherwise the mapper returns VRT.
        If type of the sensor is identified, add mapping variables.
        If all mappers fail, make simple copy of the input DS into a VSI/VRT

        Parameters
        -----------
        mapperName : string, optional (e.g. 'ASAR' or 'merisL2')

        Returns
        --------
        tmpVRT : VRT object
            tmpVRT.dataset is a GDAL VRT dataset

        Raises
        --------
        Error : occurs if given mapper cannot open the input file

        '''
        # open GDAL dataset. It will be parsed to all mappers for testing
        gdalDataset = None
        if self.fileName[:4] != 'http':
            try:
                gdalDataset = gdal.Open(self.fileName)
            except RuntimeError:
                print ('GDAL could not open ' + self.fileName +
                       ', trying to read with Nansat mappers...')
        if gdalDataset is not None:
            # get metadata from the GDAL dataset
            metadata = gdalDataset.GetMetadata()
        else:
            metadata = None

        tmpVRT = None

        if mapperName is not '':
            # If a specific mapper is requested, we test only this one.
            # Stripping off eventual 'mapper_' and '.py' and converting
            # to lowercase
            mapperName = mapperName.replace('mapper_',
                                            '').replace('.py', '').lower()
            # create VRT
            try:
                mapper_module = __import__('mapper_' + mapperName)
            except ImportError:
                raise Error('Mapper ' + mapperName + ' not in PYTHONPATH')
            tmpVRT = mapper_module.Mapper(self.fileName, gdalDataset,
                                          metadata, **kwargs)
            self.mapper = mapperName
        else:
            # We test all mappers, import one by one
            for iMapper in self.mapperList:
                # get rid of .py extension
                iMapper = iMapper.replace('.py', '')
                self.logger.debug('Trying %s...' % iMapper)
                try:
                    mapper_module = __import__(iMapper)
                    # create a Mapper object and get VRT dataset from it
                    tmpVRT = mapper_module.Mapper(self.fileName, gdalDataset,
                                                  metadata, **kwargs)
                    self.logger.info('Mapper %s - success!' % iMapper)
                    self.mapper = iMapper
                    break
                except:
                    pass

        # if no mapper fits, make simple copy of the input DS into a VSI/VRT
        if tmpVRT is None and gdalDataset is not None:
            self.logger.warning('No mapper fits, returning GDAL bands!')
            tmpVRT = VRT(gdalDataset=gdalDataset)
            for iBand in range(gdalDataset.RasterCount):
                tmpVRT._create_band({'SourceFilename': self.fileName,
                                     'SourceBand': iBand + 1})
                tmpVRT.dataset.FlushCache()

        # if GDAL cannot open the file, and no mappers exist which can make VRT
        if tmpVRT is None and gdalDataset is None:
            raise GDALError('NANSAT can not open the file ' + self.fileName)

        return tmpVRT

    def _get_pixelValue(self, val, defVal):
        if val == '':
            return defVal
        else:
            return val

    def _get_band_number(self, bandID):
        '''Return absolute band number

        Check if given bandID is valid
        Return absolute number of the band in the VRT

        Parameters
        ----------
        bandID : int or str or dict
            if int : checks if such band exists and returns band_id
            if str : finds band with coresponding name
            if dict : finds first band with given metadata

        Returns
        --------
        int : absolute band number

        '''
        bandNumber = 0
        # if bandID is str: create simple dict with seraching criteria
        if type(bandID) == str:
            bandID = {'name': bandID}

        # if bandID is dict: search self.bands with seraching criteria
        if type(bandID) == dict:
            bandsMeta = self.bands()
            for b in bandsMeta:
                numCorrectKeys = 0
                for key in bandID:
                    if (key in bandsMeta[b] and
                            bandID[key] == bandsMeta[b][key]):
                        numCorrectKeys = numCorrectKeys + 1
                    if numCorrectKeys == len(bandID):
                        bandNumber = b
                        break

        # if bandID is int and with bounds: return this number
        if (type(bandID) == int and bandID >= 1 and
                bandID <= self.vrt.dataset.RasterCount):
            bandNumber = bandID

        # if no bandNumber found - raise error
        if bandNumber == 0:
            raise OptionError('Cannot find band %s! '
                              'bandNumber is from 1 to %s'
                              % (str(bandID), self.vrt.dataset.RasterCount))

        return bandNumber

    def process(self, opts=None):
        '''Default L2 processing of Nansat object. Overloaded in childs.'''

    def export_band(self, fileName, bandID=1, driver='netCDF'):
        '''Export only one band of the Nansat object
        Get array from the required band
        Create temporary Nansat from the array
        Export temporary Nansat to file

        Parameters
        ----------
        fileName : str
            name of the output file
        bandID : int or str, [1]
            number of name of the band
        driver : str, ['netCDF']
            name of the GDAL Driver (format) to use

        '''
        # get array from self
        bandArray = self[bandID]
        # get root, band metadata
        rootMetadata = self.get_metadata()
        bandMetadata = self.get_metadata(bandID=bandID)
        # create temporary nansat
        tmpNansat = Nansat(domain=self, array=bandArray)
        # set metadata
        tmpNansat.set_metadata(rootMetadata)
        tmpNansat.set_metadata(bandMetadata, bandID=1)
        # export
        tmpNansat.export(fileName, driver=driver)

    def get_transect(self, points=None, bandList=[1], latlon=True,
                           transect=True, returnOGR=False, layerNum=0,
                           smoothRadius=0, smoothAlg=0, onlypixline=False,
                           **kwargs):

        '''Get transect from two poins and retun the values by numpy array

        Parameters
        ----------
        points : tuple with one or more points or shape file name
            i.e. ((lon1, lat1),(lon2, lat2),(lon3, lat3), ...) or
                 ((col1, row1),(col2, row2),(col3, row3), ...)
        bandList : list of int or string
            elements of the list are band number or band Name
        latlon : bool
            If the points in lat/lon, then True.
            If the points in pixel/line, then False.
        transect : bool
            If True, get all transact values
            If False, get values of points
        returnOGR: bool
            If True, then return numpy array
            If False, return OGR object
        layerNum: int
            If shapefile is given as points, it is the number of the layer
        smoothRadius: int
            If smootRadius is greater than 0, smooth every transect
            pixel as the median or mean value in a circule with radius
            equal to the given number.
        smoothAlg: 0 or 1 for median or mean
        vmin, vmax : int (optional)
            minimum and maximum pixel values of an image shown
            in case points is None.

        Returns
        --------
        if returnOGR:
            transect : OGR object with points coordinates and values
        else:
            transect : list or
                values of the transect or OGR object with the transect values
            [lonVector, latVector] : list with longitudes, latitudes
            pixlinCoord : numpy array with pixels and lines coordinates

        '''
        smooth_function = scipy.stats.nanmedian
        if smoothAlg == 1:
            smooth_function = scipy.stats.nanmean


        data = None
        # if shapefile is given, get corner points from it
        if type(points) == str:
            nansatOGR = Nansatshape(fileName=points)
            #nansatOGR = NansatOGR(fileName=points, layerNum=layerNum)
            points, latlon = nansatOGR.get_corner_points(latlon)

        # if points is not given, get points from GUI ...
        if points is None:
            firstBand = bandList[0]
            if type(firstBand) == str:
                firstBand = self._get_band_number(firstBand)
            data = self[firstBand]

            browser = PointBrowser(data, **kwargs)
            browser.get_points()
            points = tuple(browser.coordinates)
            latlon = False

        pixlinCoord = np.array([[], []])
        for iPoint in range(len(points)):
            # if one point is given
            if type(points[iPoint]) != tuple:
                point0 = (points[0], points[1])
                point1 = (points[0], points[1])
            # if we want points ...
            elif not transect:
                point0 = (points[iPoint][0], points[iPoint][1])
                point1 = (points[iPoint][0], points[iPoint][1])
            # if we want a transect ...
            else:
                try:
                    point0 = points[iPoint]
                    point1 = points[iPoint + 1]
                except:
                    break
            # if points in degree, convert them into pix/lin
            if latlon:
                pix, lin = self.transform_points([point0[0], point1[0]],
                                                  [point0[1], point1[1]],
                                                  DstToSrc=1)
                point0 = (pix[0], lin[0])
                point1 = (pix[1], lin[1])
            # compute Euclidean distance between point0 and point1
            length = int(np.hypot(point0[0] - point1[0],
                                  point0[1] - point1[1]))
            # if a point is given
            if length == 0:
                length = 1
            # get sequential coordinates on pix/lin between two points
            pixVector = list(np.linspace(point0[0],
                                         point1[0],
                                         length).astype(int))
            linVector = list(np.linspace(point0[1],
                                         point1[1],
                                         length).astype(int))
            pixlinCoord = np.append(pixlinCoord,
                                    [pixVector, linVector],
                                    axis=1)
        if onlypixline:
            return pixlinCoord

        if smoothRadius:
            # get start/end coordinates of subwindows
            pixlinCoord0 = pixlinCoord - smoothRadius
            pixlinCoord1 = pixlinCoord + smoothRadius
            # truncate out-of-image points
            gpi = ((pixlinCoord0[0] >= 0) *
                   (pixlinCoord0[1] >= 0) *
                   (pixlinCoord1[0] >= 0) *
                   (pixlinCoord1[1] >= 0) *
                   (pixlinCoord0[0] < self.vrt.dataset.RasterXSize) *
                   (pixlinCoord0[1] < self.vrt.dataset.RasterXSize) *
                   (pixlinCoord1[0] < self.vrt.dataset.RasterYSize) *
                   (pixlinCoord1[1] < self.vrt.dataset.RasterYSize))
            pixlinCoord0 = pixlinCoord0[:, gpi]
            pixlinCoord1 = pixlinCoord1[:, gpi]
            pixlinCoord = pixlinCoord[:, gpi]

        # convert pix/lin into lon/lat
        lonVector, latVector = self.transform_points(pixlinCoord[0],
                                                      pixlinCoord[1],
                                                      DstToSrc=0)

        # if smoothRadius, create a mask to extract circular area from a box area
        if smoothRadius:
            xgrid, ygrid = np.mgrid[0:smoothRadius * 2 + 1, 0:smoothRadius * 2 + 1]
            distance = ((xgrid - smoothRadius) ** 2 + (ygrid - smoothRadius) ** 2) ** 0.5
            mask = distance <= smoothRadius

        transect = []

        # get data
        for iBand in bandList:
            if type(iBand) == str:
                iBand = self._get_band_number(iBand)
            if data is None:
                data = self[iBand]
            # extract values
            if smoothRadius:
                transect0 = []
                for xmin, xmax, ymin, ymax in zip(
                    pixlinCoord0[1], pixlinCoord1[1],
                    pixlinCoord0[0], pixlinCoord1[0]):
                    subdata = data[int(xmin):int(xmax + 1), int(ymin):int(ymax + 1)]
                    transect0.append(smooth_function(subdata[mask]))
                transect.append(transect0)
            else:
                transect.append(data[list(pixlinCoord[1]),
                                     list(pixlinCoord[0])].tolist())

            data = None
        if returnOGR:
            # Lists for field names and datatype
            names = ['X (pixel)', 'Y (line)']
            formats = ['i4', 'i4']
            for iBand in bandList:
                names.append('transect_' + str(iBand))
                formats.append('f8')
            # Create zeros structured numpy array
            fieldValues = np.zeros(len(pixlinCoord[1]),
                                   dtype={'names': names,
                                          'formats': formats})
            # Set values into the structured numpy array
            fieldValues['X (pixel)'] = pixlinCoord[0]
            fieldValues['Y (line)'] = pixlinCoord[1]
            for i, iBand in enumerate(bandList):
                fieldValues['transect_' + str(iBand)] = transect[i]
            # Create Nansatshape object
            NansatOGR = Nansatshape(srs=NSR(self.vrt.get_projection()))
            # Set features and geometries into the Nansatshape
            NansatOGR.add_features(coordinates=np.array([lonVector, latVector]),
                                   values=fieldValues)
            # Return Nansatshape object
            return NansatOGR
        else:
            return transect, [lonVector, latVector], pixlinCoord.astype(int)

    def crop(self, xOff=0, yOff=0, xSize=None, ySize=None, lonlim=None, latlim=None):
        '''Crop Nansat object

        Create superVRT, modify the Source Rectangle (SrcRect) and Destination
        Rectangle (DstRect) tags in the VRT file for each band in order
        to take only part of the original image,
        create new GCPs or new GeoTransform for the cropped object.

        Parameters
        ----------
        xOff : int
            pixel offset of subimage
        yOff : int
            line offset of subimage
        xSize : int
            width in pixels of subimage
        ySize : int
            height in pizels of subimage

        Modifies
        --------
            self.vrt : VRT
                superVRT is created with modified SrcRect and DstRect
        Returns
        -------
            status : int
                0 - everyhting is OK, image is cropped
                1 - if crop is totally outside, image is NOT cropped
                2 - crop area is too large and crop is not needed
        '''
        # use interactive PointBrowser for selecting extent
        if      (xOff==0 and yOff==0 and
                 xSize is None and ySize is None and
                 lonlim is None and latlim is None):
            factor = self.resize(width=1000)
            data = self[1]
            browser = PointBrowser(data)
            browser.get_points()
            points = np.array(browser.coordinates)
            xOff = round(points.min(axis=0)[0] / factor)
            yOff = round(points.min(axis=0)[1] / factor)
            xSize = round((points.max(axis=0)[0] - points.min(axis=0)[0]) / factor)
            ySize = round((points.max(axis=0)[1] - points.min(axis=0)[1]) / factor)
            self.undo()

        # get xOff, yOff, xSize and ySize from lonlim and latlim
        if       (xOff==0 and yOff==0 and
                 xSize is None and ySize is None and
                 type(lonlim) in [list, tuple] and
                 type(latlim) in [list, tuple]):
            crnPix, crnLin = self.transform_points([lonlim[0], lonlim[0],
                                                    lonlim[1], lonlim[1]],
                                                   [latlim[0], latlim[1],
                                                    latlim[0], latlim[1]],
                                                    1)

            xOff = round(min(crnPix))
            yOff = round(min(crnLin))
            xSize = round(max(crnPix) - min(crnPix))
            ySize = round(max(crnLin) - min(crnLin))

        RasterXSize = self.vrt.dataset.RasterXSize
        RasterYSize = self.vrt.dataset.RasterYSize

        # set xSize/ySize if ommited in the call
        if xSize is None:
            xSize = RasterXSize - xOff
        if ySize is None:
            ySize = RasterYSize - yOff

        # test if crop is totally outside
        if    (xOff > RasterXSize or (xOff + xSize) < 0 or
               yOff > RasterYSize or (yOff + ySize) < 0):
            self.logger.error('WARNING! Cropping region is outside the image!')
            self.logger.error('xOff: %d, yOff: %d, xSize: %d, ySize: %d' %
                                                                       (xOff,
                                                                        yOff,
                                                                        xSize,
                                                                        ySize))
            return 1

        # set default values of invalud xOff/yOff and xSize/ySize
        if xOff < 0:
            xSize += xOff
            xOff = 0

        if yOff < 0:
            ySize += yOff
            yOff = 0

        if (xSize + xOff) > RasterXSize:
            xSize = RasterXSize - xOff
        if (ySize + yOff) > RasterYSize:
            ySize = RasterYSize - yOff

        self.logger.debug('xOff: %d, yOff: %d, xSize: %d, ySize: %d' % (xOff,
                                                                        yOff,
                                                                        xSize,
                                                                        ySize))
        # test if crop is too large
        if    (xOff == 0 and xSize == RasterXSize and
               yOff == 0 and ySize == RasterYSize):
            self.logger.error('WARNING! Cropping region is larger or equal to image!')
            return 2

        # create super VRT and get its XML
        self.vrt = self.vrt.get_super_vrt()
        xml = self.vrt.read_xml()
        node0 = Node.create(xml)

        # change size
        node0.node('VRTDataset').replaceAttribute('rasterXSize', str(xSize))
        node0.node('VRTDataset').replaceAttribute('rasterYSize', str(ySize))

        # replace x/y-Off and x/y-Size in <SrcRect> and <DstRect> of each source
        for iNode1 in node0.nodeList('VRTRasterBand'):
            iNode2 = iNode1.node('ComplexSource')

            iNode3 = iNode2.node('SrcRect')
            iNode3.replaceAttribute('xOff', str(xOff))
            iNode3.replaceAttribute('yOff', str(yOff))
            iNode3.replaceAttribute('xSize', str(xSize))
            iNode3.replaceAttribute('ySize', str(ySize))

            iNode3 = iNode2.node('DstRect')
            iNode3.replaceAttribute('xSize', str(xSize))
            iNode3.replaceAttribute('ySize', str(ySize))

        # write modified XML
        xml = node0.rawxml()
        self.vrt.write_xml(xml)

        # modify GCPs or GeoTranfrom to fit the new shape of image
        gcps = self.vrt.dataset.GetGCPs()
        if len(gcps) > 0:
            dstGCPs = []
            # create new 100 GPCs (10 x 10 regular matrix)
            for newPix in np.r_[0:xSize:10j]:
                for newLin in np.r_[0:ySize:10j]:
                    newLon, newLat = self.vrt.transform_points([newPix+xOff], [newLin+yOff])
                    dstGCPs.append(gdal.GCP(newLon[0], newLat[0], 0, newPix, newLin))
            # set new GCPss
            self.vrt.dataset.SetGCPs(dstGCPs, NSR().wkt)
            # reproject new GCPs to the SRS of original GCPs
            #import pdb; pdb.set_trace()
            nsr = NSR(self.vrt.dataset.GetGCPProjection())
            self.vrt.reproject_GCPs(nsr)
            # remove geotranform which was automatically added
            self.vrt._remove_geotransform()
        else:
            # shift upper left corner coordinates
            geoTransfrom = self.vrt.dataset.GetGeoTransform()
            geoTransfrom = map(float, geoTransfrom)
            geoTransfrom[0] += geoTransfrom[1] * xOff
            geoTransfrom[3] += geoTransfrom[5] * yOff
            self.vrt.dataset.SetGeoTransform(geoTransfrom)

        # set global metadata
        subMetaData = self.vrt.vrt.dataset.GetMetadata()
        subMetaData.pop('fileName')
        self.set_metadata(subMetaData)

        return 0<|MERGE_RESOLUTION|>--- conflicted
+++ resolved
@@ -159,11 +159,7 @@
         # Sort mapperList to select default mappers first
         self.mapperList.sort()
 
-<<<<<<< HEAD
-        if'mapper_generic.py' in self.mapperList:
-=======
         if 'mapper_generic.py' in self.mapperList:
->>>>>>> b3334af6
             # pop and append generic mapper to the end
             self.mapperList.remove('mapper_generic.py')
             self.mapperList.append('mapper_generic.py')
