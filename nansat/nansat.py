# Name:    nansat.py
# Name:  nansat.py
# Purpose: Container of Nansat class
# Authors:      Asuka Yamakawa, Anton Korosov, Knut-Frode Dagestad,
#               Morten W. Hansen, Alexander Myasoyedov,
#               Dmitry Petrenko, Evgeny Morozov
# Created:      29.06.2011
# Copyright:    (c) NERSC 2011 - 2013
# Licence:
# This file is part of NANSAT.
# NANSAT is free software: you can redistribute it and/or modify
# it under the terms of the GNU General Public License as published by
# the Free Software Foundation, version 3 of the License.
# http://www.gnu.org/licenses/gpl-3.0.html
# This program is distributed in the hope that it will be useful,
# but WITHOUT ANY WARRANTY without even the implied warranty of
# MERCHANTABILITY or FITNESS FOR A PARTICULAR PURPOSE.
from __future__ import absolute_import
import os
import sys
import tempfile
import datetime
import dateutil.parser
import warnings
import collections
import pkgutil

import scipy
from scipy.io.netcdf import netcdf_file
import numpy as np
from matplotlib import cm

from nansat.nsr import NSR
from nansat.domain import Domain
from nansat.figure import Figure
from nansat.vrt import VRT
from nansat.nansatshape import Nansatshape
from nansat.tools import add_logger, gdal
from nansat.tools import OptionError, WrongMapperError, Error, GDALError
from nansat.node import Node
from nansat.pointbrowser import PointBrowser

# container for all mappers
nansatMappers = None


class Nansat(Domain):
    '''Container for geospatial data, performs all high-level operations

    n = Nansat(fileName) opens the file with satellite or model data for
    reading, adds scientific metadata to bands, and prepares the data for
    further handling.

    The instance of Nansat class (the object <n>) contains information
    about geographical reference of the data (e.g raster size, pixel
    resolution, type of projection, etc) and about bands with values of
    geophysical variables (e.g. water leaving radiance, normalized radar
    cross section, chlrophyll concentraion, etc). The object <n> has methods
    for high-level operations with data. E.g.:
    * reading data from file (Nansat.__getitem__);
    * visualization (Nansat.write_figure);
    * changing geographical reference (Nansat.reproject);
    * exporting (Nansat.export)
    * and much more...

    Nansat inherits from Domain (container of geo-reference information)
    Nansat uses instance of VRT (wraper around GDAL VRT-files)
    Nansat uses instance of Figure (collection of methods for visualization)
    '''

    def __init__(self, fileName='', mapperName='', domain=None,
                 array=None, parameters=None, logLevel=30, **kwargs):
        '''Create Nansat object

        if <fileName> is given:
            Open GDAL dataset,
            Read metadata,
            Generate GDAL VRT file with mapping of variables in memory
            Create logger
            Create Nansat object for perfroming high-level operations
        if <domain> and <array> are given:
            Create VRT object from data in <array>
            Add geolocation from <domain>

        Parameters
        -----------
        fileName : string
            location of the file
        mapperName : string, optional
            name of the mapper from nansat/mappers dir. E.g.
            'ASAR', 'hirlam', 'merisL1', 'merisL2', etc.
        domain : Domain object
            Geo-reference of a new raster
        array : numpy array
            Firts band of a new raster
        parameters : dictionary
            Metadata for the 1st band of a new raster,e.g. name, wkv, units,...
        logLevel : int, optional, default: logging.DEBUG (30)
            Level of logging. See: http://docs.python.org/howto/logging.html
        kwargs : additional arguments for mappers

        Creates
        --------
        self.mapper : str
            name of the used mapper
        self.fileName : file name
            set file name given by the argument
        self.vrt : VRT object
            Wrapper around VRT file and GDAL dataset with satellite raster data
        self.logger : logging.Logger
            logger for output debugging info
        self.name : string
            name of object (for writing KML)

        Examples
        --------
        n = Nansat(filename)
        # opens file for reading. Opening is lazy - no data is read at this
        # point, only metadata that describes the dataset and bands

        n = Nansat(domain=d)
        # create an empty Nansat object. <d> is the Domain object which
        # describes the grid (projection, resolution and extent)

        n = Nansat(domain=d, array=a, parameters=p)
        # create a Nansat object in memory with one band from input array <a>.
        # <p> is a dictionary with metadata for the band

        a = n[1]
        # fetch data from Nansat object from the first band

        a = n['band_name']
        # fetch data from the band which has name 'band_name'

        '''
        # check the arguments
        if fileName == '' and domain is None:
            raise OptionError('Either fileName or domain is required.')

        # create logger
        self.logger = add_logger('Nansat', logLevel)

        # empty dict of VRTs with added bands
        self.addedBands = {}

        # set input file name
        self.fileName = fileName
        # name, for compatibility with some Domain methods
        self.name = os.path.basename(fileName)
        self.path = os.path.dirname(fileName)

        # create self.vrt from a file using mapper or...
        if fileName != '':
            # Make original VRT object with mapping of variables
            self.vrt = self._get_mapper(mapperName, **kwargs)
        # ...create using array, domain, and parameters
        else:
            # Set current VRT object
            self.vrt = VRT(gdalDataset=domain.vrt.dataset)
            self.domain = domain
            if array is not None:
                # add a band from array
                self.add_band(array=array, parameters=parameters)

        self.logger.debug('Object created from %s ' % self.fileName)

    def __getitem__(self, bandID):
        ''' Returns the band as a NumPy array, by overloading []

        Parameters
        -----------
        bandID : int or str
            If int, array from band with number <bandID> is returned
            If string, array from band with metadata 'name' equal to
            <bandID> is returned

        Returns
        --------
        self.get_GDALRasterBand(bandID).ReadAsArray() : NumPy array

        '''
        # get band
        band = self.get_GDALRasterBand(bandID)
        # get expression from metadata
        expression = band.GetMetadata().get('expression', '')
        # get data
        bandData = band.ReadAsArray()
        # execute expression if any
        if expression != '':
            bandData = eval(expression)

        # Set invalid and missing data to np.nan
        if '_FillValue' in band.GetMetadata():
            fillValue = float(band.GetMetadata()['_FillValue'])
            try:
                bandData[bandData == fillValue] = np.nan
            except:
                self.logger.info('Cannot replace _FillValue values '
                                 'with np.NAN in %s!' % bandID)
        try:
            bandData[np.isinf(bandData)] = np.nan
        except:
            self.logger.info('Cannot replace inf values with np.NAN!')

        return bandData

    def __repr__(self):
        '''Creates string with basic info about the Nansat object'''

        outString = '-' * 40 + '\n'
        outString += self.fileName + '\n'
        outString += '-' * 40 + '\n'
        outString += 'Mapper: ' + self.mapper + '\n'
        outString += '-' * 40 + '\n'
        outString += self.list_bands(False)
        outString += '-' * 40 + '\n'
        outString += Domain.__repr__(self)
        return outString

    def add_band(self, array, parameters=None, nomem=False):
        '''Add band from the array to self.vrt

        Create VRT object which contains VRT and RAW binary file and append it
        to self.vrt.subVRTs

        Parameters
        -----------
        array : ndarray
            band data
        parameters : dictionary
            band metadata: wkv, name, etc. (or for several bands)
        nomem : boolean, saves the vrt to a tempfile if nomem is True

        Modifies
        ---------
        Creates VRT object with VRT-file and RAW-file
        Adds band to the self.vrt

        Examples
        --------
        n.add_band(a, p)
        # add new band from numpy array <a> with metadata <p> in memory
        # Shape of a should be equal to the shape of <n>

        n.add_band(a, p, nomem=True)
        # add new band from an array <a> with metadata <p> but keep it
        # temporarli on disk intead of memory
        '''
        self.add_bands([array], [parameters], nomem)

    def add_bands(self, arrays, parameters=None, nomem=False):
        '''Add band from the array to self.vrt

        Create VRT object which contains VRT and RAW binary file and append it
        to self.vrt.subVRTs

        Parameters
        -----------
        array : ndarray or list
            band data (or data for several bands)
        parameters : dictionary or list
            band metadata: wkv, name, etc. (or for several bands)
        nomem : boolean, saves the vrt to a tempfile if nomem is True

        Modifies
        ---------
        Creates VRT object with VRT-file and RAW-file
        Adds band to the self.vrt

        Examples
        --------
        n.add_bands([a1, a2], [p1, p2])
        # add two new bands from numpy arrays <a1> and <a2> with metadata in
        # <p1> and <p2>

        '''
        # create VRTs from arrays
        bandVRTs = [VRT(array=array, nomem=nomem) for array in arrays]

        self.vrt = self.vrt.get_super_vrt()

        # add the array band into self.vrt and get bandName
        for bi, bandVRT in enumerate(bandVRTs):
            params = parameters[bi]
            if params is None:
                params = {}
            bandName = self.vrt._create_band(
                {'SourceFilename': bandVRT.fileName,
                 'SourceBand': 1},
                params)
            self.vrt.subVRTs[bandName] = bandVRT

        self.vrt.dataset.FlushCache()  # required after adding bands

    def bands(self):
        ''' Make a dictionary with all metadata from all bands

        Returns
        --------
        b : dictionary
            key = N, value = dict with all band metadata

        '''
        b = {}
        for iBand in range(self.vrt.dataset.RasterCount):
            b[iBand + 1] = self.get_metadata(bandID=iBand + 1)

        return b

    def has_band(self, band):
        '''Check if self has band with name <band>
        Parameters
        ----------
            band : str
                name of the band to check

        Returns
        -------
            True/False if band exists or not

        '''
        bandExists = False
        for b in self.bands():
            if self.bands()[b]['name'] == band:
                bandExists = True

        return bandExists

    def export(self, fileName, bands=None, rmMetadata=[], addGeolocArray=True,
               addGCPs=True, driver='netCDF', bottomup=False, options=None):
        '''Export Nansat object into netCDF or GTiff file

        Parameters
        -----------
        fileName : str
            output file name
        bands: list (default=None)
            Specify band numbers to export.
            If None, all bands are exported.
        rmMetadata : list
            metadata names for removal before export.
            e.g. ['name', 'colormap', 'source', 'sourceBands']
        addGeolocArray : bool
            add geolocation array datasets to exported file?
        addGCPs : bool
            add GCPs to exported file?
        driver : str
            Name of GDAL driver (format)
        bottomup : bool
            False: Write swath-projected data with rows and columns organized
                   as in the original product.
            True:  Use the default behaviour of GDAL, which is to flip the rows
        options : str or list
            GDAL export options in format of: 'OPT=VAL', or
            ['OPT1=VAL1', 'OP2='VAL2']
            See also http://www.gdal.org/frmt_netcdf.html


        Modifies
        ---------
        Create a netCDF file

        !! NB
        ------
        If number of bands is more than one,
        serial numbers are added at the end of each band name.

        It is possible to fix it by changing
        line.4605 in GDAL/frmts/netcdf/netcdfdataset.cpp :
        'if( nBands > 1 ) sprintf(szBandName,"%s%d",tmpMetadata,iBand);'
        --> 'if( nBands > 1 ) sprintf(szBandName,"%s",tmpMetadata);'

        CreateCopy fails in case the band name has special characters,
        e.g. the slash in 'HH/VV'.

        Examples
        --------
        n.export(netcdfile)
        # export all the bands into a netDCF 3 file

        n.export(driver='GTiff')
        # export all bands into a GeoTiff

        '''
        # temporary VRT for exporting
        exportVRT = self.vrt.copy()
        exportVRT.real = []
        exportVRT.imag = []

        # delete unnecessary bands
        if bands is not None:
            srcBands = np.arange(self.vrt.dataset.RasterCount) + 1
            dstBands = np.array(bands)
            mask = np.in1d(srcBands, dstBands)
            rmBands = srcBands[mask==False]
            exportVRT.delete_bands(rmBands.tolist())

        # Find complex data band
        complexBands = []
        node0 = Node.create(exportVRT.read_xml())
        for iBand in node0.nodeList('VRTRasterBand'):
            dataType = iBand.getAttribute('dataType')
            if dataType[0] == 'C':
                complexBands.append(int(iBand.getAttribute('band')))

        # if data includes complex data,
        # create two bands from real and imaginary data arrays
        if len(complexBands) != 0:
            for i in complexBands:
                bandMetadataR = self.get_metadata(bandID=i)
                bandMetadataR.pop('dataType')
                try:
                    bandMetadataR.pop('PixelFunctionType')
                except:
                    pass
                # Copy metadata and modify 'name' for real and imag bands
                bandMetadataI = bandMetadataR.copy()
                bandMetadataR['name'] = bandMetadataR.pop('name') + '_real'
                bandMetadataI['name'] = bandMetadataI.pop('name') + '_imag'
                # Create bands from the real and imaginary numbers
                exportVRT.real.append(VRT(array=self[i].real))
                exportVRT.imag.append(VRT(array=self[i].imag))

                metaDict = [{'src': {
                             'SourceFilename': exportVRT.real[-1].fileName,
                             'SourceBand':  1},
                             'dst': bandMetadataR},
                            {'src': {
                             'SourceFilename': exportVRT.imag[-1].fileName,
                             'SourceBand':  1},
                             'dst': bandMetadataI}]
                exportVRT._create_bands(metaDict)
            # delete the complex bands
            exportVRT.delete_bands(complexBands)

        # add bands with geolocation arrays to the VRT
        if addGeolocArray and len(exportVRT.geolocationArray.d) > 0:
            exportVRT._create_band(
                {'SourceFilename': self.vrt.geolocationArray.d['X_DATASET'],
                 'SourceBand': int(self.vrt.geolocationArray.d['X_BAND'])},
                {'wkv': 'longitude',
                 'name': 'GEOLOCATION_X_DATASET'})
            exportVRT._create_band(
                {'SourceFilename': self.vrt.geolocationArray.d['Y_DATASET'],
                 'SourceBand': int(self.vrt.geolocationArray.d['Y_BAND'])},
                {'wkv': 'latitude',
                 'name': 'GEOLOCATION_Y_DATASET'})

        gcps = exportVRT.dataset.GetGCPs()
        if addGCPs and len(gcps) > 0:
            # add GCPs in VRT metadata and remove geotransform
            exportVRT._add_gcp_metadata(bottomup)
            exportVRT._remove_geotransform()

        # add projection metadata
        srs = self.vrt.dataset.GetProjection()
        exportVRT.dataset.SetMetadataItem('NANSAT_Projection',
                                          srs.replace(',',
                                                      '|').replace('"', '&'))

        # add GeoTransform metadata
        geoTransformStr = str(self.vrt.dataset.GetGeoTransform()).replace(',',
                                                                          '|')
        exportVRT.dataset.SetMetadataItem('NANSAT_GeoTransform',
                                          geoTransformStr)

        # manage metadata for each band
        for iBand in range(exportVRT.dataset.RasterCount):
            band = exportVRT.dataset.GetRasterBand(iBand + 1)
            bandMetadata = band.GetMetadata()
            # set NETCDF_VARNAME
            try:
                bandMetadata['NETCDF_VARNAME'] = bandMetadata['name']
            except:
                self.logger.warning('Unable to set NETCDF_VARNAME for band %d'
                                    % (iBand + 1))
            # remove unwanted metadata from bands
            for rmMeta in rmMetadata:
                try:
                    bandMetadata.pop(rmMeta)
                except:
                    self.logger.info('Unable to remove metadata'
                                     '%s from band %d' % (rmMeta, iBand + 1))
            band.SetMetadata(bandMetadata)

        # remove unwanted global metadata
        globMetadata = exportVRT.dataset.GetMetadata()
        for rmMeta in rmMetadata:
            try:
                globMetadata.pop(rmMeta)
            except:
                self.logger.info('Global metadata %s not found' % rmMeta)
        exportVRT.dataset.SetMetadata(globMetadata)

        # if output filename is same as input one...
        if self.fileName == fileName:
            numOfBands = self.vrt.dataset.RasterCount
            # create VRT from each band and add it
            for iBand in range(numOfBands):
                vrt = VRT(array=self[iBand + 1])
                self.add_band(vrt=vrt)
                metadata = self.get_metadata(bandID=iBand + 1)
                self.set_metadata(key=metadata,
                                  bandID=numOfBands + iBand + 1)

            # remove source bands
            self.vrt.delete_bands(range(1, numOfBands))

        # get CreateCopy() options
        if options is None:
            options = []
        if type(options) == str:
            options = [options]

        # set bottomup option
        if bottomup:
            options += ['WRITE_BOTTOMUP=NO']
        else:
            options += ['WRITE_BOTTOMUP=YES']

        # Create an output file using GDAL
        self.logger.debug('Exporting to %s using %s and %s...' % (fileName,
                                                                  driver,
                                                                  options))
        dataset = gdal.GetDriverByName(driver).CreateCopy(fileName,
                                                          exportVRT.dataset,
                                                          options=options)
        self.logger.debug('Export - OK!')

    def export2thredds(self, fileName, bands=None, metadata=None,
                       maskName=None, rmMetadata=[],
                       time=None, createdTime=None):
        ''' Export data into a netCDF formatted for THREDDS server

        Parameters
        -----------
        fileName : str
            output file name
        bands : dict
            {'band_name': {'type'     : '>i1',
                           'scale'    : 0.1,
                           'offset'   : 1000,
                           'metaKey1' : 'meta value 1',
                           'metaKey2' : 'meta value 2'}}
            dictionary sets parameters for band creation
            'type' - string representation of data type in the output band
            'scale' - sets scale_factor and applies scaling
            'offset' - sets 'scale_offset and applies offsetting
            other entries (e.g. 'units': 'K') set other metadata
        metadata : dict
            Glbal metadata to add
        maskName: string;
            if data include a mask band: give the mask name.
            Non-masked value is 64.
            if None: no mask is added
        rmMetadata : list
            unwanted metadata names which will be removed
        time : list with datetime objects
            aqcuisition time of original data. That value will be in time dim
        createdTime : datetime
            date of creation. Will be in metadata 'created'

        !! NB
        ------
        Nansat object (self) has to be projected (with valid GeoTransform and
        valid Spatial reference information) but not wth GCPs

        Examples
        --------
        n.export2thredds(filename)
        # create THREDDS formatted netcdf file with all bands and time variable

        n.export2thredds(filename, [1], {'description': 'example'})
        # export only the first band and add global metadata
        '''
        # Create temporary empty Nansat object with self domain
        data = Nansat(domain=self)

        # check some input data
        if bands is None:
            bands = {}

        # get mask (if exist)
        if maskName is not None:
            mask = self[maskName]

        # add required bands to data
        dstBands = {}
        for iband in bands:
            try:
                array = self[iband]
            except:
                self.logger.error('%s is not found' % str(iBand))
                continue

            # set type, scale and offset from input data or by default
            dstBands[iband] = {}
            if 'type' in bands[iband]:
                dstBands[iband]['type'] = bands[iband]['type']
            else:
                dstBands[iband]['type'] = array.dtype.str.replace('u', 'i')
            if 'scale' in bands[iband]:
                dstBands[iband]['scale'] = float(bands[iband]['scale'])
            else:
                dstBands[iband]['scale'] = 1.0
            if 'offset' in bands[iband]:
                dstBands[iband]['offset'] = float(bands[iband]['offset'])
            else:
                dstBands[iband]['offset'] = 0.0
            if '_FillValue' in bands[iband]:
                dstBands[iband]['_FillValue'] = float(
                    bands[iband]['_FillValue'])

            # mask values with np.nan
            if maskName is not None and iband != maskName:
                array[mask != 64] = np.nan

            # add array to a temporary Nansat object
            bandMetadata = self.get_metadata(bandID=iband)

            # remove unwanted metadata from bands
            for rmMeta in rmMetadata:
                if rmMeta in bandMetadata.keys():
                    bandMetadata.pop(rmMeta)

            data.add_band(array=array, parameters=bandMetadata)
        self.logger.debug('Bands for export: %s' % str(dstBands))

        # get corners of reprojected data
        lonCrn, latCrn = data.get_corners()

        # common global attributes:
        if createdTime is None:
            createdTime = (datetime.datetime.utcnow().
                           strftime('%Y-%m-%d %H:%M:%S UTC'))

        globMetadata = {'institution': 'NERSC',
                        'source': 'satellite remote sensing',
                        'creation_date': createdTime,
                        'northernmost_latitude': np.float(max(latCrn)),
                        'southernmost_latitude': np.float(min(latCrn)),
                        'westernmost_longitude': np.float(min(lonCrn)),
                        'easternmost_longitude': np.float(max(lonCrn)),
                        'history': ' '}

        #join or replace default by custom global metadata

        if metadata is not None:
            for metaKey in metadata:
                globMetadata[metaKey] = metadata[metaKey]

        # remove unwanted metadata from global metadata
        for rmMeta in rmMetadata:
            if rmMeta in globMetadata.keys():
                globMetadata.pop(rmMeta)

        # export temporary Nansat object to a temporary netCDF
        fid, tmpName = tempfile.mkstemp(suffix='.nc')
        data.export(tmpName)

        # open files for input and output
        ncI = netcdf_file(tmpName, 'r')
        ncO = netcdf_file(fileName, 'w')

        # collect info on dimention names
        dimNames = []
        gridMappingName = None
        for ncIVarName in ncI.variables:
            ncIVar = ncI.variables[ncIVarName]
            dimNames += list(ncIVar.dimensions)
            # get grid_mapping_name
            if hasattr(ncIVar, 'grid_mapping_name'):
                gridMappingName = ncIVar.grid_mapping_name
                gridMappingVarName = ncIVarName
        dimNames = list(set(dimNames))

        # collect info on dimention shapes
        dimShapes = {}
        for dimName in dimNames:
            dimVar = ncI.variables[dimName]
            dimShapes[dimName] = dimVar.shape[0]

        # create dimensions
        for dimName in dimNames:
            ncO.createDimension(dimName, dimShapes[dimName])

        # add time dimention
        ncO.createDimension('time', 1)
        ncOVar = ncO.createVariable('time', '>f8',  ('time', ))
        ncOVar.calendar = 'standard'
        ncOVar.long_name = 'time'
        ncOVar.standard_name = 'time'
        ncOVar.units = 'days since 1900-1-1 0:0:0 +0'
        ncOVar.axis = 'T'

        if time is None:
            time = filter(None, self.get_time())

        # create value of time variable
        if len(time) > 0:
            td = time[0] - datetime.datetime(1900, 1, 1)
            days = td.days + (float(td.seconds) / 60.0 / 60.0 / 24.0)
            # add date
            ncOVar[:] = days

        # recreate file
        for ncIVarName in ncI.variables:
            ncIVar = ncI.variables[ncIVarName]
            self.logger.debug('Creating variable: %s' % ncIVarName)
            if ncIVarName in ['x', 'y', 'lon', 'lat']:
                # create simple x/y variables
                ncOVar = ncO.createVariable(ncIVarName, '>f4',
                                            ncIVar.dimensions)
            elif ncIVarName == gridMappingVarName:
                # create projection var
                ncOVar = ncO.createVariable(ncIVarName, ncIVar.typecode(),
                                            ncIVar.dimensions)
            elif 'name' in ncIVar._attributes and ncIVar.name in dstBands:
                # dont add time-axis to lon/lat grids
                if ncIVar.name in ['lon', 'lat']:
                    dimensions = ncIVar.dimensions
                else:
                    dimensions = ('time', ) + ncIVar.dimensions

                ncOVar = ncO.createVariable(ncIVar.name,
                                            dstBands[ncIVar.name]['type'],
                                            dimensions)

            # copy array from input data
            data = np.array(ncIVar.data)

            # copy rounded data from x/y
            if ncIVarName in ['x', 'y']:
                ncOVar[:] = np.floor(data).astype('>f4')
                #add axis=X or axis=Y
                ncOVar.axis = {'x': 'X', 'y': 'Y'}[ncIVarName]
                for attrib in ncIVar._attributes:
                    if len(ncIVar._attributes[attrib]) > 0:
                        ncOVar._attributes[attrib] = ncIVar._attributes[attrib]

            # copy data from lon/lat
            if ncIVarName in ['lon', 'lat']:
                ncOVar[:] = data.astype('>f4')
                ncOVar._attributes = ncIVar._attributes

            # copy projection data (only all attributes)
            if ncIVarName == gridMappingVarName:
                ncOVar._attributes = ncIVar._attributes

            # copy data from variables in the list
            if (len(ncIVar.dimensions) > 0 and
                    'name' in ncIVar._attributes and ncIVar.name in dstBands):
                # add offset and scale attributes
                scale = dstBands[ncIVar.name]['scale']
                offset = dstBands[ncIVar.name]['offset']
                if not (offset == 0.0 and scale == 1.0):
                    ncOVar._attributes['add_offset'] = offset
                    ncOVar._attributes['scale_factor'] = scale
                    data = (data - offset) / scale
                # replace non-value by '_FillValue'
                if (ncIVar.name in dstBands):
                    if '_FillValue' in dstBands[ncIVar.name].keys():
                        data[np.isnan(data)] = bands[ncIVar.name]['_FillValue']

                ncOVar[:] = data.astype(dstBands[ncIVar.name]['type'])

                # copy (some) attributes
                for inAttrName in ncIVar._attributes:
                    if inAttrName not in ['dataType', 'SourceFilename',
                                          'SourceBand', '_Unsigned',
                                          'FillValue', 'time']:
                        ncOVar._attributes[inAttrName] = (
                            ncIVar._attributes[inAttrName])

                # add custom attributes
                if ncIVar.name in bands:
                    for newAttr in bands[ncIVar.name]:
                        if newAttr not in ['type', 'scale', 'offset']:
                            ncOVar._attributes[newAttr] = (
                                bands[ncIVar.name][newAttr])
                    # add grid_mapping info
                    if gridMappingName is not None:
                        ncOVar._attributes['grid_mapping'] = gridMappingName

        # copy (some) global attributes
        for globAttr in ncI._attributes:
            if not(globAttr.strip().startswith('GDAL')):
                ncO._attributes[globAttr] = ncI._attributes[globAttr]

        # add common and custom global attributes
        for globMeta in globMetadata:
            ncO._attributes[globMeta] = globMetadata[globMeta]

        # write output file
        ncO.close()

        # close original files
        ncI.close()

        # Delete the temprary netCDF file
        fid = None
        os.remove(tmpName)

        return 0

    def resize(self, factor=1, width=None, height=None,
               pixelsize=None, eResampleAlg=-1):
        '''Proportional resize of the dataset.

        The dataset is resized as (xSize*factor, ySize*factor)
        If desired width, height or pixelsize is specified,
        the scaling factor is calculated accordingly.
        If GCPs are given in a dataset, they are also rewritten.

        Parameters
        -----------
        factor : float, optional, default=1
            Scaling factor for width and height
            > 1 means increasing domain size
            < 1 means decreasing domain size
        width : int, optional
            Desired new width in pixels
        height : int, optional
            Desired new height in pixels
        pixelsize : float, optional
            Desired new pixelsize in meters (approximate).
            A factor is calculated from ratio of the
            current pixelsize to the desired pixelsize.
        eResampleAlg : int (GDALResampleAlg), optional
               -1 : Average,
                0 : NearestNeighbour
                1 : Bilinear,
                2 : Cubic,
                3 : CubicSpline,
                4 : Lancoz

        Modifies
        ---------
        self.vrt.dataset : VRT dataset of VRT object
            raster size are modified to downscaled size.
            If GCPs are given in the dataset, they are also overwritten.

        '''
        # get current shape
        rasterYSize = float(self.shape()[0])
        rasterXSize = float(self.shape()[1])

        # estimate factor if pixelsize is given
        if pixelsize is not None:
            deltaX, deltaY = self.get_pixelsize_meters()
            factorX = deltaX / float(pixelsize)
            factorY = deltaY / float(pixelsize)
            factor = (factorX + factorY)/2

        # estimate factor if width or height is given
        if width is not None:
            factor = float(width) / rasterXSize
        if height is not None:
            factor = float(height) / rasterYSize

        # calculate new size
        newRasterYSize = int(rasterYSize * factor)
        newRasterXSize = int(rasterXSize * factor)

        self.logger.info('New size/factor: (%f, %f)/%f' %
                        (newRasterXSize, newRasterYSize, factor))

        if eResampleAlg <= 0:
            self.vrt = self.vrt.get_subsampled_vrt(newRasterXSize,
                                                   newRasterYSize,
                                                   factor,
                                                   eResampleAlg)
        else:
            # update size and GeoTranform in XML of the warped VRT object
            self.vrt = self.vrt.get_resized_vrt(newRasterXSize,
                                                newRasterYSize,
                                                eResampleAlg=eResampleAlg)

        # resize gcps
        gcps = self.vrt.vrt.dataset.GetGCPs()
        if len(gcps) > 0:
            gcpPro = self.vrt.vrt.dataset.GetGCPProjection()
            for gcp in gcps:
                gcp.GCPPixel *= factor
                gcp.GCPLine *= factor
            self.vrt.dataset.SetGCPs(gcps, gcpPro)
            self.vrt._remove_geotransform()
        else:
            # change resultion in geotransform to keep spatial extent
            geoTransform = list(self.vrt.vrt.dataset.GetGeoTransform())
            geoTransform[1] = float(geoTransform[1])/factor
            geoTransform[5] = float(geoTransform[5])/factor
            geoTransform = map(float, geoTransform)
            self.vrt.dataset.SetGeoTransform(geoTransform)

        # set global metadata
        subMetaData = self.vrt.vrt.dataset.GetMetadata()
        subMetaData.pop('fileName')
        self.set_metadata(subMetaData)

        return factor

    def get_GDALRasterBand(self, bandID=1):
        ''' Get a GDALRasterBand of a given Nansat object

        If str is given find corresponding band number
        If int is given check if band with this number exists.
        Get a GDALRasterBand from vrt.

        Parameters
        -----------
        bandID : serial number or string, optional (default is 1)
            if number - a band number of the band to fetch
            if string bandID = {'name': bandID}

        Returns
        --------
        GDAL RasterBand

        Example
        -------
        b = n.get_GDALRasterBand(1)
        b = n.get_GDALRasterBand('sigma0')

        '''
        # get band number
        bandNumber = self._get_band_number(bandID)
        # the GDAL RasterBand of the corresponding band is returned
        return self.vrt.dataset.GetRasterBand(bandNumber)

    def list_bands(self, doPrint=True):
        ''' Show band information of the given Nansat object

        Show serial number, longName, name and all parameters
        for each band in the metadata of the given Nansat object.

        Parameters
        -----------
        doPrint : boolean, optional, default=True
            do print, otherwise it is returned as string

        Returns
        --------
        outString : String
            formatted string with bands info

        '''
        # get dictionary of bands metadata
        bands = self.bands()
        outString = ''

        for b in bands:
            # print band number, name
            outString += 'Band : %d %s\n' % (b, bands[b].get('name', ''))
            # print band metadata
            for i in bands[b]:
                outString += '  %s: %s\n' % (i, bands[b][i])
        if doPrint:
            # print to screeen
            print outString
        else:
            return outString

    def reproject(self, dstDomain=None, eResampleAlg=0, blockSize=None,
                  WorkingDataType=None, tps=None, **kwargs):
        ''' Change projection of the object based on the given Domain

        Create superVRT from self.vrt with AutoCreateWarpedVRT() using
        projection from the dstDomain.
        Modify XML content of the warped vrt using the Domain parameters.
        Generate warpedVRT and replace self.vrt with warpedVRT.
        If current object spans from 0 to 360 and dstDomain is west of 0,
        the object is shifted by 180 westwards.

        Parameters
        -----------
        dstDomain : domain
            destination Domain where projection and resolution are set
        eResampleAlg : int (GDALResampleAlg)
            0 : NearestNeighbour
            1 : Bilinear
            2 : Cubic,
            3 : CubicSpline
            4 : Lancoz
        blockSize : int
            size of blocks for resampling. Large value decrease speed
            but increase accuracy at the edge
        WorkingDataType : int (GDT_int, ...)
            type of data in bands. Shuold be integer for int32 bands
        tps : bool
            Apply Thin Spline Transformation if source or destination has GCPs
            Usage of TPS can also be triggered by setting self.vrt.tps=True
            before calling to reproject.
            This options has priority over self.vrt.tps
        skip_gcps : int
            Using TPS can be very slow if the number of GCPs are large.
            If this parameter is given, only every [skip_gcp] GCP is used,
            improving calculation time at the cost of accuracy.
            If not given explicitly, 'skip_gcps' is fetched from the
            metadata of self, or from dstDomain (as set by mapper or user).
            [defaults to 1 if not specified, i.e. using all GCPs]

        Modifies
        ---------
        self.vrt : VRT object with dataset replaced to warpedVRT dataset

        !! NB !!
        ---------
        - Integer data is returnd by integer. Round off to decimal place.
          If you do not want to round off, convert the data types
          to GDT_Float32, GDT_Float64, or GDT_CFloat32.

        See Also
        ---------
        http://www.gdal.org/gdalwarp.html
        '''
        # if no domain: quit
        if dstDomain is None:
            return

        # if self spans from 0 to 360 and dstDomain is west of 0:
        #     shift self westwards by 180 degrees
        # check span
        srcCorners = self.get_corners()
        if round(min(srcCorners[0])) == 0 and round(max(srcCorners[0])) == 360:
            # check intersection of src and dst
            dstCorners = dstDomain.get_corners()
            if min(dstCorners[0]) < 0:
                # shift
                self.vrt = self.vrt.get_shifted_vrt(-180)

        # get projection of destination dataset
        dstSRS = dstDomain.vrt.dataset.GetProjection()

        # get destination GCPs
        dstGCPs = dstDomain.vrt.dataset.GetGCPs()
        if len(dstGCPs) > 0:
            # get projection of destination GCPs
            dstSRS = dstDomain.vrt.dataset.GetGCPProjection()

        xSize = dstDomain.vrt.dataset.RasterXSize
        ySize = dstDomain.vrt.dataset.RasterYSize

        # get geoTransform
        if 'use_gcps' in kwargs.keys() and not (kwargs['use_gcps']):
            corners = dstDomain.get_corners()
            ext = '-lle %0.3f %0.3f %0.3f %0.3f -ts %d %d' % (min(corners[0]),
                                                              min(corners[1]),
                                                              max(corners[0]),
                                                              max(corners[1]),
                                                              xSize, ySize)
            d = Domain(srs=dstSRS, ext=ext)
            geoTransform = d.vrt.dataset.GetGeoTransform()
        else:
            geoTransform = dstDomain.vrt.dataset.GetGeoTransform()

        # set trigger for using TPS
        if tps is True:
            self.vrt.tps = True
        elif tps is False:
            self.vrt.tps = False

        # Reduce number of GCPs for faster reprojection
        # when using TPS (if requested)
        src_skip_gcps = self.vrt.dataset.GetMetadataItem('skip_gcps')
        dst_skip_gcps = dstDomain.vrt.dataset.GetMetadataItem('skip_gcps')
        if not 'skip_gcps' in kwargs.keys():  # If not given explicitly...
            kwargs['skip_gcps'] = 1  # default (use all GCPs)
            if dst_skip_gcps is not None:  # ...or use setting from dst
                kwargs['skip_gcps'] = int(dst_skip_gcps)
            if src_skip_gcps is not None:  # ...or use setting from src
                kwargs['skip_gcps'] = int(src_skip_gcps)

        # create Warped VRT
        self.vrt = self.vrt.get_warped_vrt(dstSRS=dstSRS,
                                           dstGCPs=dstGCPs,
                                           eResampleAlg=eResampleAlg,
                                           xSize=xSize, ySize=ySize,
                                           blockSize=blockSize,
                                           geoTransform=geoTransform,
                                           WorkingDataType=WorkingDataType,
                                           **kwargs)

        # set global metadata from subVRT
        subMetaData = self.vrt.vrt.dataset.GetMetadata()
        subMetaData.pop('fileName')
        self.set_metadata(subMetaData)

    def undo(self, steps=1):
        '''Undo reproject, resize, add_band or crop of Nansat object

        Restore the self.vrt from self.vrt.vrt

        Parameters
        -----------
        steps : int
            How many steps back to undo

        Modifies
        --------
        self.vrt

        '''

        self.vrt = self.vrt.get_sub_vrt(steps)

    def watermask(self, mod44path=None, dstDomain=None, **kwargs):
        ''' Create numpy array with watermask (water=1, land=0)

        250 meters resolution watermask from MODIS 44W Product:
        http://www.glcf.umd.edu/data/watermask/

        Watermask is stored as tiles in TIF(LZW) format and a VRT file
        All files are stored in one directory.
        A tarball with compressed TIF and VRT files should be additionally
        downloaded from the Nansat wiki:
        https://svn.nersc.no/nansat/wiki/Nansat/Data/Watermask

        The method :
            Gets the directory either from input parameter or from environment
            variable MOD44WPATH
            Open Nansat object from the VRT file
            Reprojects the watermask onto the current object using reproject()
            or reproject_on_jcps()
            Returns the reprojected Nansat object

        Parameters
        -----------
        mod44path : string, optional, default=None
            path with MOD44W Products and a VRT file
        dstDomain : Domain
            destination domain other than self
        tps : Bool
            Use Thin Spline Transformation in reprojection of watermask?
            See also Nansat.reproject()
        skip_gcps : int
            Factor to reduce the number of GCPs by and increase speed
            See also Nansat.reproject()

        Returns
        --------
        watermask : Nansat object with water mask in current projection

        See also
        ---------
        250 meters resolution watermask from MODIS 44W Product:
            http://www.glcf.umd.edu/data/watermask/

        '''
        mod44DataExist = True
        # check if path is given in input param or in environment
        if mod44path is None:
            mod44path = os.getenv('MOD44WPATH')
        if mod44path is None:
            mod44DataExist = False
        # check if VRT file exist
        elif not os.path.exists(mod44path + '/MOD44W.vrt'):
            mod44DataExist = False
        self.logger.debug('MODPATH: %s' % mod44path)

        if not mod44DataExist:
            # MOD44W data does not exist generate empty matrix
            watermaskArray = np.zeros([self.vrt.dataset.RasterXSize,
                                      self.vrt.dataset.RasterYSize])
            watermask = Nansat(domain=self, array=watermaskArray)
        else:
            # MOD44W data does exist: open the VRT file in Nansat
            watermask = Nansat(mod44path + '/MOD44W.vrt', mapperName='MOD44W',
                               logLevel=self.logger.level)
            # reproject on self or given Domain
            if dstDomain is None:
                watermask.reproject(self, **kwargs)
            else:
                watermask.reproject(dstDomain, **kwargs)

        return watermask

    def write_figure(self, fileName=None, bands=1, clim=None, addDate=False,
                     **kwargs):
        ''' Save a raster band to a figure in graphical format.

        Get numpy array from the band(s) and band information specified
        either by given band number or band id.
        -- If three bands are given, merge them and create PIL image.
        -- If one band is given, create indexed image
        Create Figure object and:
        Adjust the array brightness and contrast using the given min/max or
        histogram.
        Apply logarithmic scaling of color tone.
        Generate and append legend.
        Save the PIL output image in PNG or any other graphical format.
        If the filename extension is 'tif', the figure file is converted
        to GeoTiff

        Parameters
        -----------
        fileName : string, optional
            Output file name. if one of extensions 'png', 'PNG', 'tif',
            'TIF', 'bmp', 'BMP', 'jpg', 'JPG', 'jpeg', 'JPEG' is included,
            specified file is crated. otherwise, 'png' file is created.
            if None, the figure object is returned.
            if True, the figure is shown
        bands : integer or string or list (elements are integer or string),
            default = 1
            the size of the list has to be 1 or 3.
            if the size is 3, RGB image is created based on the three bands.
            Then the first element is Red, the second is Green,
            and the third is Blue.
        clim : list with two elements or 'hist' to specify range of colormap
            None (default) : min/max values are fetched from WKV,
            fallback-'hist'
            [min, max] : min and max are numbers, or
            [[min, min, min], [max, max, max]]: three bands used
            'hist' : a histogram is used to calculate min and max values
        addDate : boolean
            False (default) : no date will be aded to the caption
            True : the first time of the object will be added to the caption
        **kwargs : parameters for Figure().

        Modifies
        ---------
        if fileName is specified, creates image file

        Returns
        -------
        Figure object

        Example
        --------
        #write only indexed image, color limits from WKV or from histogram
        n.write_figure('test.jpg')
        #write only RGB image, color limits from histogram
        n.write_figure('test_rgb_hist.jpg', clim='hist', bands=[1, 2, 3])
        #write indexed image, apply log scaling and gamma correction,
        #add legend and type in title 'Title', increase font size and put 15
        tics
        n.write_figure('r09_log3_leg.jpg', logarithm=True, legend=True,
                                gamma=3, titleString='Title', fontSize=30,
                                numOfTicks=15)
        # write an image to png with transparent Mask set to color
        transparency=[0,0,0], following PIL alpha mask
        n.write_figure(fileName='transparent.png', bands=[3],
               mask_array=wmArray,
               mask_lut={0: [0,0,0]},
               clim=[0,0.15], cmapName='gray', transparency=[0,0,0])

        See also
        --------
        Figure()
        http://www.scipy.org/Cookbook/Matplotlib/Show_colormaps

        '''
        # convert <bands> from integer, or string, or list of strings
        # into list of integers
        if isinstance(bands, list):
            for i, band in enumerate(bands):
                bands[i] = self._get_band_number(band)
        else:
            bands = [self._get_band_number(bands)]

        # == create 3D ARRAY ==
        array = None
        for band in bands:
            # get array from band and reshape to (1,height,width)
            iArray = self[band]
            iArray = iArray.reshape(1, iArray.shape[0], iArray.shape[1])
            # create new 3D array or append band
            if array is None:
                array = iArray
            else:
                array = np.append(array, iArray, axis=0)

        # == CREATE FIGURE object and parse input parameters ==
        fig = Figure(array, **kwargs)
        array = None

        # == PREPARE cmin/cmax ==
        # check if cmin and cmax are given as the arguments
        if 'cmin' in kwargs.keys() and 'cmax' in kwargs.keys():
            clim = [kwargs['cmin'], kwargs['cmax']]

        # try to get clim from WKV if it is not given as the argument
        # if failed clim will be evaluated from histogram
        if clim is None:
            clim = [[], []]
            for i, iBand in enumerate(bands):
                try:
                    defValue = (self.vrt.dataset.GetRasterBand(iBand).
                                GetMetadataItem('minmax').split(' '))
                except:
                    clim = 'hist'
                    break
                clim[0].append(float(defValue[0]))
                clim[1].append(float(defValue[1]))

        # Estimate color min/max from histogram
        if clim == 'hist':
            clim = fig.clim_from_histogram(**kwargs)

        # modify clim to the proper shape [[min], [max]]
        # or [[min, min, min], [max, max, max]]
        if (len(clim) == 2 and
           ((isinstance(clim[0], float)) or (isinstance(clim[0], int))) and
           ((isinstance(clim[1], float)) or (isinstance(clim[1], int)))):
            clim = [[clim[0]], [clim[1]]]

        # if the len(clim) is not same as len(bands), the 1st element is used.
        for i in range(2):
            if len(clim[i]) != len(bands):
                clim[i] = [clim[i][0]] * len(bands)

        self.logger.info('clim: %s ' % clim)

        # == PREPARE caption ==
        if 'caption' in kwargs:
            caption = kwargs['caption']
        else:
            # get longName and units from vrt
            band = self.get_GDALRasterBand(bands[0])
            longName = band.GetMetadata().get('long_name', '')
            units = band.GetMetadata().get('units', '')

            # make caption from longname, units
            caption = longName + ' [' + units + ']'

        # add DATE to caption
        if addDate:
            caption += self.get_time()[0].strftime(' %Y-%m-%d')

        self.logger.info('caption: %s ' % caption)

        # == PROCESS figure ==
        fig.process(cmin=clim[0], cmax=clim[1], caption=caption)

        # == finally SAVE to a image file or SHOW ==
        if fileName is not None:
            if type(fileName) == bool and fileName:
                try:
                    if __IPYTHON__:
                        from matplotlib.pyplot import imshow, show
                        from numpy import array
                        sz = fig.pilImg.size
                        image = array(fig.pilImg.im)
                        if fig.pilImg.getbands() == ('P',):
                            image.resize(sz[0], sz[1])
                        elif fig.pilImg.getbands() == ('R', 'G', 'B'):
                            image.resize(sz[0], sz[1], 3)
                        imshow(image)
                        show()
                    else:
                        fig.pilImg.show()
                except:
                    fig.pilImg.show()
            elif type(fileName) in [str, unicode]:
                fig.save(fileName, **kwargs)
                # If tiff image, convert to GeoTiff
                if fileName[-3:] == 'tif':
                    self.vrt.copyproj(fileName)
            else:
                raise OptionError('%s is of wrong type %s' %
                                  (str(fileName), str(type(fileName))))
        return fig

    def write_geotiffimage(self, fileName, bandID=1):
        ''' Writes an 8-bit GeoTiff image for a given band.

        The output GeoTiff image is convenient e.g. for display in a GIS tool.
        Colormap is fetched from the metadata item 'colormap'.
            Fallback colormap is 'jet'.
        Color limits are fetched from the metadata item 'minmax'.
            If 'minmax' is not specified, min and max of raster is used.

        The method can be replaced by using nansat.write_figure(),
        however, write_figure uses PIL which does not allow
        Tiff compression, giving much larger files

        Parameters
        -----------
        fileName : string
        bandID : integer or string(default = 1)

        '''
        bandNo = self._get_band_number(bandID)
        band = self.get_GDALRasterBand(bandID)
        minmax = band.GetMetadataItem('minmax')
        # Get min and max from band histogram if not given (from wkv)
        if minmax is None:
            (rmin, rmax) = band.ComputeRasterMinMax(1)
            minmax = str(rmin) + ' ' + str(rmax)

        bMin = float(minmax.split(' ')[0])
        bMax = float(minmax.split(' ')[1])
        # Make colormap from WKV information
        try:
            colormap = band.GetMetadataItem('colormap')
        except:
            colormap = 'jet'
        #try:
        cmap = cm.get_cmap(colormap, 256)
        cmap = cmap(np.arange(256)) * 255
        colorTable = gdal.ColorTable()
        for i in range(cmap.shape[0]):
            colorEntry = (int(cmap[i, 0]), int(cmap[i, 1]),
                          int(cmap[i, 2]), int(cmap[i, 3]))
            colorTable.SetColorEntry(i, colorEntry)
        #except:
        #    print 'Could not add colormap; Matplotlib may not be available.'
        # Write Tiff image, with data scaled to values between 0 and 255
        outDataset = gdal.GetDriverByName('Gtiff').Create(fileName,
                                                          band.XSize,
                                                          band.YSize, 1,
                                                          gdal.GDT_Byte,
                                                          ['COMPRESS=LZW'])
        data = self.__getitem__(bandNo)
        scaledData = ((data - bMin) / (bMax - bMin)) * 255
        outDataset.GetRasterBand(1).WriteArray(scaledData)
        outDataset.GetRasterBand(1).SetMetadata(band.GetMetadata())
        try:
            outDataset.GetRasterBand(1).SetColorTable(colorTable)
        except:
            # Happens after reprojection, a possible bug?
            print 'Could not set color table'
            print colorTable
        outDataset = None
        self.vrt.copyproj(fileName)

    def get_time(self, bandID=None):
        ''' Get time for dataset and/or its bands

        Parameters
        ----------
        bandID : int or str (default = None)
                band number or name

        Returns
        --------
        time : list with datetime objects for each band.
            If time is the same for all bands, the list contains 1 item

        '''
        time = []
        for i in range(self.vrt.dataset.RasterCount):
            band = self.get_GDALRasterBand(i + 1)
            try:
                time.append(dateutil.parser.parse(
                            band.GetMetadataItem('time')))
            except:
                self.logger.debug('Band ' + str(i + 1) + ' has no time')
                time.append(None)

        if bandID is not None:
            bandNumber = self._get_band_number(bandID)
            return time[bandNumber - 1]
        else:
            return time

    def get_metadata(self, key=None, bandID=None):
        ''' Get metadata from self.vrt.dataset

        Parameters
        ----------
        key : string, optional
            name of the metadata key. If not givem all metadata is returned
        bandID : int or str, optional
            number or name of band to get metadata from.
            If not given, global metadata is returned

        Returns
        --------
        a string with metadata if key is given and found
        an empty string if key is given and not found
        a dictionary with all metadata if key is not given

        '''
        # get all metadata from dataset or from band
        if bandID is None:
            metadata = self.vrt.dataset.GetMetadata()
        else:
            metadata = self.get_GDALRasterBand(bandID).GetMetadata()

        # get all metadata or from a key
        if key is not None:
            metadata = metadata.get(key, None)

        return metadata

    def set_metadata(self, key='', value='', bandID=None):
        ''' Set metadata to self.vrt.dataset

        Parameters
        -----------
        key : string or dictionary with strings
            name of the metadata, or dictionary with metadata names, values
        value : string
            value of metadata
        bandID : int or str
            number or name of band
            Without : global metadata is set

        Modifies
        ---------
        self.vrt.dataset : sets metadata in GDAL current dataset

        '''
        # set all metadata to the dataset or to the band
        if bandID is None:
            metaReceiverVRT = self.vrt.dataset
        else:
            bandNumber = self._get_band_number(bandID)
            metaReceiverVRT = self.vrt.dataset.GetRasterBand(bandNumber)

        # set metadata from dictionary or from single pair key,value
        if type(key) == dict:
            for k in key:
                metaReceiverVRT.SetMetadataItem(k, key[k])
        else:
            metaReceiverVRT.SetMetadataItem(key, value)

    def _get_mapper(self, mapperName, **kwargs):
        ''' Create VRT file in memory (VSI-file) with variable mapping

        If mapperName is given only this mapper will be used,
        else loop over all availble mappers in mapperList to get the
        matching one.
        In the loop :
            If the specific error appears the mapper is not used
            and the next mapper is tested.
            Otherwise the mapper returns VRT.
        If type of the sensor is identified, add mapping variables.
        If all mappers fail, make simple copy of the input DS into a VSI/VRT

        Parameters
        -----------
        mapperName : string, optional (e.g. 'ASAR' or 'merisL2')

        Returns
        --------
        tmpVRT : VRT object
            tmpVRT.dataset is a GDAL VRT dataset

        Raises
        --------
        Error : occurs if given mapper cannot open the input file

        '''
        # lazy import of nansat mappers
        # if nansat mappers were not imported yet
        global nansatMappers
        if nansatMappers is None:
            nansatMappers = _import_mappers()

        # open GDAL dataset. It will be parsed to all mappers for testing
        gdalDataset = None
        if self.fileName[:4] != 'http':
            try:
                gdalDataset = gdal.Open(self.fileName)
            except RuntimeError:
                self.logger.error('GDAL could not open ' + self.fileName +
                                  ', trying to read with Nansat mappers...')
        if gdalDataset is not None:
            # get metadata from the GDAL dataset
            metadata = gdalDataset.GetMetadata()
        else:
            metadata = None

        tmpVRT = None

        importErrors = []
        if mapperName is not '':
            # If a specific mapper is requested, we test only this one.
            # get the module name
            mapperName = 'mapper_' + mapperName.replace('mapper_',
                                                        '').replace('.py',
                                                                    '').lower()
            # check if the mapper is available
            if mapperName not in nansatMappers:
                raise Error('Mapper ' + mapperName + ' not found')

            # check if mapper is importbale or raise an ImportError error
            if isinstance(nansatMappers[mapperName], tuple):
                errType, err, traceback = nansatMappers[mapperName]
                #self.logger.error(err, exc_info=(errType, err, traceback))
                raise errType, err, traceback

            # create VRT using the selected mapper
            tmpVRT = nansatMappers[mapperName](self.fileName,
                                               gdalDataset,
                                               metadata,
                                               **kwargs)
            self.mapper = mapperName.replace('mapper_', '')
        else:
            # We test all mappers, import one by one
            for iMapper in nansatMappers:
                # skip non-importable mappers
                if isinstance(nansatMappers[iMapper], tuple):
                    # keep errors to show before use of generic mapper
                    importErrors.append(nansatMappers[iMapper][1])
                    continue

                self.logger.debug('Trying %s...' % iMapper)

                # show all ImportError warnings before trying generic_mapper
                if iMapper == 'mapper_generic' and len(importErrors) > 0:
                    self.logger.error('\nWarning! '
                                      'The following mappers failed:')
                    for ie in importErrors:
                        self.logger.error(importErrors)

                # create a Mapper object and get VRT dataset from it
                try:
                    tmpVRT = nansatMappers[iMapper](self.fileName,
                                                    gdalDataset,
                                                    metadata,
                                                    **kwargs)
                    self.logger.info('Mapper %s - success!' % iMapper)
                    self.mapper = iMapper.replace('mapper_', '')
                    break
                except WrongMapperError:
                    pass

        # if no mapper fits, make simple copy of the input DS into a VSI/VRT
        if tmpVRT is None and gdalDataset is not None:
            self.logger.warning('No mapper fits, returning GDAL bands!')
            tmpVRT = VRT(gdalDataset=gdalDataset)
            for iBand in range(gdalDataset.RasterCount):
                tmpVRT._create_band({'SourceFilename': self.fileName,
                                     'SourceBand': iBand + 1})
                tmpVRT.dataset.FlushCache()

        # if GDAL cannot open the file, and no mappers exist which can make VRT
        if tmpVRT is None and gdalDataset is None:
            # check if given data file exists
            if not os.path.isfile(self.fileName):
                raise IOError('%s: File does not exist' % (self.fileName))
            raise GDALError('NANSAT can not open the file ' + self.fileName)

        return tmpVRT

    def _get_pixelValue(self, val, defVal):
        if val == '':
            return defVal
        else:
            return val

    def _get_band_number(self, bandID):
        '''Return absolute band number

        Check if given bandID is valid
        Return absolute number of the band in the VRT

        Parameters
        ----------
        bandID : int or str or dict
            if int : checks if such band exists and returns band_id
            if str : finds band with coresponding name
            if dict : finds first band with given metadata

        Returns
        --------
        int : absolute band number

        '''
        bandNumber = 0
        # if bandID is str: create simple dict with seraching criteria
        if type(bandID) == str:
            bandID = {'name': bandID}

        # if bandID is dict: search self.bands with seraching criteria
        if type(bandID) == dict:
            bandsMeta = self.bands()
            for b in bandsMeta:
                numCorrectKeys = 0
                for key in bandID:
                    if (key in bandsMeta[b] and
                            bandID[key] == bandsMeta[b][key]):
                        numCorrectKeys = numCorrectKeys + 1
                    if numCorrectKeys == len(bandID):
                        bandNumber = b
                        break

        # if bandID is int and with bounds: return this number
        if (type(bandID) == int and bandID >= 1 and
                bandID <= self.vrt.dataset.RasterCount):
            bandNumber = bandID

        # if no bandNumber found - raise error
        if bandNumber == 0:
            raise OptionError('Cannot find band %s! '
                              'bandNumber is from 1 to %s'
                              % (str(bandID), self.vrt.dataset.RasterCount))

        return bandNumber

    def process(self, opts=None):
        '''Default L2 processing of Nansat object. Overloaded in childs.'''

    def get_transect(self, points=None, bandList=[1], latlon=True,
                     transect=True, returnOGR=False, layerNum=0,
                     smoothRadius=0, smoothAlg=0, onlypixline=False,
                     **kwargs):

        '''Get transect from two poins and retun the values by numpy array

        Parameters
        ----------
        points : tuple with one or more points or shape file name
            i.e. ((lon1, lat1),(lon2, lat2),(lon3, lat3), ...) or
                 ((col1, row1),(col2, row2),(col3, row3), ...)
        bandList : list of int or string
            elements of the list are band number or band Name
        latlon : bool
            If the points in lat/lon, then True.
            If the points in pixel/line, then False.
        transect : bool
            If True, get all transact values
            If False, get values of points
        returnOGR: bool
            If True, then return numpy array
            If False, return OGR object
        layerNum: int
            If shapefile is given as points, it is the number of the layer
        smoothRadius: int
            If smootRadius is greater than 0, smooth every transect
            pixel as the median or mean value in a circule with radius
            equal to the given number.
        smoothAlg: 0 or 1 for median or mean
        vmin, vmax : int (optional)
            minimum and maximum pixel values of an image shown
            in case points is None.

        Returns
        --------
        if returnOGR:
            transect : OGR object with points coordinates and values
        else:
            transect : list or
                values of the transect or OGR object with the transect values
            [lonVector, latVector] : list with longitudes, latitudes
            pixlinCoord : numpy array with pixels and lines coordinates

        '''
        smooth_function = scipy.stats.nanmedian
        if smoothAlg == 1:
            smooth_function = scipy.stats.nanmean

        data = None
        # if shapefile is given, get corner points from it
        if type(points) == str:
            nansatOGR = Nansatshape(fileName=points)
            #nansatOGR = NansatOGR(fileName=points, layerNum=layerNum)
            points, latlon = nansatOGR.get_corner_points(latlon)

        # if points is not given, get points from GUI ...
        if points is None:
            firstBand = bandList[0]
            if type(firstBand) == str:
                firstBand = self._get_band_number(firstBand)
            data = self[firstBand]

            browser = PointBrowser(data, **kwargs)
            browser.get_points()
            points = tuple(browser.coordinates)
            latlon = False

        pixlinCoord = np.array([[], []])
        for iPoint in range(len(points)):
            # if one point is given
            if type(points[iPoint]) != tuple:
                point0 = (points[0], points[1])
                point1 = (points[0], points[1])
            # if we want points ...
            elif not transect:
                point0 = (points[iPoint][0], points[iPoint][1])
                point1 = (points[iPoint][0], points[iPoint][1])
            # if we want a transect ...
            else:
                try:
                    point0 = points[iPoint]
                    point1 = points[iPoint + 1]
                except:
                    break
            # if points in degree, convert them into pix/lin
            if latlon:
                pix, lin = self.transform_points([point0[0], point1[0]],
                                                 [point0[1], point1[1]],
                                                 DstToSrc=1)
                point0 = (pix[0], lin[0])
                point1 = (pix[1], lin[1])
            # compute Euclidean distance between point0 and point1
            length = int(np.hypot(point0[0] - point1[0],
                                  point0[1] - point1[1]))
            # if a point is given
            if length == 0:
                length = 1
            # get sequential coordinates on pix/lin between two points
            pixVector = list(np.linspace(point0[0],
                                         point1[0],
                                         length).astype(int))
            linVector = list(np.linspace(point0[1],
                                         point1[1],
                                         length).astype(int))
            pixlinCoord = np.append(pixlinCoord,
                                    [pixVector, linVector],
                                    axis=1)

        # truncate out-of-image points
        gpi = ((pixlinCoord[0] >= 0) *
               (pixlinCoord[1] >= 0) *
               (pixlinCoord[0] < self.vrt.dataset.RasterXSize) *
               (pixlinCoord[1] < self.vrt.dataset.RasterYSize))

        if onlypixline:
            return pixlinCoord[:, gpi]

        if smoothRadius:
            # get start/end coordinates of subwindows
            pixlinCoord0 = pixlinCoord - smoothRadius
            pixlinCoord1 = pixlinCoord + smoothRadius

            # truncate out-of-image points
            gpi = (gpi *
                   (pixlinCoord0[0] >= 0) *
                   (pixlinCoord0[1] >= 0) *
                   (pixlinCoord1[0] >= 0) *
                   (pixlinCoord1[1] >= 0) *
                   (pixlinCoord0[0] < self.vrt.dataset.RasterXSize) *
                   (pixlinCoord0[1] < self.vrt.dataset.RasterYSize) *
                   (pixlinCoord1[0] < self.vrt.dataset.RasterXSize) *
                   (pixlinCoord1[1] < self.vrt.dataset.RasterYSize))
            pixlinCoord0 = pixlinCoord0[:, gpi]
            pixlinCoord1 = pixlinCoord1[:, gpi]

        pixlinCoord = pixlinCoord[:, gpi]

        # convert pix/lin into lon/lat
        lonVector, latVector = self.transform_points(pixlinCoord[0],
                                                     pixlinCoord[1],
                                                     DstToSrc=0)

        # if smoothRadius, create a mask to extract circular area
        # from a box area
        if smoothRadius:
            xgrid, ygrid = np.mgrid[0:smoothRadius * 2 + 1,
                                    0:smoothRadius * 2 + 1]
            distance = ((xgrid - smoothRadius) ** 2 +
                        (ygrid - smoothRadius) ** 2) ** 0.5
            mask = distance <= smoothRadius

        transect = []

        # get data
        for iBand in bandList:
            if type(iBand) == str:
                iBand = self._get_band_number(iBand)
            if data is None:
                data = self[iBand]
            # extract values
            if smoothRadius:
                transect0 = []
                for xmin, xmax, ymin, ymax in zip(
                        pixlinCoord0[1], pixlinCoord1[1],
                        pixlinCoord0[0], pixlinCoord1[0]):
                    subdata = data[int(xmin):int(xmax + 1),
                                   int(ymin):int(ymax + 1)]
                    transect0.append(smooth_function(subdata[mask]))
                transect.append(transect0)
            else:
                transect.append(data[list(pixlinCoord[1]),
                                     list(pixlinCoord[0])].tolist())

            data = None
        if returnOGR:
            # Lists for field names and datatype
            names = ['X (pixel)', 'Y (line)']
            formats = ['i4', 'i4']
            for iBand in bandList:
                names.append('transect_' + str(iBand))
                formats.append('f8')
            # Create zeros structured numpy array
            fieldValues = np.zeros(len(pixlinCoord[1]),
                                   dtype={'names': names,
                                          'formats': formats})
            # Set values into the structured numpy array
            fieldValues['X (pixel)'] = pixlinCoord[0]
            fieldValues['Y (line)'] = pixlinCoord[1]
            for i, iBand in enumerate(bandList):
                fieldValues['transect_' + str(iBand)] = transect[i]
            # Create Nansatshape object
            NansatOGR = Nansatshape(srs=NSR(self.vrt.get_projection()))
            # Set features and geometries into the Nansatshape
            NansatOGR.add_features(coordinates=np.array([lonVector,
                                                         latVector]),
                                   values=fieldValues)
            # Return Nansatshape object
            return NansatOGR
        else:
            return transect, [lonVector, latVector], pixlinCoord.astype(int)

    def crop(self, xOff=0, yOff=0, xSize=None, ySize=None,
             lonlim=None, latlim=None):
        '''Crop Nansat object

        Create superVRT, modify the Source Rectangle (SrcRect) and Destination
        Rectangle (DstRect) tags in the VRT file for each band in order
        to take only part of the original image,
        create new GCPs or new GeoTransform for the cropped object.

        Parameters
        ----------
        xOff : int
            pixel offset of subimage
        yOff : int
            line offset of subimage
        xSize : int
            width in pixels of subimage
        ySize : int
            height in pizels of subimage
        lonlim : [float, float]
            longitdal limits
        latlim : [float, float]
            latitudal limits

        Modifies
        --------
            self.vrt : VRT
                superVRT is created with modified SrcRect and DstRect
        Returns
        -------
            status : int
                0 - everyhting is OK, image is cropped
                1 - if crop is totally outside, image is NOT cropped
                2 - crop area is too large and crop is not needed
            extent : (xOff, yOff, xSize, ySize)
                xOff  - X offset in the original dataset
                yOff  - Y offset in the original dataset
                xSize - width of the new dataset
                ySize - height of the new dataset

        Examples
        --------
            # crop a subimage of size 100x200 pix from X/Y offset 10, 20 pix
            status, extent = n.crop(10, 20, 100, 200)

            # crop a subimage within the lon/lat limits
            status, extent = n.crop(lonlim=[-20, 20], latlim=[50, 60])

            # crop a subimage interactively
            status, extent = n.crop()

        '''
        # use interactive PointBrowser for selecting extent
        if (xOff == 0 and yOff == 0 and
                xSize is None and ySize is None and
                lonlim is None and latlim is None):
            factor = self.resize(width=1000)
            data = self[1]
            browser = PointBrowser(data)
            browser.get_points()
            points = np.array(browser.coordinates)
            xOff = round(points.min(axis=0)[0] / factor)
            yOff = round(points.min(axis=0)[1] / factor)
            xSize = round((points.max(axis=0)[0] - points.min(axis=0)[0]) /
                          factor)
            ySize = round((points.max(axis=0)[1] - points.min(axis=0)[1]) /
                          factor)
            self.undo()

        # get xOff, yOff, xSize and ySize from lonlim and latlim
        if (xOff == 0 and yOff == 0 and
                xSize is None and ySize is None and
                type(lonlim) in [list, tuple] and
                type(latlim) in [list, tuple]):
            crnPix, crnLin = self.transform_points([lonlim[0], lonlim[0],
                                                    lonlim[1], lonlim[1]],
                                                   [latlim[0], latlim[1],
                                                    latlim[0], latlim[1]],
                                                   1)

            xOff = round(min(crnPix))
            yOff = round(min(crnLin))
            xSize = round(max(crnPix) - min(crnPix))
            ySize = round(max(crnLin) - min(crnLin))

        RasterXSize = self.vrt.dataset.RasterXSize
        RasterYSize = self.vrt.dataset.RasterYSize

        # set xSize/ySize if ommited in the call
        if xSize is None:
            xSize = RasterXSize - xOff
        if ySize is None:
            ySize = RasterYSize - yOff

        # test if crop is totally outside
        if (xOff > RasterXSize or (xOff + xSize) < 0 or
                yOff > RasterYSize or (yOff + ySize) < 0):
            self.logger.error('WARNING! Cropping region is outside the image!')
            self.logger.error('xOff: %d, yOff: %d, xSize: %d, ySize: %d' %
<<<<<<< HEAD
                                                                       (xOff,
                                                                        yOff,
                                                                        xSize,
                                                                        ySize))

            return 1, extent
=======
                              (xOff,  yOff, xSize, ySize))
            return 1
>>>>>>> 21336945

        # set default values of invalud xOff/yOff and xSize/ySize
        if xOff < 0:
            xSize += xOff
            xOff = 0

        if yOff < 0:
            ySize += yOff
            yOff = 0

        if (xSize + xOff) > RasterXSize:
            xSize = RasterXSize - xOff
        if (ySize + yOff) > RasterYSize:
            ySize = RasterYSize - yOff

        extent = (int(xOff), int(yOff), int(xSize), int(ySize))
        self.logger.debug('xOff: %d, yOff: %d, xSize: %d, ySize: %d' % extent)

        # test if crop is too large
        if (xOff == 0 and xSize == RasterXSize and
                yOff == 0 and ySize == RasterYSize):
            self.logger.error(('WARNING! Cropping region is'
                               'larger or equal to image!'))
            return 2

        # create super VRT and get its XML
        self.vrt = self.vrt.get_super_vrt()
        xml = self.vrt.read_xml()
        node0 = Node.create(xml)

        # change size
        node0.node('VRTDataset').replaceAttribute('rasterXSize', str(xSize))
        node0.node('VRTDataset').replaceAttribute('rasterYSize', str(ySize))

        # replace x/y-Off and x/y-Size
        #   in <SrcRect> and <DstRect> of each source
        for iNode1 in node0.nodeList('VRTRasterBand'):
            iNode2 = iNode1.node('ComplexSource')

            iNode3 = iNode2.node('SrcRect')
            iNode3.replaceAttribute('xOff', str(xOff))
            iNode3.replaceAttribute('yOff', str(yOff))
            iNode3.replaceAttribute('xSize', str(xSize))
            iNode3.replaceAttribute('ySize', str(ySize))

            iNode3 = iNode2.node('DstRect')
            iNode3.replaceAttribute('xSize', str(xSize))
            iNode3.replaceAttribute('ySize', str(ySize))

        # write modified XML
        xml = node0.rawxml()
        self.vrt.write_xml(xml)

        # modify GCPs or GeoTranfrom to fit the new shape of image
        gcps = self.vrt.dataset.GetGCPs()
        if len(gcps) > 0:
            dstGCPs = []
            i = 0
            # keep current GCPs
            for igcp in gcps:
                if (0 < igcp.GCPPixel - xOff and
                        igcp.GCPPixel - xOff < xSize and
                        0 < igcp.GCPLine - yOff and
                        igcp.GCPLine - yOff < ySize):
                    i += 1
                    dstGCPs.append(gdal.GCP(igcp.GCPX, igcp.GCPY, 0,
                                            igcp.GCPPixel - xOff,
                                            igcp.GCPLine - yOff, '', str(i)))
            numOfGCPs = i

            if numOfGCPs < 100:
                # create new 100 GPCs (10 x 10 regular matrix)
                pixArray = []
                linArray = []
                for newPix in np.r_[0:xSize:10j]:
                    for newLin in np.r_[0:ySize:10j]:
                        pixArray.append(newPix + xOff)
                        linArray.append(newLin + yOff)

                lonArray, latArray = self.vrt.transform_points(pixArray,
                                                               linArray)

                for i in range(len(lonArray)):
                    dstGCPs.append(gdal.GCP(lonArray[i], latArray[i], 0,
                                            pixArray[i] - xOff,
                                            linArray[i] - yOff,
                                            '', str(numOfGCPs+i+1)))

            # set new GCPss
            self.vrt.dataset.SetGCPs(dstGCPs, NSR().wkt)
            # reproject new GCPs to the SRS of original GCPs
            nsr = NSR(self.vrt.dataset.GetGCPProjection())
            self.vrt.reproject_GCPs(nsr)
            # remove geotranform which was automatically added
            self.vrt._remove_geotransform()
        else:
            # shift upper left corner coordinates
            geoTransfrom = self.vrt.dataset.GetGeoTransform()
            geoTransfrom = map(float, geoTransfrom)
            geoTransfrom[0] += geoTransfrom[1] * xOff
            geoTransfrom[3] += geoTransfrom[5] * yOff
            self.vrt.dataset.SetGeoTransform(geoTransfrom)

        # set global metadata
        subMetaData = self.vrt.vrt.dataset.GetMetadata()
        subMetaData.pop('fileName')
        self.set_metadata(subMetaData)

        return 0, extent


def _import_mappers(logLevel=None):
    ''' Import available mappers into a dictionary

    Returns
    --------
    nansatMappers : dict
        key  : mapper name
        value: class Mapper(VRT) from the mapper module

    '''
    logger = add_logger('import_mappers', logLevel=logLevel)
    # import built-in mappers
    import nansat.mappers
    mappersPackages = [nansat.mappers]

    # import user-defined mappers (if any)
    try:
        import nansat_mappers
    except:
        pass
    else:
        logger.info('User defined mappers found in %s'
                    % nansat_mappers.__path__)
        mappersPackages = [nansat_mappers, nansat.mappers]

    # create ordered dict for mappers
    nansatMappers = collections.OrderedDict()

    for mappersPackage in mappersPackages:
        logger.debug('From package: %s' % mappersPackage.__path__)
        # scan through modules and load all modules that contain class Mapper
        for finder, name, ispkg in (pkgutil.
                                    iter_modules(mappersPackage.__path__)):
            logger.debug('Loading mapper %s' % name)
            loader = finder.find_module(name)
            # try to import mapper module
            try:
                module = loader.load_module(name)
            except ImportError:
                # keep ImportError instance instead of the mapper
                exc_info = sys.exc_info()
                logger.error('Mapper %s could not be imported'
                             % name, exc_info=exc_info)
                nansatMappers[name] = exc_info
            else:
                # add the imported mapper to nansatMappers
                if hasattr(module, 'Mapper'):
                    nansatMappers[name] = module.Mapper

        # move generic_mapper to the end
        if 'mapper_generic' in nansatMappers:
            gm = nansatMappers.pop('mapper_generic')
            nansatMappers['mapper_generic'] = gm

    return nansatMappers
<|MERGE_RESOLUTION|>--- conflicted
+++ resolved
@@ -1995,17 +1995,8 @@
                 yOff > RasterYSize or (yOff + ySize) < 0):
             self.logger.error('WARNING! Cropping region is outside the image!')
             self.logger.error('xOff: %d, yOff: %d, xSize: %d, ySize: %d' %
-<<<<<<< HEAD
-                                                                       (xOff,
-                                                                        yOff,
-                                                                        xSize,
-                                                                        ySize))
-
-            return 1, extent
-=======
                               (xOff,  yOff, xSize, ySize))
             return 1
->>>>>>> 21336945
 
         # set default values of invalud xOff/yOff and xSize/ySize
         if xOff < 0:
