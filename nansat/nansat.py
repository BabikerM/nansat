# Name:    nansat.py
# Name:  nansat.py
# Purpose: Container of Nansat class
# Authors:      Asuka Yamakawa, Anton Korosov, Knut-Frode Dagestad,
#               Morten W. Hansen, Alexander Myasoyedov,
#               Dmitry Petrenko, Evgeny Morozov
# Created:      29.06.2011
# Copyright:    (c) NERSC 2011 - 2013
# Licence:
# This file is part of NANSAT.
# NANSAT is free software: you can redistribute it and/or modify
# it under the terms of the GNU General Public License as published by
# the Free Software Foundation, version 3 of the License.
# http://www.gnu.org/licenses/gpl-3.0.html
# This program is distributed in the hope that it will be useful,
# but WITHOUT ANY WARRANTY without even the implied warranty of
# MERCHANTABILITY or FITNESS FOR A PARTICULAR PURPOSE.
from __future__ import absolute_import
import os
import glob
import sys
import tempfile
import datetime
import pkgutil
import warnings

import numpy as np
if 'nanmedian' in np.__all__:
    from numpy import nanmedian
else:
    from scipy.stats import nanmedian

from numpy.lib.recfunctions import append_fields
import matplotlib
from matplotlib import cm
import matplotlib.pyplot as plt
from netCDF4 import Dataset

from nansat.nsr import NSR
from nansat.domain import Domain
from nansat.figure import Figure
from nansat.vrt import VRT
from nansat.tools import add_logger, gdal
from nansat.tools import OptionError, WrongMapperError, NansatReadError, GDALError
from nansat.tools import parse_time, test_openable
from nansat.node import Node
from nansat.pointbrowser import PointBrowser
import collections
if hasattr(collections, 'OrderedDict'):
    from collections import OrderedDict
else:
    from ordereddict import OrderedDict

# container for all mappers
nansatMappers = None


class Nansat(Domain):
    '''Container for geospatial data, performs all high-level operations

    n = Nansat(fileName) opens the file with satellite or model data for
    reading, adds scientific metadata to bands, and prepares the data for
    further handling.

    The instance of Nansat class (the object <n>) contains information
    about geographical reference of the data (e.g raster size, pixel
    resolution, type of projection, etc) and about bands with values of
    geophysical variables (e.g. water leaving radiance, normalized radar
    cross section, chlrophyll concentraion, etc). The object <n> has methods
    for high-level operations with data. E.g.:
    * reading data from file (Nansat.__getitem__);
    * visualization (Nansat.write_figure);
    * changing geographical reference (Nansat.reproject);
    * exporting (Nansat.export)
    * and much more...

    Nansat inherits from Domain (container of geo-reference information)
    Nansat uses instance of VRT (wraper around GDAL VRT-files)
    Nansat uses instance of Figure (collection of methods for visualization)
    '''

    def __init__(self, fileName='', mapperName='', domain=None,
                 array=None, parameters=None, logLevel=30, **kwargs):
        '''Create Nansat object

        if <fileName> is given:
            Open GDAL dataset,
            Read metadata,
            Generate GDAL VRT file with mapping of variables in memory
            Create logger
            Create Nansat object for perfroming high-level operations
        if <domain> and <array> are given:
            Create VRT object from data in <array>
            Add geolocation from <domain>

        Parameters
        -----------
        fileName : string
            location of the file
        mapperName : string, optional
            name of the mapper from nansat/mappers dir. E.g.
            'ASAR', 'hirlam', 'merisL1', 'merisL2', etc.
        domain : Domain object
            Geo-reference of a new raster
        array : numpy array
            Firts band of a new raster
        parameters : dictionary
            Metadata for the 1st band of a new raster,e.g. name, wkv, units,...
        logLevel : int, optional, default: logging.DEBUG (30)
            Level of logging. See: http://docs.python.org/howto/logging.html
        kwargs : additional arguments for mappers

        Creates
        --------
        self.mapper : str
            name of the used mapper
        self.fileName : file name
            set file name given by the argument
        self.vrt : VRT object
            Wrapper around VRT file and GDAL dataset with satellite raster data
        self.logger : logging.Logger
            logger for output debugging info
        self.name : string
            name of object (for writing KML)

        Examples
        --------
        n = Nansat(filename)
        # opens file for reading. Opening is lazy - no data is read at this
        # point, only metadata that describes the dataset and bands

        n = Nansat(domain=d)
        # create an empty Nansat object. <d> is the Domain object which
        # describes the grid (projection, resolution and extent)

        n = Nansat(domain=d, array=a, parameters=p)
        # create a Nansat object in memory with one band from input array <a>.
        # <p> is a dictionary with metadata for the band

        a = n[1]
        # fetch data from Nansat object from the first band

        a = n['band_name']
        # fetch data from the band which has name 'band_name'

        '''
        # check the arguments
        if fileName == '' and domain is None:
            raise OptionError('Either fileName or domain is required.')

        # create logger
        self.logger = add_logger('Nansat', logLevel)

        # empty dict of VRTs with added bands
        self.addedBands = {}

        # set input file name
        self.fileName = fileName
        # name, for compatibility with some Domain methods
        self.name = os.path.basename(fileName)
        self.path = os.path.dirname(fileName)

        # create self.vrt from a file using mapper or...
        if fileName != '':
            # Make original VRT object with mapping of variables
            self.vrt = self._get_mapper(mapperName, **kwargs)
        # ...create using array, domain, and parameters
        else:
            # Set current VRT object
            self.vrt = VRT(gdalDataset=domain.vrt.dataset)
            self.domain = domain
            self.mapper = ''
            if array is not None:
                # add a band from array
                self.add_band(array=array, parameters=parameters)

        self.logger.debug('Object created from %s ' % self.fileName)

    def __getitem__(self, bandID):
        ''' Returns the band as a NumPy array, by overloading []

        Parameters
        -----------
        bandID : int or str
            If int, array from band with number <bandID> is returned
            If string, array from band with metadata 'name' equal to
            <bandID> is returned

        Returns
        --------
        self.get_GDALRasterBand(bandID).ReadAsArray() : NumPy array

        '''
        # get band
        band = self.get_GDALRasterBand(bandID)
        # get expression from metadata
        expression = band.GetMetadata().get('expression', '')
        # get data
        bandData = band.ReadAsArray()
        if bandData is None:
            raise GDALError('Cannot read array from band %s' % str(bandID))

        # execute expression if any
        if expression != '':
            bandData = eval(expression)

        # Set invalid and missing data to np.nan (for floats only)
        if ('_FillValue' in band.GetMetadata() and
             bandData.dtype.char in np.typecodes['AllFloat']):
            fillValue = float(band.GetMetadata()['_FillValue'])
            bandData[bandData == fillValue] = np.nan
            # quick hack to avoid problem with wrong _FillValue - see issue
            # #123
            if fillValue == 9.96921e+36:
                altFillValue = -10000.
                bandData[bandData == altFillValue] = np.nan

        # replace infs with np.NAN
        if np.size(np.where(np.isinf(bandData))) > 0:
            bandData[np.isinf(bandData)] = np.nan

        # erase out-of-swath pixels with np.Nan (if not integer)
        if (self.has_band('swathmask') and bandData.dtype.char in
                                            np.typecodes['AllFloat']):
            swathmask = self.get_GDALRasterBand('swathmask').ReadAsArray()
            bandData[swathmask == 0] = np.nan

        return bandData

    def __repr__(self):
        '''Creates string with basic info about the Nansat object'''

        outString = '-' * 40 + '\n'
        outString += self.fileName + '\n'
        outString += '-' * 40 + '\n'
        outString += 'Mapper: ' + self.mapper + '\n'
        outString += '-' * 40 + '\n'
        outString += self.list_bands(False)
        outString += '-' * 40 + '\n'
        outString += Domain.__repr__(self)
        return outString

    def add_band(self, array, parameters=None, nomem=False):
        '''Add band from the array to self.vrt

        Create VRT object which contains VRT and RAW binary file and append it
        to self.vrt.bandVRTs

        Parameters
        -----------
        array : ndarray
            band data
        parameters : dictionary
            band metadata: wkv, name, etc. (or for several bands)
        nomem : boolean, saves the vrt to a tempfile if nomem is True

        Modifies
        ---------
        Creates VRT object with VRT-file and RAW-file
        Adds band to the self.vrt

        Examples
        --------
        n.add_band(a, p)
        # add new band from numpy array <a> with metadata <p> in memory
        # Shape of a should be equal to the shape of <n>

        n.add_band(a, p, nomem=True)
        # add new band from an array <a> with metadata <p> but keep it
        # temporarli on disk intead of memory
        '''
        self.add_bands([array], [parameters], nomem)

    def add_bands(self, arrays, parameters=None, nomem=False):
        '''Add band from the array to self.vrt

        Create VRT object which contains VRT and RAW binary file and append it
        to self.vrt.bandVRTs

        Parameters
        -----------
        array : ndarray or list
            band data (or data for several bands)
        parameters : dictionary or list
            band metadata: wkv, name, etc. (or for several bands)
        nomem : boolean, saves the vrt to a tempfile if nomem is True

        Modifies
        ---------
        Creates VRT object with VRT-file and RAW-file
        Adds band to the self.vrt

        Examples
        --------
        n.add_bands([a1, a2], [p1, p2])
        # add two new bands from numpy arrays <a1> and <a2> with metadata in
        # <p1> and <p2>

        '''
        # replace empty parameters with list of None
        if parameters is None:
            parameters = [None] * len(arrays)

        # create VRTs from arrays
        bandVRTs = [VRT(array=array, nomem=nomem) for array in arrays]

        self.vrt = self.vrt.get_super_vrt()

        # add the array band into self.vrt and get bandName
        for bi, bandVRT in enumerate(bandVRTs):
            params = parameters[bi]
            if params is None:
                params = {}
            bandName = self.vrt._create_band(
                {'SourceFilename': bandVRT.fileName,
                 'SourceBand': 1},
                params)
            self.vrt.bandVRTs[bandName] = bandVRT

        self.vrt.dataset.FlushCache()  # required after adding bands

    def bands(self):
        ''' Make a dictionary with all metadata from all bands

        Returns
        --------
        b : dictionary
            key = N, value = dict with all band metadata

        '''
        b = {}
        for iBand in range(self.vrt.dataset.RasterCount):
            b[iBand + 1] = self.get_metadata(bandID=iBand + 1)

        return b

    def has_band(self, band):
        '''Check if self has band with name <band>
        Parameters
        ----------
            band : str
                name or standard_name of the band to check

        Returns
        -------
            True/False if band exists or not

        '''
        bandExists = False
        for b in self.bands():
            if (self.bands()[b]['name'] == band or
                 ('standard_name' in self.bands()[b] and
                  self.bands()[b]['standard_name'] == band)):
                bandExists = True

        return bandExists

    def export(self, fileName, bands=None, rmMetadata=[], addGeolocArray=True,
               addGCPs=True, driver='netCDF', bottomup=False, options=None):
        '''Export Nansat object into netCDF or GTiff file

        Parameters
        -----------
        fileName : str
            output file name
        bands: list (default=None)
            Specify band numbers to export.
            If None, all bands are exported.
        rmMetadata : list
            metadata names for removal before export.
            e.g. ['name', 'colormap', 'source', 'sourceBands']
        addGeolocArray : bool
            add geolocation array datasets to exported file?
        addGCPs : bool
            add GCPs to exported file?
        driver : str
            Name of GDAL driver (format)
        bottomup : bool
            False: Default. Write swath-projected data with rows and columns
                   organized as in the original product.
            True:  Use the default behaviour of GDAL, which is to flip the rows
        options : str or list
            GDAL export options in format of: 'OPT=VAL', or
            ['OPT1=VAL1', 'OP2='VAL2']
            See also http://www.gdal.org/frmt_netcdf.html


        Modifies
        ---------
        Create a netCDF file

        !! NB
        ------
        If number of bands is more than one,
        serial numbers are added at the end of each band name.

        It is possible to fix it by changing
        line.4605 in GDAL/frmts/netcdf/netcdfdataset.cpp :
        'if( nBands > 1 ) sprintf(szBandName,"%s%d",tmpMetadata,iBand);'
        --> 'if( nBands > 1 ) sprintf(szBandName,"%s",tmpMetadata);'

        CreateCopy fails in case the band name has special characters,
        e.g. the slash in 'HH/VV'.

        Metadata strings with special characters are escaped with XML/HTML
        encoding.

        Examples
        --------
        n.export(netcdfile)
        # export all the bands into a netDCF 3 file

        n.export(driver='GTiff')
        # export all bands into a GeoTiff

        '''
        # temporary VRT for exporting
        exportVRT = self.vrt.copy()
        exportVRT.real = []
        exportVRT.imag = []

        # delete unnecessary bands
        rmBands = []
        selfBands = self.bands()
        if bands is not None:
            for selfBand in selfBands:
                # if band number or band name is not listed: mark for removal
                if (selfBand not in bands and
                      selfBands[selfBand]['name'] not in bands):
                    rmBands.append(selfBand)
            # delete bands from VRT
            exportVRT.delete_bands(rmBands)

        # Find complex data band
        complexBands = []
        node0 = Node.create(exportVRT.read_xml())
        for iBand in node0.nodeList('VRTRasterBand'):
            dataType = iBand.getAttribute('dataType')
            if dataType[0] == 'C':
                complexBands.append(int(iBand.getAttribute('band')))

        # if data includes complex data,
        # create two bands from real and imaginary data arrays
        if len(complexBands) != 0:
            for i in complexBands:
                bandMetadataR = self.get_metadata(bandID=i)
                bandMetadataR.pop('dataType')
                if 'PixelFunctionType' in bandMetadataR:
                    bandMetadataR.pop('PixelFunctionType')
                # Copy metadata and modify 'name' for real and imag bands
                bandMetadataI = bandMetadataR.copy()
                bandMetadataR['name'] = bandMetadataR.pop('name') + '_real'
                bandMetadataI['name'] = bandMetadataI.pop('name') + '_imag'
                # Create bands from the real and imaginary numbers
                exportVRT.real.append(VRT(array=self[i].real))
                exportVRT.imag.append(VRT(array=self[i].imag))

                metaDict = [{'src': {
                             'SourceFilename': exportVRT.real[-1].fileName,
                             'SourceBand':  1},
                             'dst': bandMetadataR},
                            {'src': {
                             'SourceFilename': exportVRT.imag[-1].fileName,
                             'SourceBand':  1},
                             'dst': bandMetadataI}]
                exportVRT._create_bands(metaDict)
            # delete the complex bands
            exportVRT.delete_bands(complexBands)

        # add bands with geolocation arrays to the VRT
        if addGeolocArray and len(exportVRT.geolocationArray.d) > 0:
            exportVRT._create_band(
                {'SourceFilename': self.vrt.geolocationArray.d['X_DATASET'],
                 'SourceBand': int(self.vrt.geolocationArray.d['X_BAND'])},
                {'wkv': 'longitude',
                 'name': 'GEOLOCATION_X_DATASET'})
            exportVRT._create_band(
                {'SourceFilename': self.vrt.geolocationArray.d['Y_DATASET'],
                 'SourceBand': int(self.vrt.geolocationArray.d['Y_BAND'])},
                {'wkv': 'latitude',
                 'name': 'GEOLOCATION_Y_DATASET'})

        # manage metadata for each band
        for iBand in range(exportVRT.dataset.RasterCount):
            band = exportVRT.dataset.GetRasterBand(iBand + 1)
            bandMetadata = band.GetMetadata()
            # set NETCDF_VARNAME
            try:
                bandMetadata['NETCDF_VARNAME'] = bandMetadata['name']
            except:
                self.logger.warning('Unable to set NETCDF_VARNAME for band %d'
                                    % (iBand + 1))
            # remove unwanted metadata from bands
            for rmMeta in rmMetadata:
                try:
                    bandMetadata.pop(rmMeta)
                except:
                    self.logger.info('Unable to remove metadata'
                                     '%s from band %d' % (rmMeta, iBand + 1))
            band.SetMetadata(bandMetadata)

        # remove unwanted global metadata
        globMetadata = exportVRT.dataset.GetMetadata()
        for rmMeta in rmMetadata:
            try:
                globMetadata.pop(rmMeta)
            except:
                self.logger.info('Global metadata %s not found' % rmMeta)

        # Apply escaping to metadata strings to preserve special characters (in
        # XML/HTML format)
        globMetadata_escaped = {}
        for key, val in globMetadata.iteritems():
            # Keys not escaped - this may be changed if needed...
            globMetadata_escaped[key] = gdal.EscapeString(val, gdal.CPLES_XML)
        exportVRT.dataset.SetMetadata(globMetadata_escaped)

        # if output filename is same as input one...
        if self.fileName == fileName:
            numOfBands = self.vrt.dataset.RasterCount
            # create VRT from each band and add it
            for iBand in range(numOfBands):
                vrt = VRT(array=self[iBand + 1])
                self.add_band(vrt=vrt)
                metadata = self.get_metadata(bandID=iBand + 1)
                self.set_metadata(key=metadata,
                                  bandID=numOfBands + iBand + 1)

            # remove source bands
            self.vrt.delete_bands(range(1, numOfBands))

        # get CreateCopy() options
        if options is None:
            options = []
        if type(options) == str:
            options = [options]

        # set bottomup option
        if bottomup:
            options += ['WRITE_BOTTOMUP=NO']
        else:
            options += ['WRITE_BOTTOMUP=YES']

        # if GCPs should be added
        gcps = exportVRT.dataset.GetGCPs()
        srs = exportVRT.get_projection()
        addGCPs = addGCPs and driver == 'netCDF' and len(gcps) > 0
        if addGCPs:
            #  remove GeoTransform
            exportVRT._remove_geotransform()
            exportVRT.dataset.SetMetadataItem(
                'NANSAT_GCPProjection', srs.replace(',', '|').replace('"', '&'))
        elif driver == 'GTiff':
            #  remove GeoTransform
            exportVRT._remove_geotransform()
        else:
            # add projection metadata
            exportVRT.dataset.SetMetadataItem(
                'NANSAT_Projection', srs.replace(',', '|').replace('"', '&'))

            # add GeoTransform metadata
            geoTransformStr = str(
                    self.vrt.dataset.GetGeoTransform()).replace(',', '|')
            exportVRT.dataset.SetMetadataItem(
                    'NANSAT_GeoTransform', geoTransformStr)

        # Create an output file using GDAL
        self.logger.debug('Exporting to %s using %s and %s...' % (fileName,
                                                                  driver,
                                                                  options))

        dataset = gdal.GetDriverByName(driver).CreateCopy(fileName,
                                                          exportVRT.dataset,
                                                          options=options)
        dataset = None
        # add GCPs into netCDF file as separate float variables
        if addGCPs:
            self._add_gcps(fileName, gcps, bottomup)

        self.logger.debug('Export - OK!')

    def _add_gcps(self, fileName, gcps, bottomup):
        ''' Add 4 variables with gcps to the generated netCDF file '''
        gcpVariables = ['GCPX', 'GCPY', 'GCPZ', 'GCPPixel', 'GCPLine', ]

        # check if file exists
        if not os.path.exists(fileName):
            self.logger.warning('Cannot add GCPs! %s doesn''t exist!' % fileName)
            return 1

        # open output file for adding GCPs
        ncFile = Dataset(fileName, 'a')

        # get GCP values into single array from GCPs
        gcpValues = np.zeros((5, len(gcps)))
        for i, gcp in enumerate(gcps):
            gcpValues[0, i] = gcp.GCPX
            gcpValues[1, i] = gcp.GCPY
            gcpValues[2, i] = gcp.GCPZ
            gcpValues[3, i] = gcp.GCPPixel
            gcpValues[4, i] = gcp.GCPLine

        # make gcps dimentions
        ncFile.createDimension('gcps', len(gcps))
        # make gcps variables and add data
        for i, var in enumerate(gcpVariables):
            var = ncFile.createVariable(var, 'f4', ('gcps',))
            var[:] = gcpValues[i]

        # write data, close file
        ncFile.close()

    def export2thredds(self, fileName, bands, metadata=None,
                       maskName=None, rmMetadata=[],
                       time=None, createdTime=None):
        ''' Export data into a netCDF formatted for THREDDS server

        Parameters
        -----------
        fileName : str
            output file name
        bands : dict
            {'band_name': {'type'     : '>i1',
                           'scale'    : 0.1,
                           'offset'   : 1000,
                           'metaKey1' : 'meta value 1',
                           'metaKey2' : 'meta value 2'}}
            dictionary sets parameters for band creation
            'type' - string representation of data type in the output band
            'scale' - sets scale_factor and applies scaling
            'offset' - sets 'scale_offset and applies offsetting
            other entries (e.g. 'units': 'K') set other metadata
        metadata : dict
            Glbal metadata to add
        maskName: string;
            if data include a mask band: give the mask name.
            Non-masked value is 64.
            if None: no mask is added
        rmMetadata : list
            unwanted metadata names which will be removed
        time : list with datetime objects
            aqcuisition time of original data. That value will be in time dim
        createdTime : datetime
            date of creation. Will be in metadata 'created'

        !! NB
        ------
        Nansat object (self) has to be projected (with valid GeoTransform and
        valid Spatial reference information) but not wth GCPs

        Examples
        --------
        # create THREDDS formatted netcdf file with all bands and time variable
        n.export2thredds(filename)

        # export only the first band and add global metadata
        n.export2thredds(filename, ['L_469'], {'description': 'example'})

        # export several bands and modify type, scale and offset
        bands = {'L_645' : {'type': '>i2', 'scale': 0.1, 'offset': 0},
                 'L_555' : {'type': '>i2', 'scale': 0.1, 'offset': 0}}
        n.export2thredds(filename, bands)

        '''
        # raise error if self is not projected (has GCPs)
        if len(self.vrt.dataset.GetGCPs()) > 0:
            raise OptionError('Cannot export dataset with GCPS for THREDDS!')

        # replace bands as list with bands as dict
        if type(bands) is list:
            bands = dict.fromkeys(bands, {})

        # Create temporary empty Nansat object with self domain
        data = Nansat(domain=self)

        # get mask (if exist)
        if maskName is not None:
            mask = self[maskName]

        # add required bands to data
        dstBands = {}
        srcBands = [self.bands()[b]['name'] for b in self.bands()]
        for iband in bands:
            # skip non exiting bands
            if iband not in srcBands:
                self.logger.error('%s is not found' % str(iband))
                continue

            array = self[iband]

            # catch None band error
            if array is None:
                raise GDALError('%s is None' % str(iband))

            # set type, scale and offset from input data or by default
            dstBands[iband] = {}
            dstBands[iband]['type'] = bands[iband].get('type',
                                             array.dtype.str.replace('u', 'i'))
            dstBands[iband]['scale'] = float(bands[iband].get('scale', 1.0))
            dstBands[iband]['offset'] = float(bands[iband].get('offset', 0.0))
            if '_FillValue' in bands[iband]:
                dstBands[iband]['_FillValue'] = np.array(
                                            [bands[iband]['_FillValue']],
                                            dtype=dstBands[iband]['type'])[0]

            # mask values with np.nan
            if maskName is not None and iband != maskName:
                array[mask != 64] = np.nan

            # add array to a temporary Nansat object
            bandMetadata = self.get_metadata(bandID=iband)
            data.add_band(array=array, parameters=bandMetadata)
        self.logger.debug('Bands for export: %s' % str(dstBands))

        # get corners of reprojected data
        minLat, maxLat, minLon, maxLon = data.get_min_max_lat_lon()

        # common global attributes:
        if createdTime is None:
            createdTime = (datetime.datetime.utcnow().
                           strftime('%Y-%m-%d %H:%M:%S UTC'))

        globMetadata = {'institution': 'NERSC',
                        'source': 'satellite remote sensing',
                        'creation_date': createdTime,
                        'northernmost_latitude': np.float(maxLat),
                        'southernmost_latitude': np.float(minLat),
                        'westernmost_longitude': np.float(minLon),
                        'easternmost_longitude': np.float(maxLon),
                        'history': ' '}

        # join or replace default by custom global metadata
        if metadata is not None:
            for metaKey in metadata:
                globMetadata[metaKey] = metadata[metaKey]

        # export temporary Nansat object to a temporary netCDF
        fid, tmpName = tempfile.mkstemp(suffix='.nc')
        data.export(tmpName)

        # open files for input and output
<<<<<<< HEAD
        ncI = netcdf_file(tmpName, 'r', mmap=False)
        ncO = netcdf_file(fileName, 'w')
=======
        ncI = Dataset(tmpName, 'r')
        ncO = Dataset(fileName, 'w')
>>>>>>> 172d3155

        # collect info on dimention names
        dimNames = []
        gridMappingName = None
        for ncIVarName in ncI.variables:
            ncIVar = ncI.variables[ncIVarName]
            dimNames += list(ncIVar.dimensions)
            # get grid_mapping_name
            if hasattr(ncIVar, 'grid_mapping_name'):
                gridMappingName = ncIVar.grid_mapping_name
                gridMappingVarName = ncIVarName
        dimNames = list(set(dimNames))

        # collect info on dimention shapes
        dimShapes = {}
        for dimName in dimNames:
            dimVar = ncI.variables[dimName]
            dimShapes[dimName] = dimVar.shape[0]

        # create dimensions
        for dimName in dimNames:
            ncO.createDimension(dimName, dimShapes[dimName])

        # add time dimention
        ncO.createDimension('time', 1)
        ncOVar = ncO.createVariable('time', '>f8',  ('time', ))
        ncOVar.calendar = 'standard'
        ncOVar.long_name = 'time'
        ncOVar.standard_name = 'time'
        ncOVar.units = 'days since 1900-1-1 0:0:0 +0'
        ncOVar.axis = 'T'

        # get time from Nansat object or from input datetime
        if time is None:
            time = self.time_coverage_start

        # create value of time variable
        td = time - datetime.datetime(1900, 1, 1)
        days = td.days + (float(td.seconds) / 60.0 / 60.0 / 24.0)
        # add date
        ncOVar[:] = days

        # recreate file
        for ncIVarName in ncI.variables:
            ncIVar = ncI.variables[ncIVarName]
            if 'name' in ncIVar.ncattrs():
                ncIVar_name = ncIVar.getncattr('name')
            else:
                ncIVar_name = None

            self.logger.debug('Creating variable: %s' % ncIVarName)
            if ncIVarName in ['x', 'y', 'lon', 'lat']:
                # create simple x/y variables
                ncOVar = ncO.createVariable(ncIVarName, '>f4',
                                            ncIVar.dimensions)
            elif ncIVarName == gridMappingVarName:
                # create projection var
                ncOVar = ncO.createVariable(gridMappingName, ncIVar.dtype.str,
                                            ncIVar.dimensions)
            elif ncIVar_name in dstBands:
                # dont add time-axis to lon/lat grids
                if ncIVar.name in ['lon', 'lat']:
                    dimensions = ncIVar.dimensions
                else:
                    dimensions = ('time', ) + ncIVar.dimensions

                ncOVar = ncO.createVariable(ncIVar.name,
                                            dstBands[ncIVar_name]['type'],
                                            dimensions)

            # copy array from input data
            data = ncIVar[:]

            # copy rounded data from x/y
            if ncIVarName in ['x', 'y']:
                ncOVar[:] = np.floor(data).astype('>f4')
                # add axis=X or axis=Y
                ncOVar.axis = {'x': 'X', 'y': 'Y'}[ncIVarName]

            # copy data from lon/lat
            if ncIVarName in ['lon', 'lat']:
                ncOVar[:] = data.astype('>f4')

            # copy data from variables in the list
            if (len(ncIVar.dimensions) > 0 and ncIVar_name):
                # add offset and scale attributes
                scale = dstBands[ncIVar_name]['scale']
                offset = dstBands[ncIVar_name]['offset']
                if not (offset == 0.0 and scale == 1.0):
                    ncOVar.setncattr('add_offset', offset)
                    ncOVar.setncattr('scale_factor', scale)
                    data = (data - offset) / scale
                # replace non-value by '_FillValue'
                if (ncIVar.name in dstBands):
                    if '_FillValue' in dstBands[ncIVar_name].keys():
                        data[np.isnan(data)] = dstBands[
                                                ncIVar_name]['_FillValue']
                        ncOVar._attributes['_FillValue'] = dstBands[
                                                ncIVar_name]['_FillValue']

                ncOVar[:] = data.astype(dstBands[ncIVar_name]['type'])
                # copy (some) attributes
                for inAttrName in ncIVar.ncattrs():
                    if str(inAttrName) not in rmMetadata + ['dataType',
                                    'SourceFilename', 'SourceBand', '_Unsigned',
                                    'FillValue', 'time', '_FillValue']:
                        ncOVar.setncattr(inAttrName, ncIVar.getncattr(inAttrName))

                # add custom attributes from input parameter bands
                if ncIVar.name in bands:
                    for newAttr in bands[ncIVar.name]:
                        if newAttr not in rmMetadata + ['type', 'scale',
                                                        'offset',
                                                        '_FillValue']:
                            ncOVar._attributes[newAttr] = bands[ncIVar.name][newAttr]
                    # add grid_mapping info
                    if gridMappingName is not None:
                        ncOVar.setncattr('grid_mapping', gridMappingName)

        # copy (some) global attributes
        for globAttr in ncI.ncattrs():
            if not(globAttr.strip().startswith('GDAL')):
                ncO.setncattr(globAttr, ncI.getncattr(globAttr))

        # add common and custom global attributes
        ncO.setncatts(globMetadata)

        # write output file
        ncO.close()

        # close original files
        ncI.close()

        # Delete the temprary netCDF file
        os.close(fid)
        os.remove(tmpName)

        return 0

    def resize(self, factor=1, width=None, height=None,
               pixelsize=None, eResampleAlg=-1):
        '''Proportional resize of the dataset.

        The dataset is resized as (xSize*factor, ySize*factor)
        If desired width, height or pixelsize is specified,
        the scaling factor is calculated accordingly.
        If GCPs are given in a dataset, they are also rewritten.

        Parameters
        -----------
        factor : float, optional, default=1
            Scaling factor for width and height
            > 1 means increasing domain size
            < 1 means decreasing domain size
        width : int, optional
            Desired new width in pixels
        height : int, optional
            Desired new height in pixels
        pixelsize : float, optional
            Desired new pixelsize in meters (approximate).
            A factor is calculated from ratio of the
            current pixelsize to the desired pixelsize.
        eResampleAlg : int (GDALResampleAlg), optional
               -1 : Average (default),
                0 : NearestNeighbour
                1 : Bilinear,
                2 : Cubic,
                3 : CubicSpline,
                4 : Lancoz

        Modifies
        ---------
        self.vrt.dataset : VRT dataset of VRT object
            raster size are modified to downscaled size.
            If GCPs are given in the dataset, they are also overwritten.

        '''
        # get current shape
        rasterYSize = float(self.shape()[0])
        rasterXSize = float(self.shape()[1])

        # estimate factor if pixelsize is given
        if pixelsize is not None:
            deltaX, deltaY = self.get_pixelsize_meters()
            factorX = deltaX / float(pixelsize)
            factorY = deltaY / float(pixelsize)
            factor = (factorX + factorY)/2

        # estimate factor if width or height is given
        if width is not None:
            factor = float(width) / rasterXSize
        if height is not None:
            factor = float(height) / rasterYSize

        # calculate new size
        newRasterYSize = np.round(rasterYSize * factor)
        newRasterXSize = np.round(rasterXSize * factor)

        self.logger.info('New size/factor: (%f, %f)/%f' %
                         (newRasterXSize, newRasterYSize, factor))

        if eResampleAlg <= 0:
            self.vrt = self.vrt.get_subsampled_vrt(newRasterXSize,
                                                   newRasterYSize,
                                                   eResampleAlg)
        else:
            # update size and GeoTranform in XML of the warped VRT object
            self.vrt = self.vrt.get_resized_vrt(newRasterXSize,
                                                newRasterYSize,
                                                eResampleAlg=eResampleAlg)

        # resize gcps
        gcps = self.vrt.vrt.dataset.GetGCPs()
        if len(gcps) > 0:
            gcpPro = self.vrt.vrt.dataset.GetGCPProjection()
            for gcp in gcps:
                gcp.GCPPixel *= factor
                gcp.GCPLine *= factor
            self.vrt.dataset.SetGCPs(gcps, gcpPro)
            self.vrt._remove_geotransform()
        else:
            # change resultion in geotransform to keep spatial extent
            geoTransform = list(self.vrt.vrt.dataset.GetGeoTransform())
            geoTransform[1] = float(geoTransform[1])/factor
            geoTransform[5] = float(geoTransform[5])/factor
            geoTransform = map(float, geoTransform)
            self.vrt.dataset.SetGeoTransform(geoTransform)

        # set global metadata
        subMetaData = self.vrt.vrt.dataset.GetMetadata()
        subMetaData.pop('fileName')
        self.set_metadata(subMetaData)

        return factor

    def get_GDALRasterBand(self, bandID=1):
        ''' Get a GDALRasterBand of a given Nansat object

        If str is given find corresponding band number
        If int is given check if band with this number exists.
        Get a GDALRasterBand from vrt.

        Parameters
        -----------
        bandID : serial number or string, optional (default is 1)
            if number - a band number of the band to fetch
            if string bandID = {'name': bandID}

        Returns
        --------
        GDAL RasterBand

        Example
        -------
        b = n.get_GDALRasterBand(1)
        b = n.get_GDALRasterBand('sigma0')

        '''
        # get band number
        bandNumber = self._get_band_number(bandID)
        # the GDAL RasterBand of the corresponding band is returned
        return self.vrt.dataset.GetRasterBand(bandNumber)

    def list_bands(self, doPrint=True):
        ''' Show band information of the given Nansat object

        Show serial number, longName, name and all parameters
        for each band in the metadata of the given Nansat object.

        Parameters
        -----------
        doPrint : boolean, optional, default=True
            do print, otherwise it is returned as string

        Returns
        --------
        outString : String
            formatted string with bands info

        '''
        # get dictionary of bands metadata
        bands = self.bands()
        outString = ''

        for b in bands:
            # print band number, name
            outString += 'Band : %d %s\n' % (b, bands[b].get('name', ''))
            # print band metadata
            for i in bands[b]:
                outString += '  %s: %s\n' % (i, bands[b][i])
        if doPrint:
            # print to screeen
            print outString
        else:
            return outString

    def reproject(self, dstDomain, eResampleAlg=0, blockSize=None,
                  WorkingDataType=None, tps=None, skip_gcps=1, addmask=True,
                  **kwargs):
        ''' Change projection of the object based on the given Domain

        Create superVRT from self.vrt with AutoCreateWarpedVRT() using
        projection from the dstDomain.
        Modify XML content of the warped vrt using the Domain parameters.
        Generate warpedVRT and replace self.vrt with warpedVRT.
        If current object spans from 0 to 360 and dstDomain is west of 0,
        the object is shifted by 180 westwards.

        Parameters
        -----------
        dstDomain : domain
            destination Domain where projection and resolution are set
        eResampleAlg : int (GDALResampleAlg)
            0 : NearestNeighbour
            1 : Bilinear
            2 : Cubic,
            3 : CubicSpline
            4 : Lancoz
        blockSize : int
            size of blocks for resampling. Large value decrease speed
            but increase accuracy at the edge
        WorkingDataType : int (GDT_int, ...)
            type of data in bands. Shuold be integer for int32 bands
        tps : bool
            Apply Thin Spline Transformation if source or destination has GCPs
            Usage of TPS can also be triggered by setting self.vrt.tps=True
            before calling to reproject.
            This options has priority over self.vrt.tps
        skip_gcps : int
            Using TPS can be very slow if the number of GCPs are large.
            If this parameter is given, only every [skip_gcp] GCP is used,
            improving calculation time at the cost of accuracy.
            If not given explicitly, 'skip_gcps' is fetched from the
            metadata of self, or from dstDomain (as set by mapper or user).
            [defaults to 1 if not specified, i.e. using all GCPs]
        addmask : bool
            If True, add band 'swathmask'. 1 - valid data, 0 no-data.
            This band is used to replace no-data values with np.nan

        Modifies
        ---------
        self.vrt : VRT object with dataset replaced to warpedVRT dataset

        !! NB !!
        ---------
        - Integer data is returnd by integer. Round off to decimal place.
          If you do not want to round off, convert the data types
          to GDT_Float32, GDT_Float64, or GDT_CFloat32.

        See Also
        ---------
        http://www.gdal.org/gdalwarp.html
        '''
        # if self spans from 0 to 360 and dstDomain is west of 0:
        #     shift self westwards by 180 degrees
        # check span
        srcCorners = self.get_corners()
        if round(min(srcCorners[0])) == 0 and round(max(srcCorners[0])) == 360:
            # check intersection of src and dst
            dstCorners = dstDomain.get_corners()
            if min(dstCorners[0]) < 0:
                # shift
                self.vrt = self.vrt.get_shifted_vrt(-180)

        # get projection of destination dataset
        dstSRS = dstDomain.vrt.dataset.GetProjection()

        # get destination GCPs
        dstGCPs = dstDomain.vrt.dataset.GetGCPs()
        if len(dstGCPs) > 0:
            # get projection of destination GCPs
            dstSRS = dstDomain.vrt.dataset.GetGCPProjection()

        xSize = dstDomain.vrt.dataset.RasterXSize
        ySize = dstDomain.vrt.dataset.RasterYSize

        # get geoTransform
        if 'use_gcps' in kwargs.keys() and not (kwargs['use_gcps']):
            corners = dstDomain.get_corners()
            ext = '-lle %0.3f %0.3f %0.3f %0.3f -ts %d %d' % (min(corners[0]),
                                                              min(corners[1]),
                                                              max(corners[0]),
                                                              max(corners[1]),
                                                              xSize, ySize)
            d = Domain(srs=dstSRS, ext=ext)
            geoTransform = d.vrt.dataset.GetGeoTransform()
        else:
            geoTransform = dstDomain.vrt.dataset.GetGeoTransform()

        # set trigger for using TPS
        if tps is True:
            self.vrt.tps = True
        elif tps is False:
            self.vrt.tps = False

        # Reduce number of GCPs for faster reprojection
        # when using TPS (if requested)
        src_skip_gcps = self.vrt.dataset.GetMetadataItem('skip_gcps')
        dst_skip_gcps = dstDomain.vrt.dataset.GetMetadataItem('skip_gcps')
        kwargs['skip_gcps'] = skip_gcps  # default (use all GCPs)
        if dst_skip_gcps is not None:  # ...or use setting from dst
            kwargs['skip_gcps'] = int(dst_skip_gcps)
        if src_skip_gcps is not None:  # ...or use setting from src
            kwargs['skip_gcps'] = int(src_skip_gcps)

        # add band that masks valid values with 1 and nodata with 0
        # after reproject
        if addmask:
            self.vrt = self.vrt.get_super_vrt()
            self.vrt._create_band(
                src=[{
                    'SourceFilename': self.vrt.vrt.fileName,
                    'SourceBand':  1,
                    'DataType': gdal.GDT_Byte}],
                dst={
                    'dataType': gdal.GDT_Byte,
                    'wkv': 'swath_binary_mask',
                    'PixelFunctionType': 'OnesPixelFunc',
                })
            self.vrt.dataset.FlushCache()

        # create Warped VRT
        self.vrt = self.vrt.get_warped_vrt(dstSRS=dstSRS,
                                           dstGCPs=dstGCPs,
                                           eResampleAlg=eResampleAlg,
                                           xSize=xSize, ySize=ySize,
                                           blockSize=blockSize,
                                           geoTransform=geoTransform,
                                           WorkingDataType=WorkingDataType,
                                           **kwargs)

        # set global metadata from subVRT
        subMetaData = self.vrt.vrt.dataset.GetMetadata()
        subMetaData.pop('fileName')
        self.set_metadata(subMetaData)

    def undo(self, steps=1):
        '''Undo reproject, resize, add_band or crop of Nansat object

        Restore the self.vrt from self.vrt.vrt

        Parameters
        -----------
        steps : int
            How many steps back to undo

        Modifies
        --------
        self.vrt

        '''

        self.vrt = self.vrt.get_sub_vrt(steps)

    def watermask(self, mod44path=None, dstDomain=None, **kwargs):
        ''' Create numpy array with watermask (water=1, land=0)

        250 meters resolution watermask from MODIS 44W Product:
        http://www.glcf.umd.edu/data/watermask/

        Watermask is stored as tiles in TIF(LZW) format and a VRT file
        All files are stored in one directory.
        A tarball with compressed TIF and VRT files should be additionally
        downloaded from the Nansat wiki:
        https://svn.nersc.no/nansat/wiki/Nansat/Data/Watermask

        The method :
            Gets the directory either from input parameter or from environment
            variable MOD44WPATH
            Open Nansat object from the VRT file
            Reprojects the watermask onto the current object using reproject()
            or reproject_on_jcps()
            Returns the reprojected Nansat object

        Parameters
        -----------
        mod44path : string, optional, default=None
            path with MOD44W Products and a VRT file
        dstDomain : Domain
            destination domain other than self
        tps : Bool
            Use Thin Spline Transformation in reprojection of watermask?
            See also Nansat.reproject()
        skip_gcps : int
            Factor to reduce the number of GCPs by and increase speed
            See also Nansat.reproject()

        Returns
        --------
        watermask : Nansat object with water mask in current projection

        See also
        ---------
        250 meters resolution watermask from MODIS 44W Product:
            http://www.glcf.umd.edu/data/watermask/

        '''
        mod44DataExist = True
        # check if path is given in input param or in environment
        if mod44path is None:
            mod44path = os.getenv('MOD44WPATH')
        if mod44path is None:
            mod44DataExist = False
        # check if VRT file exist
        elif not os.path.exists(mod44path + '/MOD44W.vrt'):
            mod44DataExist = False
        self.logger.debug('MODPATH: %s' % mod44path)

        if not mod44DataExist:
            raise IOError('250 meters resolution watermask from MODIS '
                    '44W Product does not exist - see Nansat '
                    'documentation to get it (the path is % s)' % mod44path)

        # MOD44W data does exist: open the VRT file in Nansat
        watermask = Nansat(mod44path + '/MOD44W.vrt', mapperName='MOD44W',
                           logLevel=self.logger.level)
        # reproject on self or given Domain
        if dstDomain is None:
            dstDomain = self
        lon, lat = dstDomain.get_border()
        watermask.crop_lonlat([lon.min(), lon.max()], [lat.min(), lat.max()])
        watermask.reproject(dstDomain, addmask=False, **kwargs)

        return watermask

    def write_figure(self, fileName=None, bands=1, clim=None, addDate=False,
                     array_modfunc=None, **kwargs):
        ''' Save a raster band to a figure in graphical format.

        Get numpy array from the band(s) and band information specified
        either by given band number or band id.
        -- If three bands are given, merge them and create PIL image.
        -- If one band is given, create indexed image
        Create Figure object and:
        Adjust the array brightness and contrast using the given min/max or
        histogram.
        Apply logarithmic scaling of color tone.
        Generate and append legend.
        Save the PIL output image in PNG or any other graphical format.
        If the filename extension is 'tif', the figure file is converted
        to GeoTiff

        Parameters
        -----------
        fileName : string, optional
            Output file name. if one of extensions 'png', 'PNG', 'tif',
            'TIF', 'bmp', 'BMP', 'jpg', 'JPG', 'jpeg', 'JPEG' is included,
            specified file is crated. otherwise, 'png' file is created.
            if None, the figure object is returned.
            if True, the figure is shown
        bands : integer or string or list (elements are integer or string),
            default = 1
            the size of the list has to be 1 or 3.
            if the size is 3, RGB image is created based on the three bands.
            Then the first element is Red, the second is Green,
            and the third is Blue.
        clim : list with two elements or 'hist' to specify range of colormap
            None (default) : min/max values are fetched from WKV,
            fallback-'hist'
            [min, max] : min and max are numbers, or
            [[min, min, min], [max, max, max]]: three bands used
            'hist' : a histogram is used to calculate min and max values
        addDate : boolean
            False (default) : no date will be aded to the caption
            True : the first time of the object will be added to the caption
        array_modfunc : None
            None (default) : figure created using array in provided band
            function : figure created using array modified by provided function
        **kwargs : parameters for Figure().

        Modifies
        ---------
        if fileName is specified, creates image file

        Returns
        -------
        Figure object

        Example
        --------
        #write only indexed image, color limits from WKV or from histogram
        n.write_figure('test.jpg')
        #write only RGB image, color limits from histogram
        n.write_figure('test_rgb_hist.jpg', clim='hist', bands=[1, 2, 3])
        #write indexed image, apply log scaling and gamma correction,
        #add legend and type in title 'Title', increase font size and put 15
        tics
        n.write_figure('r09_log3_leg.jpg', logarithm=True, legend=True,
                                gamma=3, titleString='Title', fontSize=30,
                                numOfTicks=15)
        # write an image to png with transparent Mask set to color
        transparency=[0,0,0], following PIL alpha mask
        n.write_figure(fileName='transparent.png', bands=[3],
               mask_array=wmArray,
               mask_lut={0: [0,0,0]},
               clim=[0,0.15], cmapName='gray', transparency=[0,0,0])

        See also
        --------
        Figure()
        http://www.scipy.org/Cookbook/Matplotlib/Show_colormaps

        '''
        # convert <bands> from integer, or string, or list of strings
        # into list of integers
        if isinstance(bands, list):
            for i, band in enumerate(bands):
                bands[i] = self._get_band_number(band)
        else:
            bands = [self._get_band_number(bands)]

        # == create 3D ARRAY ==
        array = None
        for band in bands:
            # get array from band and reshape to (1,height,width)
            iArray = self[band]
            if array_modfunc:
                iArray = array_modfunc(iArray)
            iArray = iArray.reshape(1, iArray.shape[0], iArray.shape[1])
            # create new 3D array or append band
            if array is None:
                array = iArray
            else:
                array = np.append(array, iArray, axis=0)

        # == CREATE FIGURE object and parse input parameters ==
        fig = Figure(array, **kwargs)
        array = None

        # == PREPARE cmin/cmax ==
        # check if cmin and cmax are given as the arguments
        if 'cmin' in kwargs.keys() and 'cmax' in kwargs.keys():
            clim = [kwargs['cmin'], kwargs['cmax']]

        # try to get clim from WKV if it is not given as the argument
        # if failed clim will be evaluated from histogram
        if clim is None:
            clim = [[], []]
            for i, iBand in enumerate(bands):
                try:
                    defValue = (self.vrt.dataset.GetRasterBand(iBand).
                                GetMetadataItem('minmax').split(' '))
                except:
                    clim = 'hist'
                    break
                clim[0].append(float(defValue[0]))
                clim[1].append(float(defValue[1]))

        # Estimate color min/max from histogram
        if clim == 'hist':
            clim = fig.clim_from_histogram(**kwargs)

        # modify clim to the proper shape [[min], [max]]
        # or [[min, min, min], [max, max, max]]
        if (len(clim) == 2 and
           ((isinstance(clim[0], float)) or (isinstance(clim[0], int))) and
           ((isinstance(clim[1], float)) or (isinstance(clim[1], int)))):
            clim = [[clim[0]], [clim[1]]]

        # if the len(clim) is not same as len(bands), the 1st element is used.
        for i in range(2):
            if len(clim[i]) != len(bands):
                clim[i] = [clim[i][0]] * len(bands)

        self.logger.info('clim: %s ' % clim)

        # == PREPARE caption ==
        if 'caption' in kwargs:
            caption = kwargs['caption']
        else:
            # get longName and units from vrt
            band = self.get_GDALRasterBand(bands[0])
            longName = band.GetMetadata().get('long_name', '')
            units = band.GetMetadata().get('units', '')

            # make caption from longname, units
            caption = longName + ' [' + units + ']'

        # add DATE to caption
        if addDate:
            caption += self.time_coverage_start.strftime(' %Y-%m-%d')

        self.logger.info('caption: %s ' % caption)

        # == PROCESS figure ==
        fig.process(cmin=clim[0], cmax=clim[1], caption=caption)

        # == finally SAVE to a image file or SHOW ==
        if fileName is not None:
            if type(fileName) == bool and fileName:
                try:
                    if plt.get_backend() == 'agg':
                        plt.switch_backend('QT4Agg')
                except:
                    fig.pilImg.show()
                else:
                    sz = fig.pilImg.size
                    imgArray = np.array(fig.pilImg.im)
                    if fig.pilImg.getbands() == ('P',):
                        imgArray.resize(sz[1], sz[0])
                    elif fig.pilImg.getbands() == ('R', 'G', 'B'):
                        imgArray.resize(sz[1], sz[0], 3)
                    plt.imshow(imgArray)
                    plt.show()

            elif type(fileName) in [str, unicode]:
                fig.save(fileName, **kwargs)
                # If tiff image, convert to GeoTiff
                if fileName[-3:] == 'tif':
                    self.vrt.copyproj(fileName)
            else:
                raise OptionError('%s is of wrong type %s' %
                                  (str(fileName), str(type(fileName))))
        return fig

    def write_geotiffimage(self, fileName, bandID=1):
        ''' Writes an 8-bit GeoTiff image for a given band.

        The output GeoTiff image is convenient e.g. for display in a GIS tool.
        Colormap is fetched from the metadata item 'colormap'.
            Fallback colormap is 'jet'.
        Color limits are fetched from the metadata item 'minmax'.
            If 'minmax' is not specified, min and max of raster is used.

        The method can be replaced by using nansat.write_figure(),
        however, write_figure uses PIL which does not allow
        Tiff compression, giving much larger files

        Parameters
        -----------
        fileName : string
        bandID : integer or string(default = 1)

        '''
        bandNo = self._get_band_number(bandID)
        band = self.get_GDALRasterBand(bandID)
        minmax = band.GetMetadataItem('minmax')
        # Get min and max from band histogram if not given (from wkv)
        if minmax is None:
            (rmin, rmax) = band.ComputeRasterMinMax(1)
            minmax = str(rmin) + ' ' + str(rmax)

        bMin = float(minmax.split(' ')[0])
        bMax = float(minmax.split(' ')[1])
        # Make colormap from WKV information
        try:
            colormap = band.GetMetadataItem('colormap')
        except:
            colormap = 'jet'
        cmap = cm.get_cmap(colormap, 256)
        cmap = cmap(np.arange(256)) * 255
        colorTable = gdal.ColorTable()
        for i in range(cmap.shape[0]):
            colorEntry = (int(cmap[i, 0]), int(cmap[i, 1]),
                          int(cmap[i, 2]), int(cmap[i, 3]))
            colorTable.SetColorEntry(i, colorEntry)
        # Write Tiff image, with data scaled to values between 0 and 255
        outDataset = gdal.GetDriverByName('Gtiff').Create(fileName,
                                                          band.XSize,
                                                          band.YSize, 1,
                                                          gdal.GDT_Byte,
                                                          ['COMPRESS=LZW'])
        data = self.__getitem__(bandNo)
        scaledData = ((data - bMin) / (bMax - bMin)) * 255
        outDataset.GetRasterBand(1).WriteArray(scaledData)
        outDataset.GetRasterBand(1).SetMetadata(band.GetMetadata())
        try:
            outDataset.GetRasterBand(1).SetColorTable(colorTable)
        except:
            # Happens after reprojection, a possible bug?
            print 'Could not set color table'
            print colorTable
        outDataset = None
        self.vrt.copyproj(fileName)

    @property
    def time_coverage_start(self):
        return parse_time(self.get_metadata('time_coverage_start'))

    @property
    def time_coverage_end(self):
        return parse_time(self.get_metadata('time_coverage_end'))

    def get_metadata(self, key=None, bandID=None):
        ''' Get metadata from self.vrt.dataset

        Parameters
        ----------
        key : string, optional
            name of the metadata key. If not givem all metadata is returned
        bandID : int or str, optional
            number or name of band to get metadata from.
            If not given, global metadata is returned

        Returns
        --------
        a string with metadata if key is given and found
        an empty string if key is given and not found
        a dictionary with all metadata if key is not given

        '''
        # get all metadata from dataset or from band
        if bandID is None:
            metadata = self.vrt.dataset.GetMetadata()
        else:
            metadata = self.get_GDALRasterBand(bandID).GetMetadata()

        # get all metadata or from a key
        if key is not None:
            try:
                metadata = metadata[key]
            except KeyError:
                raise OptionError('%s does not have metadata %s' % (
                                   self.fileName, key))

        return metadata

    def set_metadata(self, key='', value='', bandID=None):
        ''' Set metadata to self.vrt.dataset

        Parameters
        -----------
        key : string or dictionary with strings
            name of the metadata, or dictionary with metadata names, values
        value : string
            value of metadata
        bandID : int or str
            number or name of band
            Without : global metadata is set

        Modifies
        ---------
        self.vrt.dataset : sets metadata in GDAL current dataset

        '''
        # set all metadata to the dataset or to the band
        if bandID is None:
            metaReceiverVRT = self.vrt.dataset
        else:
            bandNumber = self._get_band_number(bandID)
            metaReceiverVRT = self.vrt.dataset.GetRasterBand(bandNumber)

        # set metadata from dictionary or from single pair key,value
        if type(key) == dict:
            for k in key:
                metaReceiverVRT.SetMetadataItem(k, key[k])
        else:
            metaReceiverVRT.SetMetadataItem(key, value)

    def _get_mapper(self, mapperName, **kwargs):
        ''' Create VRT file in memory (VSI-file) with variable mapping

        If mapperName is given only this mapper will be used,
        else loop over all availble mappers in mapperList to get the
        matching one.
        In the loop :
            If the specific error appears the mapper is not used
            and the next mapper is tested.
            Otherwise the mapper returns VRT.
        If type of the sensor is identified, add mapping variables.
        If all mappers fail, make simple copy of the input DS into a VSI/VRT

        Parameters
        -----------
        mapperName : string, optional (e.g. 'ASAR' or 'merisL2')

        Returns
        --------
        tmpVRT : VRT object
            tmpVRT.dataset is a GDAL VRT dataset

        Raises
        --------
        IOError : occurs if the input file does not exist
        OptionError : occurs if given mapper cannot open the input file
        NansatReadError : occurs if no mapper fits the input file

        '''
        if os.path.isfile(self.fileName):
            # Make sure file exists and can be opened for reading
            # before proceeding
            test_openable(self.fileName)
        else:
            ff = glob.glob(os.path.join(self.fileName, '*.*'))
            for f in ff:
                test_openable(f)
        # lazy import of nansat mappers
        # if nansat mappers were not imported yet
        global nansatMappers
        if nansatMappers is None:
            nansatMappers = _import_mappers()

        # open GDAL dataset. It will be parsed to all mappers for testing
        gdalDataset = None
        if self.fileName[:4] != 'http':
            try:
                gdalDataset = gdal.Open(self.fileName)
            except RuntimeError:
                self.logger.error('GDAL could not open ' + self.fileName +
                                  ', trying to read with Nansat mappers...')
        if gdalDataset is not None:
            # get metadata from the GDAL dataset
            metadata = gdalDataset.GetMetadata()
        else:
            metadata = None

        tmpVRT = None

        importErrors = []
        if mapperName is not '':
            # If a specific mapper is requested, we test only this one.
            # get the module name
            mapperName = 'mapper_' + mapperName.replace('mapper_',
                                                        '').replace('.py',
                                                                    '').lower()
            # check if the mapper is available
            if mapperName not in nansatMappers:
                raise OptionError('Mapper ' + mapperName + ' not found')

            # check if mapper is importbale or raise an ImportError error
            if isinstance(nansatMappers[mapperName], tuple):
                errType, err, traceback = nansatMappers[mapperName]
                # self.logger.error(err, exc_info=(errType, err, traceback))
                raise errType, err, traceback

            # create VRT using the selected mapper
            tmpVRT = nansatMappers[mapperName](self.fileName,
                                               gdalDataset,
                                               metadata,
                                               **kwargs)
            self.mapper = mapperName.replace('mapper_', '')
        else:
            # We test all mappers, import one by one
            for iMapper in nansatMappers:
                # skip non-importable mappers
                if isinstance(nansatMappers[iMapper], tuple):
                    # keep errors to show before use of generic mapper
                    importErrors.append(nansatMappers[iMapper][1])
                    continue

                self.logger.debug('Trying %s...' % iMapper)

                # show all ImportError warnings before trying generic_mapper
                if iMapper == 'mapper_generic' and len(importErrors) > 0:
                    self.logger.error('\nWarning! '
                                      'The following mappers failed:')
                    for ie in importErrors:
                        self.logger.error(importErrors)

                # create a Mapper object and get VRT dataset from it
                try:
                    tmpVRT = nansatMappers[iMapper](self.fileName,
                                                    gdalDataset,
                                                    metadata,
                                                    **kwargs)
                    self.logger.info('Mapper %s - success!' % iMapper)
                    self.mapper = iMapper.replace('mapper_', '')
                    break
                except WrongMapperError:
                    pass

        # if no mapper fits, make simple copy of the input DS into a VSI/VRT
        if tmpVRT is None and gdalDataset is not None:
            self.logger.warning('No mapper fits, returning GDAL bands!')
            tmpVRT = VRT(gdalDataset=gdalDataset)
            for iBand in range(gdalDataset.RasterCount):
                tmpVRT._create_band({'SourceFilename': self.fileName,
                                     'SourceBand': iBand + 1})
                tmpVRT.dataset.FlushCache()
            self.mapper = 'gdal_bands'

        # if GDAL cannot open the file, and no mappers exist which can make VRT
        if tmpVRT is None and gdalDataset is None:
            # check if given data file exists
            if not os.path.isfile(self.fileName):
                raise IOError('%s: File does not exist' % (self.fileName))
            raise NansatReadError('%s: File cannot be read with NANSAT - '
                    'consider writing a mapper' % self.fileName)

        return tmpVRT

    def _get_pixelValue(self, val, defVal):
        if val == '':
            return defVal
        else:
            return val

    def _get_band_number(self, bandID):
        '''Return absolute band number

        Check if given bandID is valid
        Return absolute number of the band in the VRT

        Parameters
        ----------
        bandID : int or str or dict
            if int : checks if such band exists and returns band_id
            if str : finds band with coresponding name
            if dict : finds first band with given metadata

        Returns
        --------
        int : absolute band number

        '''
        bandNumber = 0
        # if bandID is str: create simple dict with seraching criteria
        if type(bandID) == str:
            bandID = {'name': bandID}

        # if bandID is dict: search self.bands with seraching criteria
        if type(bandID) == dict:
            bandsMeta = self.bands()
            for b in bandsMeta:
                numCorrectKeys = 0
                for key in bandID:
                    if (key in bandsMeta[b] and
                            bandID[key] == bandsMeta[b][key]):
                        numCorrectKeys = numCorrectKeys + 1
                    if numCorrectKeys == len(bandID):
                        bandNumber = b
                        break

        # if bandID is int and with bounds: return this number
        if (type(bandID) == int and bandID >= 1 and
                bandID <= self.vrt.dataset.RasterCount):
            bandNumber = bandID

        # if no bandNumber found - raise error
        if bandNumber == 0:
            raise OptionError('Cannot find band %s! '
                              'bandNumber is from 1 to %s'
                              % (str(bandID), self.vrt.dataset.RasterCount))

        return bandNumber

    def get_transect(self, points, bands,
                        lonlat=True,
                        smoothRadius=0,
                        smooth_function=nanmedian,
                        data=None,
                        cornersonly=False):
        '''Get values from transect from given vector of poins

        Parameters
        ----------
        points : 2xN list or array, N (number of points) >= 1
            coordinates [[x1, x2, y2], [y1, y2, y3]]
        bands : list of int or string
            elements of the list are band number or band Name
        lonlat : bool
            If the points in lat/lon, then True.
            If the points in pixel/line, then False.
        smoothRadius: int
            If smootRadius is greater than 0, smooth every transect
            pixel as the median or mean value in a circule with radius
            equal to the given number.
        smooth_function: func
            function for averaging values collected within smooth radius
        data : ndarray
            alternative array with data to take values from

        Returns
        --------
        transect : numpy record array

        '''
        # check if points is 2D array with shape 2xN (N>=1)
        if (len(np.shape(points)) != 2 or
              np.shape(points)[0] != 2 or
              np.shape(points)[1] < 1):
            # points are not 2xN array
            raise OptionError('Input points must be 2xN array with N>0')

        # get names of bands
        bandNames = []
        for band in bands:
            try:
                bandN = self._get_band_number(band)
            except OptionError:
                self.logger.error('Wrong band name %s' % band)
            else:
                bandNames.append(self.bands()[bandN]['name'])

        if data is not None:
            bandNames.append('input')

        # if points in degree, convert them into pix/lin
        if lonlat:
            pix, lin = self.transform_points(points[0], points[1], DstToSrc=1)
        else:
            pix, lin = points[0], points[1]

        if cornersonly:
            pixVector, linVector = pix, lin
        else:
            # full vectors of pixel coordinates based on coordinates of vertices
            pixVector, linVector = [pix[0]], [lin[0]]
            for pn in range(len(pix[1:])):
                px0, px1 = pix[pn], pix[pn+1]
                py0, py1 = lin[pn], lin[pn+1]
                length = np.round(np.hypot(px1-px0, py0-py1))
                pixVector += list(np.linspace(px0, px1, length+1)[1:])
                linVector += list(np.linspace(py0, py1, length+1)[1:])

            # remove out of region points
            pixVector = np.floor(pixVector)
            linVector = np.floor(linVector)
            gpi = ((pixVector >= (0 + smoothRadius)) *
                   (linVector >= (0 + smoothRadius)) *
                   (pixVector < (self.shape()[1] - smoothRadius)) *
                   (linVector < (self.shape()[0] - smoothRadius)))
            pixVector = pixVector[gpi]
            linVector = linVector[gpi]

        # create output transect
        t = np.recarray((len(pixVector)), dtype=[('pixel', int),
                                                ('line', int),
                                                ('lon', float),
                                                ('lat', float), ])

        # add pixel, line, lon, lat values to output
        t['pixel'] = pixVector
        t['line'] = linVector
        t['lon'], t['lat'] = self.transform_points(t['pixel'], t['line'],
                                                   DstToSrc=0)

        # mask for extraction within circular area
        xgrid, ygrid = np.mgrid[0:smoothRadius * 2 + 1, 0:smoothRadius * 2 + 1]
        distance = ((xgrid - smoothRadius) ** 2 +
                    (ygrid - smoothRadius) ** 2) ** 0.5
        mask = distance <= smoothRadius

        # get values from bands or input data
        if len(bandNames) > 0:
            for bandName in bandNames:
                if bandName == 'input':
                    bandArray = data
                else:
                    bandArray = self[bandName]
                # average values from pixel inside a circle
                bandValues = []
                for r, c in zip(t['line'], t['pixel']):
                    subarray = bandArray[r-smoothRadius:r+smoothRadius+1,
                                         c-smoothRadius:c+smoothRadius+1]
                    bandValues.append(smooth_function(subarray[mask]))
                t = append_fields(t, bandName, bandValues).data

        return t

    def digitize_points(self, band=1, **kwargs):

        '''Get coordinates of interactively digitized points

        Parameters
        ----------
        band : int or str
            ID of Nansat band
        **kwargs : keyword arguments for imshow

        Returns
        --------
        points : list
            list of 2xN arrays of points to be used in Nansat.get_transect()

        '''
        if matplotlib.is_interactive():
            warnings.warn('''
        Python is started with -pylab option, transect will not work.
        Please restart python without -pylab.''')
            return []

        data = self[band]
        browser = PointBrowser(data, **kwargs)
        points = browser.get_points()

        return points

    def crop_interactive(self, band=1,**kwargs):
        ''' Interactively select boundary and crop Nansat object

        Parameters
        ----------
        band : int or str
            id of the band to show for interactive selection of boundaries
        **kwargs : keyword arguments for imshow

        Modifies
        --------
        self.vrt : VRT
            superVRT is created with modified SrcRect and DstRect
        Returns
        -------
        extent : (xOff, yOff, xSize, ySize)
            xOff  - X offset in the original dataset
            yOff  - Y offset in the original dataset
            xSize - width of the new dataset
            ySize - height of the new dataset

        Examples
        --------
        # crop a subimage interactively
        from matplotlib import cm
        extent = n.crop_interactive(band=1,cmap=cm.gray)

        '''
        maxwidth = 1000
        resized = False
        if self.shape()[1] > maxwidth:
            factor = self.resize(width=1000)
            resized = True
        else:
            factor = 1
        # use interactive PointBrowser for selecting extent
        try:
           points = self.digitize_points(band=band,**kwargs)[0]
        except:
           if resized:
              self.undo()
           return

        xOff = round(points.min(axis=1)[0] / factor)
        yOff = round(points.min(axis=1)[1] / factor)
        xSize = round((points.max(axis=1)[0] - xOff) / factor)
        ySize = round((points.max(axis=1)[1] - yOff) / factor)
        if resized:
            self.undo()

        return self.crop(xOff, yOff, xSize, ySize)

    def crop_lonlat(self, lonlim, latlim):
        ''' Crop Nansat object to fit into given longitude/latitude limit
        Modifies
        --------
        self.vrt : VRT
            superVRT is created with modified SrcRect and DstRect

        Returns
        -------
        extent : (xOff, yOff, xSize, ySize)
            xOff  - X offset in the original dataset
            yOff  - Y offset in the original dataset
            xSize - width of the new dataset
            ySize - height of the new dataset

        Examples
        --------
        # crop a subimage for given lon/lat limits
        extent = n.crop(lonlim=[-10,10], latlim=[-20,20])

        '''
        crnPix, crnLin = self.transform_points([lonlim[0], lonlim[0],
                                                lonlim[1], lonlim[1]],
                                               [latlim[0], latlim[1],
                                                latlim[0], latlim[1]], 1)
        xOff = round(min(crnPix))
        yOff = round(min(crnLin))
        xSize = round(max(crnPix) - min(crnPix))
        ySize = round(max(crnLin) - min(crnLin))

        return self.crop(xOff, yOff, xSize, ySize)

    def crop(self, xOff, yOff, xSize, ySize):
        '''Crop Nansat object

        Create superVRT, modify the Source Rectangle (SrcRect) and Destination
        Rectangle (DstRect) tags in the VRT file for each band in order
        to take only part of the original image,
        create new GCPs or new GeoTransform for the cropped object.

        Parameters
        ----------
        xOff : int
            pixel offset of subimage
        yOff : int
            line offset of subimage
        xSize : int
            width in pixels of subimage
        ySize : int
            height in pizels of subimage

        Modifies
        --------
        self.vrt : VRT
            superVRT is created with modified SrcRect and DstRect
        Returns
        -------
        extent : (xOff, yOff, xSize, ySize)
            xOff  - X offset in the original dataset
            yOff  - Y offset in the original dataset
            xSize - width of the new dataset
            ySize - height of the new dataset

        Examples
        --------
            # crop a subimage of size 100x200 pix from X/Y offset 10, 20 pix
            extent = n.crop(10, 20, 100, 200)

        '''
        RasterXSize = self.vrt.dataset.RasterXSize
        RasterYSize = self.vrt.dataset.RasterYSize

        # set xSize/ySize if ommited in the call
        if xSize is None:
            xSize = RasterXSize - xOff
        if ySize is None:
            ySize = RasterYSize - yOff

        # test if crop is totally outside
        if (xOff > RasterXSize or (xOff + xSize) < 0 or
                yOff > RasterYSize or (yOff + ySize) < 0):
            raise OptionError('''Cropping region is outside the image!
                               xOff: %d, yOff: %d, xSize: %d, ySize: %d''' %
                              (xOff,  yOff, xSize, ySize))

        # set default values of invalud xOff/yOff and xSize/ySize
        if xOff < 0:
            xSize += xOff
            xOff = 0

        if yOff < 0:
            ySize += yOff
            yOff = 0

        if (xSize + xOff) > RasterXSize:
            xSize = RasterXSize - xOff
        if (ySize + yOff) > RasterYSize:
            ySize = RasterYSize - yOff

        extent = (int(xOff), int(yOff), int(xSize), int(ySize))
        self.logger.debug('xOff: %d, yOff: %d, xSize: %d, ySize: %d' % extent)

        # test if crop is too large
        if (xOff == 0 and xSize == RasterXSize and
                yOff == 0 and ySize == RasterYSize):
            self.logger.error(('WARNING! Cropping region is'
                               'larger or equal to image!'))
            return extent

        # create super VRT and get its XML
        self.vrt = self.vrt.get_super_vrt()
        xml = self.vrt.read_xml()
        node0 = Node.create(xml)

        # change size
        node0.node('VRTDataset').replaceAttribute('rasterXSize', str(xSize))
        node0.node('VRTDataset').replaceAttribute('rasterYSize', str(ySize))

        # replace x/y-Off and x/y-Size
        #   in <SrcRect> and <DstRect> of each source
        for iNode1 in node0.nodeList('VRTRasterBand'):
            iNode2 = iNode1.node('ComplexSource')

            iNode3 = iNode2.node('SrcRect')
            iNode3.replaceAttribute('xOff', str(xOff))
            iNode3.replaceAttribute('yOff', str(yOff))
            iNode3.replaceAttribute('xSize', str(xSize))
            iNode3.replaceAttribute('ySize', str(ySize))

            iNode3 = iNode2.node('DstRect')
            iNode3.replaceAttribute('xSize', str(xSize))
            iNode3.replaceAttribute('ySize', str(ySize))

        # write modified XML
        xml = node0.rawxml()
        self.vrt.write_xml(xml)

        # modify GCPs or GeoTranfrom to fit the new shape of image
        gcps = self.vrt.dataset.GetGCPs()
        if len(gcps) > 0:
            dstGCPs = []
            i = 0
            # keep current GCPs
            for igcp in gcps:
                if (0 < igcp.GCPPixel - xOff and
                        igcp.GCPPixel - xOff < xSize and
                        0 < igcp.GCPLine - yOff and
                        igcp.GCPLine - yOff < ySize):
                    i += 1
                    dstGCPs.append(gdal.GCP(igcp.GCPX, igcp.GCPY, 0,
                                            igcp.GCPPixel - xOff,
                                            igcp.GCPLine - yOff, '', str(i)))
            numOfGCPs = i

            if numOfGCPs < 100:
                # create new 100 GPCs (10 x 10 regular matrix)
                pixArray = []
                linArray = []
                for newPix in np.r_[0:xSize:10j]:
                    for newLin in np.r_[0:ySize:10j]:
                        pixArray.append(newPix + xOff)
                        linArray.append(newLin + yOff)

                lonArray, latArray = self.vrt.transform_points(pixArray,
                                                               linArray,
                        dstSRS=NSR(self.vrt.dataset.GetGCPProjection()))

                for i in range(len(lonArray)):
                    dstGCPs.append(gdal.GCP(lonArray[i], latArray[i], 0,
                                            pixArray[i] - xOff,
                                            linArray[i] - yOff,
                                            '', str(numOfGCPs+i+1)))

            # set new GCPss
            self.vrt.dataset.SetGCPs(dstGCPs,
                                     self.vrt.dataset.GetGCPProjection())
            # remove geotranform which was automatically added
            self.vrt._remove_geotransform()
        else:
            # shift upper left corner coordinates
            geoTransfrom = self.vrt.dataset.GetGeoTransform()
            geoTransfrom = map(float, geoTransfrom)
            geoTransfrom[0] += geoTransfrom[1] * xOff
            geoTransfrom[3] += geoTransfrom[5] * yOff
            self.vrt.dataset.SetGeoTransform(geoTransfrom)

        # set global metadata
        subMetaData = self.vrt.vrt.dataset.GetMetadata()
        subMetaData.pop('fileName')
        self.set_metadata(subMetaData)

        return extent


def _import_mappers(logLevel=None):
    ''' Import available mappers into a dictionary

    Returns
    --------
    nansatMappers : dict
        key  : mapper name
        value: class Mapper(VRT) from the mapper module

    '''
    logger = add_logger('import_mappers', logLevel=logLevel)
    # import built-in mappers
    import nansat.mappers
    mappersPackages = [nansat.mappers]

    # import user-defined mappers (if any)
    try:
        import nansat_mappers
    except:
        pass
    else:
        logger.info('User defined mappers found in %s'
                    % nansat_mappers.__path__)
        mappersPackages = [nansat_mappers, nansat.mappers]

    # create ordered dict for mappers
    nansatMappers = OrderedDict()

    for mappersPackage in mappersPackages:
        logger.debug('From package: %s' % mappersPackage.__path__)
        # scan through modules and load all modules that contain class Mapper
        for finder, name, ispkg in (pkgutil.
                                    iter_modules(mappersPackage.__path__)):
            logger.debug('Loading mapper %s' % name)
            loader = finder.find_module(name)
            # try to import mapper module
            try:
                module = loader.load_module(name)
            except ImportError:
                # keep ImportError instance instead of the mapper
                exc_info = sys.exc_info()
                logger.error('Mapper %s could not be imported'
                             % name, exc_info=exc_info)
                nansatMappers[name] = exc_info
            else:
                # add the imported mapper to nansatMappers
                if hasattr(module, 'Mapper'):
                    nansatMappers[name] = module.Mapper

        # move netcdfcdf mapper to the end
        if 'mapper_netcdfcf' in nansatMappers:
            nansatMappers['mapper_netcdfcf'] = nansatMappers.pop('mapper_netcdfcf')

        # move generic_mapper to the end
        if 'mapper_generic' in nansatMappers:
            nansatMappers['mapper_generic'] = nansatMappers.pop('mapper_generic')

    return nansatMappers<|MERGE_RESOLUTION|>--- conflicted
+++ resolved
@@ -739,13 +739,8 @@
         data.export(tmpName)
 
         # open files for input and output
-<<<<<<< HEAD
-        ncI = netcdf_file(tmpName, 'r', mmap=False)
-        ncO = netcdf_file(fileName, 'w')
-=======
         ncI = Dataset(tmpName, 'r')
         ncO = Dataset(fileName, 'w')
->>>>>>> 172d3155
 
         # collect info on dimention names
         dimNames = []
