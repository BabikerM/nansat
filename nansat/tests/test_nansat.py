--- conflicted
+++ resolved
@@ -339,10 +339,6 @@
         n.export(tmpfilename + '2', options=['WRITE_LONLAT=NO'])
         nn = Nansat(tmpfilename, mapperName='generic')
         nn2 = Nansat(tmpfilename + '2', mapperName='generic')
-<<<<<<< HEAD
-        #import ipdb; ipdb.set_trace()
-=======
->>>>>>> 15bbb452
         self.assertTrue(nn.has_band('lon'))
         self.assertTrue(nn.has_band('lat'))
         self.assertTrue(nn.has_band('Bristol'))
