# ------------------------------------------------------------------------------
# Name:         test_nansat.py
# Purpose:      Test the Nansat class
#
# Author:       Morten Wergeland Hansen, Asuka Yamakawa, Anton Korosov
#
# Created:      18.06.2014
<<<<<<< HEAD
# Last modified:24.08.2017 14:00
=======
# Last modified:16.01.2018 11:00
>>>>>>> f681d0cf
# Copyright:    (c) NERSC
# Licence:      This file is part of NANSAT. You can redistribute it or modify
#               under the terms of GNU General Public License, v.3
#               http://www.gnu.org/licenses/gpl-3.0.html
# ------------------------------------------------------------------------------
import unittest
import warnings
import os
import datetime
import json
import sys
from xml.sax.saxutils import unescape

<<<<<<< HEAD
import numpy as np

try:
    import matplotlib
    import matplotlib.pyplot as plt
except ImportError:
    MATPLOTLIB_EXISTS = False
else:
    MATPLOTLIB_EXISTS = True

=======
import matplotlib
import matplotlib.pyplot as plt
import numpy as np
>>>>>>> f681d0cf
from netCDF4 import Dataset

from nansat import Nansat, Domain, NSR
from nansat.tools import gdal, OptionError

import nansat_test_data as ntd
from __builtin__ import int


class NansatTest(unittest.TestCase):
    def setUp(self):
        self.test_file_gcps = os.path.join(ntd.test_data_path, 'gcps.tif')
        self.test_file_stere = os.path.join(ntd.test_data_path, 'stere.tif')
        self.test_file_complex = os.path.join(ntd.test_data_path, 'complex.nc')
        self.test_file_arctic = os.path.join(ntd.test_data_path, 'arctic.nc')
        self.tmpfilename = os.path.join(ntd.tmp_data_path, 'test.nc')

        if not os.path.exists(self.test_file_gcps):
            raise ValueError('No test data available')

    def tearDown(self):
        try:
            os.unlink(self.tmpfilename)
        except OSError:
            pass

    def test_open_gcps(self):
        n = Nansat(self.test_file_gcps, logLevel=40)

        self.assertEqual(type(n), Nansat)
        self.assertEqual(n.vrt.dataset.GetProjection(), '')
        self.assertTrue((n.vrt.dataset.GetGCPProjection()
                                            .startswith('GEOGCS["WGS 84",')))

    def test_get_time_coverage_start_end(self):
        n = Nansat(self.test_file_gcps, logLevel=40)
        n.set_metadata('time_coverage_start', '2016-01-20')
        n.set_metadata('time_coverage_end', '2016-01-21')

        self.assertEqual(type(n.time_coverage_start),
                         datetime.datetime)
        self.assertEqual(type(n.time_coverage_end),
                         datetime.datetime)

    def test_init_domain(self):
        d = Domain(4326, "-te 25 70 35 72 -ts 500 500")
        n = Nansat(domain=d, logLevel=40)

        self.assertEqual(type(n), Nansat)
        self.assertEqual(n.shape(), (500, 500))

    def test_init_domain_array(self):
        d = Domain(4326, "-te 25 70 35 72 -ts 500 500")
        n = Nansat(domain=d,
                   array=np.random.randn(500, 500),
                   parameters={'name': 'band1'},
                   logLevel=40)

        self.assertEqual(type(n), Nansat)
        self.assertEqual(type(n[1]), np.ndarray)
        self.assertEqual(n.get_metadata('name', 1), 'band1')
        self.assertEqual(n[1].shape, (500, 500))

    def test_geolocation_of_exportedNC_vs_original(self):
        ''' Lon/lat in original and exported file should coincide '''
        orig = Nansat(self.test_file_gcps)
        orig.export(self.tmpfilename)

        copy = Nansat(self.tmpfilename)
        lon0, lat0 = orig.get_geolocation_grids()
        lon1, lat1 = copy.get_geolocation_grids()
        np.testing.assert_allclose(lon0, lon1)
        np.testing.assert_allclose(lat0, lat1)

    def test_special_characters_in_exported_metadata(self):
        orig = Nansat(self.test_file_gcps)
        orig.vrt.dataset.SetMetadataItem('jsonstring', json.dumps({'meta1':
                                         'hei', 'meta2': 'derr'}))
        orig.export(self.tmpfilename)
        copy = Nansat(self.tmpfilename)
        dd = json.loads(unescape(copy.get_metadata('jsonstring'), {'&quot;':
                                                                   '"'}))
        self.assertIsInstance(dd, dict)

    def test_time_coverage_metadata_of_exported_equals_original(self):
        orig = Nansat(self.test_file_gcps)
        orig.set_metadata('time_coverage_start', '2010-01-02T08:49:02.347809')
        orig.set_metadata('time_coverage_end', '2010-01-02T08:50:03.599373')
        orig.export(self.tmpfilename)
        copy = Nansat(self.tmpfilename)

        self.assertEqual(orig.get_metadata('time_coverage_start'),
                copy.get_metadata('time_coverage_start'))
        self.assertEqual(orig.get_metadata('time_coverage_end'),
                copy.get_metadata('time_coverage_end'))

    def test_export_netcdf(self):
        ''' Test export and following import of data with bands containing
        np.nan values
        '''
        n = Nansat(self.test_file_gcps)
        arrNoNaN = np.random.randn(n.shape()[0], n.shape()[1])
        n.add_band(arrNoNaN, {'name': 'testBandNoNaN'})
        arrWithNaN = arrNoNaN.copy()
        arrWithNaN[n.shape()[0] / 2 - 10:n.shape()[0] / 2 + 10,
                   n.shape()[1] / 2 - 10:n.shape()[1] / 2 + 10] = np.nan
        n.add_band(arrWithNaN, {'name': 'testBandWithNaN'})
        n.export(self.tmpfilename)
        exported = Nansat(self.tmpfilename)
        earrNoNaN = exported['testBandNoNaN']
        # Use allclose to allow some roundoff errors
        self.assertTrue(np.allclose(arrNoNaN, earrNoNaN))
        earrWithNaN = exported['testBandWithNaN']
        np.testing.assert_allclose(arrWithNaN, earrWithNaN)

    def test_add_band(self):
        d = Domain(4326, "-te 25 70 35 72 -ts 500 500")
        arr = np.random.randn(500, 500)
        n = Nansat(domain=d, logLevel=40)
        n.add_band(arr, {'name': 'band1'})

        self.assertEqual(type(n), Nansat)
        self.assertEqual(type(n[1]), np.ndarray)
        self.assertEqual(n.get_metadata('name', 1), 'band1')
        self.assertEqual(n[1].shape, (500, 500))

    def test_add_band_twice(self):
        d = Domain(4326, "-te 25 70 35 72 -ts 500 500")
        arr = np.random.randn(500, 500)
        n = Nansat(domain=d, logLevel=40)
        n.add_band(arr, {'name': 'band1'})
        n.add_band(arr, {'name': 'band2'})

        self.assertEqual(type(n), Nansat)
        self.assertEqual(type(n[1]), np.ndarray)
        self.assertEqual(type(n[2]), np.ndarray)
        self.assertEqual(n.get_metadata('name', 1), 'band1')
        self.assertEqual(n.get_metadata('name', 2), 'band2')
        self.assertEqual(n[1].shape, (500, 500))
        self.assertEqual(n[2].shape, (500, 500))

    def test_add_bands(self):
        d = Domain(4326, "-te 25 70 35 72 -ts 500 500")
        arr = np.random.randn(500, 500)

        n = Nansat(domain=d, logLevel=40)
        n.add_bands([arr, arr],
                    [{'name': 'band1'}, {'name': 'band2'}])

        self.assertEqual(type(n), Nansat)
        self.assertEqual(type(n[1]), np.ndarray)
        self.assertEqual(type(n[2]), np.ndarray)
        self.assertEqual(n.get_metadata('name', 1), 'band1')
        self.assertEqual(n.get_metadata('name', 2), 'band2')

    def test_add_bands_no_parameter(self):
        d = Domain(4326, "-te 25 70 35 72 -ts 500 500")
        arr = np.random.randn(500, 500)

        n = Nansat(domain=d, logLevel=40)
        n.add_bands([arr, arr])

        self.assertEqual(type(n), Nansat)
        self.assertEqual(type(n[1]), np.ndarray)
        self.assertEqual(type(n[2]), np.ndarray)

    def test_add_subvrts_only_to_one_nansat(self):
        d = Domain(4326, "-te 25 70 35 72 -ts 500 500")
        arr = np.random.randn(500, 500)

        n1 = Nansat(domain=d, logLevel=40)
        n2 = Nansat(domain=d, logLevel=40)
        n1.add_band(arr, {'name': 'band1'})

        self.assertEqual(type(n1.vrt.bandVRTs), dict)
        self.assertTrue(len(n1.vrt.bandVRTs) > 0)
        self.assertEqual(n2.vrt.bandVRTs, {})

    def test_bands(self):
        n = Nansat(self.test_file_gcps, logLevel=40)
        bands = n.bands()

        self.assertEqual(type(bands), dict)
        self.assertTrue(1 in bands)
        self.assertTrue('name' in bands[1])
        self.assertEqual(bands[1]['name'], 'L_645')

    def test_has_band(self):
        n = Nansat(self.test_file_gcps, logLevel=40)
        hb = n.has_band('L_645')

        self.assertTrue(hb)

    def test_export_gcps_to_netcdf(self):
        ''' Should export file with GCPs and write correct bands'''
        n0 = Nansat(self.test_file_gcps, logLevel=40, mapperName='generic')
        tmpfilename = os.path.join(ntd.tmp_data_path, 'nansat_export_gcps.nc')
        n0.export(tmpfilename)

        ncf = Dataset(tmpfilename)
        self.assertTrue(os.path.exists(tmpfilename))
        self.assertTrue('GCPX' in ncf.variables)
        self.assertTrue('GCPY' in ncf.variables)
        self.assertTrue('GCPPixel' in ncf.variables)
        self.assertTrue('GCPLine' in ncf.variables)

        n1 = Nansat(tmpfilename, mapperName='generic')
        b0 = n0['L_469']
        b1 = n1['L_469']
        np.testing.assert_allclose(b0, b1)

        lon0, lat0 = n0.get_geolocation_grids()
        lon1, lat1 = n1.get_geolocation_grids()
        np.testing.assert_allclose(lon0, lon1)
        np.testing.assert_allclose(lat0, lat1)

    def test_export_gcps_complex_to_netcdf(self):
        ''' Should export file with GCPs and write correct complex bands'''
        n0 = Nansat(self.test_file_gcps, logLevel=40)
        b0 = n0['L_469']

        n1 = Nansat(domain=n0)
        n1.add_band(b0.astype('complex64'),
                    parameters={'name': 'L_469'})

        tmpfilename = os.path.join(ntd.tmp_data_path,
                                   'nansat_export_gcps_complex.nc')
        n1.export(tmpfilename)

        ncf = Dataset(tmpfilename)
        self.assertTrue(os.path.exists(tmpfilename))
        self.assertTrue('GCPX' in ncf.variables)
        self.assertTrue('GCPY' in ncf.variables)
        self.assertTrue('GCPPixel' in ncf.variables)
        self.assertTrue('GCPLine' in ncf.variables)

        n2 = Nansat(tmpfilename)
        b2 = n2['L_469']
        np.testing.assert_allclose(b0, b2)

        lon0, lat0 = n0.get_geolocation_grids()
        lon2, lat2 = n1.get_geolocation_grids()
        np.testing.assert_allclose(lon0, lon2)
        np.testing.assert_allclose(lat0, lat2)

    def test_export_gtiff(self):
        n = Nansat(self.test_file_gcps, logLevel=40)
        tmpfilename = os.path.join(ntd.tmp_data_path, 'nansat_export.tif')
        n.export(tmpfilename, driver='GTiff')

        self.assertTrue(os.path.exists(tmpfilename))

    def test_export_band(self):
        n = Nansat(self.test_file_gcps, logLevel=40)
        tmpfilename = os.path.join(ntd.tmp_data_path,
                                   'nansat_export_band.tif')
        n.export(tmpfilename, bands=[1], driver='GTiff')
        n = Nansat(tmpfilename, mapperName='generic')

        self.assertTrue(os.path.exists(tmpfilename))
        self.assertEqual(n.vrt.dataset.RasterCount, 1)

    def test_export_band_by_name(self):
        n = Nansat(self.test_file_gcps, logLevel=40)
        tmpfilename = os.path.join(ntd.tmp_data_path,
                                   'nansat_export_band.tif')
        n.export(tmpfilename, bands=['L_645'], driver='GTiff')
        n = Nansat(tmpfilename, mapperName='generic')

        self.assertTrue(os.path.exists(tmpfilename))
        self.assertEqual(n.vrt.dataset.RasterCount, 1)

    def test_reproject_and_export_band(self):
        n1 = Nansat(self.test_file_gcps, logLevel=40)
        n2 = Nansat(self.test_file_stere, logLevel=40)
        n1.reproject(n2)
        tmpfilename = os.path.join(ntd.tmp_data_path,
                                   'nansat_reproject_export_band.nc')
        n1.export(tmpfilename, bands=[1])

        n = Nansat(tmpfilename, mapperName='generic')
        self.assertTrue(os.path.exists(tmpfilename))
        self.assertEqual(n.vrt.dataset.RasterCount, 1)

    def test_export_selected_bands(self):
        n = Nansat(self.test_file_gcps)
        resfile = 'tmp.nc'
        new_band = np.random.randn(n.shape()[0], n.shape()[1])
        n.add_band(new_band, {'name': 'newBand'})
        # Test with band numbers
        n.export(resfile, bands=[4, 2])
        self.assertTrue(os.path.exists(resfile))
        nn = Nansat(resfile)
        self.assertTrue(nn.has_band('newBand'))
        self.assertTrue(nn.has_band('L_555'))
        os.unlink(resfile)
        # Test with band names - not yet implemented
#         n.export(resfile, bands=['newBand', 'L_555'])
#         nn = Nansat(resfile)
#         self.assertTrue(nn.has_band('newBand'))
#         self.assertTrue(nn.has_band('L_555'))
#         os.unlink(resfile)

    def test_export_option(self):
        n = Nansat(self.test_file_arctic)
        tmpfilename = os.path.join(ntd.tmp_data_path,
                                   'nansat_export_option.nc')
        # Test with band numbers
        n.export(tmpfilename, options='WRITE_LONLAT=YES')
        n.export(tmpfilename + '2', options=['WRITE_LONLAT=NO'])
        nn = Nansat(tmpfilename, mapperName='generic')
        nn2 = Nansat(tmpfilename + '2', mapperName='generic')
        self.assertTrue(nn.has_band('lon'))
        self.assertTrue(nn.has_band('lat'))
        self.assertTrue(nn.has_band('Bristol'))
        self.assertFalse(nn2.has_band('lon'))
        self.assertFalse(nn2.has_band('lat'))
        self.assertTrue(nn2.has_band('Bristol'))

    def test_write_fig_wrong_type_filename(self):
        n = Nansat(self.test_file_arctic)
        with self.assertRaises(OptionError):
            n.write_figure(1.2)
        with self.assertRaises(OptionError):
            n.write_figure(['filename'])
        with self.assertRaises(OptionError):
            n.write_figure({'name': 'filename'})

    def test_write_fig_tif(self):
        n = Nansat(self.test_file_arctic)
        tmpfilename = os.path.join(ntd.tmp_data_path,
                                   'nansat_write_fig_tif.tif')
        n.write_figure(tmpfilename)
        nn = Nansat(tmpfilename)
        # Asserts that the basic georeference (corners in this case) is still
        # present after opening the image
        self.assertTrue(np.allclose(n.get_corners(), nn.get_corners()))

    def test_export2thredds_arctic_long_lat(self):
        n = Nansat(self.test_file_arctic, mapperName='generic', logLevel=40)
        tmpfilename = os.path.join(ntd.tmp_data_path,
                                   'nansat_export2thredds_arctic.nc')
        bands = {
            'Bristol': {'type': '>i2'},
            'Bootstrap': {'type': '>i2'},
            'UMass_AES': {'type': '>i2'},
        }
        n.export2thredds(tmpfilename, bands, time=datetime.datetime(2016, 1, 20))

        self.assertTrue(os.path.exists(tmpfilename))
        g = gdal.Open(tmpfilename)
        metadata = g.GetMetadata_Dict()

        # Test that the long/lat values are set aproximately correct
        ncg = 'NC_GLOBAL#'
<<<<<<< HEAD
        if os.name == 'nt':
=======
        if (metadata.get(ncg + 'easternmost_longitude') == None):
>>>>>>> f681d0cf
            ncg = ''
        easternmost_longitude = metadata.get(ncg + 'easternmost_longitude')
        self.assertTrue(float(easternmost_longitude) > 179,
                        'easternmost_longitude is wrong:' +
                        easternmost_longitude)
        westernmost_longitude = metadata.get(ncg + 'westernmost_longitude')
        self.assertTrue(float(westernmost_longitude) < -179,
                        'westernmost_longitude is wrong:' +
                        westernmost_longitude)
        northernmost_latitude = metadata.get(ncg + 'northernmost_latitude')
        self.assertTrue(float(northernmost_latitude) > 89.999,
                        'northernmost_latitude is wrong:' +
                        northernmost_latitude)
        southernmost_latitude = metadata.get(ncg + 'southernmost_latitude')
        self.assertTrue(float(southernmost_latitude) < 54,
                        'southernmost_latitude is wrong:' +
                        southernmost_latitude)
        self.assertTrue(float(southernmost_latitude) > 53,
                        'southernmost_latitude is wrong:' +
                        southernmost_latitude)

    def test_dont_export2thredds_gcps(self):
        n = Nansat(self.test_file_gcps, logLevel=40)
        n2 = Nansat(domain=n)
        n.add_band(np.ones(n2.shape(), np.float32))
        tmpfilename = os.path.join(ntd.tmp_data_path,
                                   'nansat_export2thredds.nc')
        self.assertRaises(OptionError, n2.export2thredds, tmpfilename,
                          ['L_645'])

    def test_export2thredds_longlat_list(self):
        d = Domain("+proj=latlong +datum=WGS84 +ellps=WGS84 +no_defs",
                   "-te 27 70 31 72 -ts 200 200")
        n = Nansat(domain=d)
        n.add_band(np.ones(d.shape(), np.float32),
                   parameters={'name': 'L_469'})
        n.set_metadata('time_coverage_start', '2016-01-19')

        tmpfilename = os.path.join(ntd.tmp_data_path,
                                   'nansat_export2thredds_longlat.nc')
        n.export2thredds(tmpfilename, ['L_469'])
        ncI = Dataset(tmpfilename, 'r')
        ncIVar = ncI.variables['L_469']
        self.assertTrue(ncIVar.grid_mapping in ncI.variables.keys())

    def test_export2thredds_longlat_dict(self):
        d = Domain("+proj=latlong +datum=WGS84 +ellps=WGS84 +no_defs",
                   "-te 27 70 31 72 -ts 200 200")
        n = Nansat(domain=d)
        n.add_band(np.ones(d.shape(), np.float32),
                   parameters={'name': 'L_469'})
        n.set_metadata('time_coverage_start', '2016-01-19')

        tmpfilename = os.path.join(ntd.tmp_data_path,
                                   'nansat_export2thredds_longlat.nc')
        n.export2thredds(tmpfilename, {'L_469': {'type': '>i1'}})
        ncI = Dataset(tmpfilename, 'r')
        ncIVar = ncI.variables['L_469']
        self.assertTrue(ncIVar.grid_mapping in ncI.variables.keys())
        self.assertEqual(ncIVar[:].dtype, np.int8)

    def test_resize_by_pixelsize(self):
        n = Nansat(self.test_file_gcps, logLevel=40)
        n.resize(pixelsize=500, eResampleAlg=1)

        self.assertEqual(type(n[1]), np.ndarray)

    def test_resize_by_factor(self):
        n = Nansat(self.test_file_gcps, logLevel=40)
        n.resize(0.5, eResampleAlg=1)

        self.assertEqual(type(n[1]), np.ndarray)

    def test_resize_by_width(self):
        n = Nansat(self.test_file_gcps, logLevel=40)
        n.resize(width=100, eResampleAlg=1)

        self.assertEqual(type(n[1]), np.ndarray)

    def test_resize_by_height(self):
        n = Nansat(self.test_file_gcps, logLevel=40)
        n.resize(height=500, eResampleAlg=1)

        self.assertEqual(type(n[1]), np.ndarray)

    def test_resize_resize(self):
        n = Nansat(self.test_file_gcps, logLevel=40)
        n.resize(0.1)
        n.resize(10)
        tmpfilename = os.path.join(ntd.tmp_data_path,
                                   'nansat_resize_resize.png')
        n.write_figure(tmpfilename, 2, clim='hist')

        self.assertEqual(type(n[1]), np.ndarray)

    def test_resize_complex_algAverage(self):
        n = Nansat(self.test_file_complex, logLevel=40)

        with warnings.catch_warnings(record=True) as w:
            warnings.simplefilter("always")
            n.resize(0.5, eResampleAlg=-1)

            self.assertTrue(len(w) == 1)
            self.assertTrue(issubclass(w[-1].category, UserWarning))
            self.assertTrue(
                        'The imaginary parts of complex numbers '
                        'are lost when resampling by averaging '
                        in str(w[-1].message)
                        )

    def test_resize_complex_alg0(self):
        n = Nansat(self.test_file_complex, logLevel=40)
        n.resize(0.5, eResampleAlg=0)

        self.assertTrue(np.any(n[1].imag != 0))

    def test_resize_complex_alg1(self):
        n = Nansat(self.test_file_complex, logLevel=40)
        n.resize(0.5, eResampleAlg=1)

        self.assertTrue(np.any(n[1].imag != 0))

    def test_resize_complex_alg2(self):
        n = Nansat(self.test_file_complex, logLevel=40)
        n.resize(0.5, eResampleAlg=2)

        self.assertTrue(np.any(n[1].imag != 0))

    def test_resize_complex_alg3(self):
        n = Nansat(self.test_file_complex, logLevel=40)
        n.resize(0.5, eResampleAlg=3)

        self.assertTrue(np.any(n[1].imag != 0))

    def test_resize_complex_alg4(self):
        n = Nansat(self.test_file_complex, logLevel=40)
        n.resize(0.5, eResampleAlg=4)

        self.assertTrue(np.any(n[1].imag != 0))

    def test_get_GDALRasterBand(self):
        n = Nansat(self.test_file_gcps, logLevel=40)
        b = n.get_GDALRasterBand(1)
        arr = b.ReadAsArray()

        self.assertEqual(type(b), gdal.Band)
        self.assertEqual(type(arr), np.ndarray)

    def test_list_bands_false(self):
        n = Nansat(self.test_file_gcps, logLevel=40)
        lb = n.list_bands(False)

        self.assertEqual(type(lb), str)

    def test_reproject_domain(self):
        n = Nansat(self.test_file_gcps, logLevel=40)
        d = Domain(4326, "-te 27 70 30 72 -ts 500 500")
        n.reproject(d)
        tmpfilename = os.path.join(ntd.tmp_data_path,
                                   'nansat_reproject_domain.png')
        n.write_figure(tmpfilename, 2, clim='hist')

        self.assertEqual(n.shape(), (500, 500))
        self.assertEqual(type(n[1]), np.ndarray)
        self.assertTrue(n.has_band('swathmask'))

    def test_reproject_of_complex(self):
        ''' Should return np.nan in areas out of swath '''
        n = Nansat(self.test_file_complex, logLevel=40)
        d = Domain(4326, '-te -92.08 26.85 -92.00 26.91 -ts 200 200')
        n.reproject(d)
        b = n[1]

        self.assertTrue(n.has_band('swathmask'))
        self.assertTrue(np.isnan(b[0, 0]))
        self.assertTrue(np.isfinite(b[100, 100]))

    def test_add_band_and_reproject(self):
        ''' Should add band and swath mask
        and return 0 in areas out of swath '''
        n = Nansat(self.test_file_gcps, logLevel=40)
        d = Domain(4326, "-te 27 70 30 72 -ts 500 500")
        n.add_band(np.ones(n.shape()))
        n.reproject(d)
        b1 = n[1]
        b4 = n[4]

        self.assertTrue(n.has_band('swathmask'))
        self.assertTrue(b1[0, 0] == 0)
        self.assertTrue(b1[300, 300] > 0)
        self.assertTrue(np.isnan(b4[0, 0]))
        self.assertTrue(b4[300, 300] == 1.)

    def test_reproject_no_addmask(self):
        ''' Should not add swath mask and return 0 in areas out of swath '''
        n = Nansat(self.test_file_complex, logLevel=40)
        d = Domain(4326, '-te -92.08 26.85 -92.00 26.91 -ts 200 200')
        n.reproject(d, addmask=False)
        b = n[1]

        self.assertTrue(not n.has_band('swathmask'))
        self.assertTrue(np.isfinite(b[0, 0]))
        self.assertTrue(np.isfinite(b[100, 100]))

    def test_reproject_stere(self):
        n1 = Nansat(self.test_file_gcps, logLevel=40)
        n2 = Nansat(self.test_file_stere, logLevel=40)
        n1.reproject(n2)
        tmpfilename = os.path.join(ntd.tmp_data_path,
                                   'nansat_reproject_stere.png')
        n1.write_figure(tmpfilename, 2, clim='hist')

        self.assertEqual(n1.shape(), n2.shape())
        self.assertEqual(type(n1[1]), np.ndarray)

    def test_reproject_gcps(self):
        n1 = Nansat(self.test_file_stere, logLevel=40)
        n2 = Nansat(self.test_file_gcps, logLevel=40)
        n1.reproject(n2)
        tmpfilename = os.path.join(ntd.tmp_data_path,
                                   'nansat_reproject_gcps.png')
        n1.write_figure(tmpfilename, 2, clim='hist')

        self.assertEqual(n1.shape(), n2.shape())
        self.assertEqual(type(n1[1]), np.ndarray)

    def test_reproject_gcps_on_repro_gcps(self):
        n1 = Nansat(self.test_file_stere, logLevel=40)
        n2 = Nansat(self.test_file_gcps, logLevel=40)
        n2.reproject_GCPs()
        n1.reproject(n2)
        tmpfilename = os.path.join(ntd.tmp_data_path,
                                   'nansat_reproject_gcps_on_repro_gcps.png')
        n1.write_figure(tmpfilename, 2, clim='hist')

        self.assertEqual(n1.shape(), n2.shape())
        self.assertEqual(type(n1[1]), np.ndarray)

    def test_reproject_gcps_resize(self):
        n1 = Nansat(self.test_file_stere, logLevel=40)
        n2 = Nansat(self.test_file_gcps, logLevel=40)
        n1.reproject(n2)
        n1.resize(2)
        tmpfilename = os.path.join(ntd.tmp_data_path,
                                   'nansat_reproject_gcps_resize.png')
        n1.write_figure(tmpfilename, 2, clim='hist')

        self.assertEqual(n1.shape()[0], n2.shape()[0] * 2)
        self.assertEqual(n1.shape()[1], n2.shape()[1] * 2)
        self.assertEqual(type(n1[1]), np.ndarray)

    def test_undo(self):
        n1 = Nansat(self.test_file_stere, logLevel=40)
        shape1 = n1.shape()
        n1.resize(10)
        n1.undo()
        shape2 = n1.shape()

        self.assertEqual(shape1, shape2)

    def test_write_figure(self):
        n1 = Nansat(self.test_file_stere, logLevel=40)
        tmpfilename = os.path.join(ntd.tmp_data_path,
                                   'nansat_write_figure.png')
        n1.write_figure(tmpfilename)

        self.assertTrue(os.path.exists(tmpfilename))

    def test_write_figure_band(self):
        n1 = Nansat(self.test_file_stere, logLevel=40)
        tmpfilename = os.path.join(ntd.tmp_data_path,
                                   'nansat_write_figure_band.png')
        n1.write_figure(tmpfilename, 2)

        self.assertTrue(os.path.exists(tmpfilename))

    def test_write_figure_clim(self):
        n1 = Nansat(self.test_file_stere, logLevel=40)
        tmpfilename = os.path.join(ntd.tmp_data_path,
                                   'nansat_write_figure_clim.png')
        n1.write_figure(tmpfilename, 3, clim='hist')

        self.assertTrue(os.path.exists(tmpfilename))

    def test_write_figure_legend(self):
        n1 = Nansat(self.test_file_stere, logLevel=40)
        tmpfilename = os.path.join(ntd.tmp_data_path,
                                   'nansat_write_figure_legend.png')
        n1.write_figure(tmpfilename, 3, clim='hist', legend=True)

        self.assertTrue(os.path.exists(tmpfilename))

    def test_write_geotiffimage(self):
        n1 = Nansat(self.test_file_stere, logLevel=40)
        tmpfilename = os.path.join(ntd.tmp_data_path,
                                   'nansat_write_geotiffimage.tif')
        n1.write_geotiffimage(tmpfilename)

        self.assertTrue(os.path.exists(tmpfilename))

    def test_get_metadata(self):
        n1 = Nansat(self.test_file_stere, logLevel=40)
        m = n1.get_metadata()

        self.assertEqual(type(m), dict)
        self.assertTrue('fileName' in m)

    def test_get_metadata_key(self):
        n1 = Nansat(self.test_file_stere, logLevel=40)
        m = n1.get_metadata('fileName')

        self.assertEqual(type(m), str)

    def test_get_metadata_wrong_key(self):
        n1 = Nansat(self.test_file_stere, logLevel=40)

        with self.assertRaises(OptionError):
            n1.get_metadata('some_crap')

    def test_get_metadata_bandid(self):
        n1 = Nansat(self.test_file_stere, logLevel=40)
        m = n1.get_metadata(bandID=1)

        self.assertEqual(type(m), dict)
        self.assertTrue('name' in m)

    def test_set_metadata(self):
        n1 = Nansat(self.test_file_stere, logLevel=40)
        n1.set_metadata('newKey', 'newVal')
        m = n1.get_metadata('newKey')

        self.assertEqual(m, 'newVal')

    def test_set_metadata_bandid(self):
        n1 = Nansat(self.test_file_stere, logLevel=40)
        n1.set_metadata('newKey', 'newVal', 1)
        m = n1.get_metadata('newKey', 1)

        self.assertEqual(m, 'newVal')

    @unittest.skipUnless(MATPLOTLIB_EXISTS, 'Matplotlib is required')
    def test_get_transect(self):
        plt.switch_backend('agg')
        n1 = Nansat(self.test_file_gcps, logLevel=40)
        t = n1.get_transect([[28.31299128, 28.93691525],
                             [70.93709219, 70.69646524]],
                            ['L_645'])
        tmpfilename = os.path.join(ntd.tmp_data_path,
                                   'nansat_get_transect.png')
        plt.plot(t['lat'], t['L_645'], '.-')
        plt.savefig(tmpfilename)
        plt.close('all')

        self.assertTrue('L_645' in t.dtype.fields)
        self.assertTrue('line' in t.dtype.fields)
        self.assertTrue('pixel' in t.dtype.fields)
        self.assertTrue('lat' in t.dtype.fields)
        self.assertTrue('lon' in t.dtype.fields)
        self.assertEqual(type(t['lat']), np.ndarray)
        self.assertEqual(type(t['lon']), np.ndarray)

    def test_get_transect_outside(self):
        n1 = Nansat(self.test_file_gcps, logLevel=40)
        t = n1.get_transect([[0, 28.31299128], [0, 70.93709219]], [1])

        self.assertTrue('L_645' in t.dtype.fields)
        self.assertTrue('line' in t.dtype.fields)
        self.assertTrue('pixel' in t.dtype.fields)
        self.assertTrue('lat' in t.dtype.fields)
        self.assertTrue('lon' in t.dtype.fields)
        self.assertEqual(type(t['lat']), np.ndarray)
        self.assertEqual(type(t['lon']), np.ndarray)

    def test_get_transect_wrong_points(self):
        n1 = Nansat(self.test_file_gcps, logLevel=40)
        self.assertRaises(OptionError, n1.get_transect, [1, 1], [1])

    def test_get_transect_wrong_band(self):
        n1 = Nansat(self.test_file_gcps, logLevel=40)
        t = n1.get_transect([[0, 28.31299128], [0, 70.93709219]], [10])

        self.assertTrue('line' in t.dtype.fields)
        self.assertTrue('pixel' in t.dtype.fields)
        self.assertTrue('lat' in t.dtype.fields)
        self.assertTrue('lon' in t.dtype.fields)
        self.assertEqual(type(t['lat']), np.ndarray)
        self.assertEqual(type(t['lon']), np.ndarray)

    def test_get_transect_pixlin(self):
        n1 = Nansat(self.test_file_gcps, logLevel=40)
        t = n1.get_transect([[10, 20],
                             [10, 10]],
                            ['L_645'],
                            lonlat=False)

        self.assertTrue('L_645' in t.dtype.fields)
        self.assertTrue('line' in t.dtype.fields)
        self.assertTrue('pixel' in t.dtype.fields)
        self.assertTrue('lat' in t.dtype.fields)
        self.assertTrue('lon' in t.dtype.fields)
        self.assertEqual(type(t['lat']), np.ndarray)
        self.assertEqual(type(t['lon']), np.ndarray)
        self.assertEqual(len(t['lon']), 11)

    def test_get_transect_data(self):
        n1 = Nansat(self.test_file_gcps, logLevel=40)
        b1 = n1[1]
        t = n1.get_transect([[28.3], [70.9]], [], data=b1)

        self.assertTrue('input' in t.dtype.fields)
        self.assertTrue('L_645' not in t.dtype.fields)
        self.assertTrue('line' in t.dtype.fields)
        self.assertTrue('pixel' in t.dtype.fields)
        self.assertTrue('lat' in t.dtype.fields)
        self.assertTrue('lon' in t.dtype.fields)
        self.assertEqual(type(t['lat']), np.ndarray)
        self.assertEqual(type(t['lon']), np.ndarray)

    @unittest.skipUnless(MATPLOTLIB_EXISTS, 'Matplotlib is required')
    def test_digitize_points(self):
        ''' shall return empty array in non interactive mode '''
        for backend in matplotlib.rcsetup.interactive_bk:
            # Find a supported interactive backend
            try:
                plt.switch_backend(backend)
                break;
            except:
                pass
        plt.ion()
        n1 = Nansat(self.test_file_gcps, logLevel=40)
        points = n1.digitize_points(1)

        self.assertEqual(len(points), 0)
        plt.ioff()

    def test_crop(self):
        n1 = Nansat(self.test_file_gcps, logLevel=40)
        ext = n1.crop(10, 20, 50, 60)

        self.assertEqual(n1.shape(), (60, 50))
        self.assertEqual(ext, (10, 20, 50, 60))
        self.assertEqual(type(n1[1]), np.ndarray)

    def test_crop_gcpproj(self):
        n1 = Nansat(self.test_file_gcps, logLevel=40)
        n1.reproject_GCPs()
        ext = n1.crop(10, 20, 50, 60)
        xmed = abs(np.median(np.array([gcp.GCPX
                                for gcp in n1.vrt.dataset.GetGCPs()])))
        gcpproj = NSR(n1.vrt.dataset.GetGCPProjection()
                                        ).ExportToProj4().split(' ')[0]
        
        self.assertTrue(xmed > 360)
        self.assertTrue(gcpproj=='+proj=stere')

    def test_crop_complex(self):
        n1 = Nansat(self.test_file_complex, logLevel=40)
        ext = n1.crop(10, 20, 50, 60)

        self.assertEqual(n1.shape(), (60, 50))
        self.assertEqual(ext, (10, 20, 50, 60))
        self.assertEqual(type(n1[1]), np.ndarray)

    def test_crop_no_gcps_arctic(self):
        n1 = Nansat(self.test_file_arctic, logLevel=40)
        ext = n1.crop(10, 20, 50, 60)

        self.assertEqual(n1.shape(), (60, 50))
        self.assertEqual(ext, (10, 20, 50, 60))
        self.assertEqual(type(n1[1]), np.ndarray)

    def test_crop_lonlat(self):
        n1 = Nansat(self.test_file_gcps, logLevel=40)
        ext = n1.crop_lonlat([28, 29], [70.5, 71])

        self.assertEqual(n1.shape(), (111, 110))
        self.assertEqual(ext, (31, 89, 110, 111))
        self.assertEqual(type(n1[1]), np.ndarray)

    def test_crop_outside(self):
        n1 = Nansat(self.test_file_gcps, logLevel=40)
        self.assertRaises(OptionError, n1.crop_lonlat, [-10, 10], [-10, 10])

    def test_watermask(self):
        ''' if watermask data exists: should fetch array with watermask
            else:                     should raise an error'''
        n1 = Nansat(self.test_file_gcps, logLevel=40)
        mod44path = os.getenv('MOD44WPATH')
        if mod44path is not None and os.path.exists(mod44path + '/MOD44W.vrt'):
            wm = n1.watermask()[1]
            self.assertEqual(type(wm), np.ndarray)
            self.assertEqual(wm.shape[0], n1.shape()[0])
            self.assertEqual(wm.shape[1], n1.shape()[1])

    def test_watermask_fail(self):
        ''' Nansat.watermask should raise an IOError'''
        n1 = Nansat(self.test_file_gcps, logLevel=40)
        os.environ['MOD44WPATH'] = '/fakepath'
        self.assertRaises(IOError, n1.watermask)

    def test_init_no_arguments(self):
        ''' No arguments should raise OptionError '''
        self.assertRaises(OptionError, Nansat)

    def test_get_item_basic_expressions(self):
        ''' Testing get_item with some basic expressions '''
        d = Domain(4326, "-te 25 70 35 72 -ts 500 500")
        n = Nansat(domain=d, logLevel=40)
        arr = np.empty((500, 500))
        n.add_band(arr, {'expression': '1+1'})
        n.add_band(arr, {'expression': 'np.random.randn(500, 500)'})
        self.assertIsInstance(n[1], int)
        self.assertIsInstance(n[2], np.ndarray)
        self.assertEqual(n[1], 2)
        self.assertEqual(len(n[2]), 500)
        self.assertEqual(len(n[2][0]), 500)

    def test_get_item_inf_expressions(self):
        ''' inf should be replaced with nan '''
        d = Domain(4326, "-te 25 70 35 72 -ts 500 500")
        n = Nansat(domain=d, logLevel=40)
        arr = np.empty((500, 500))
        n.add_band(arr, {'expression': 'np.array([0,1,2,3,np.inf,5,6,7])'})
        self.assertIsInstance(n[1], np.ndarray)
        self.assertTrue(np.isnan(n[1][4]))

    def test_repr_basic(self):
        ''' repr should include some basic elements '''
        d = Domain(4326, "-te 25 70 35 72 -ts 500 500")
        n = Nansat(domain=d, logLevel=40)
        arr = np.empty((500, 500))
        exp = 'np.array([0,1,2,3,np.inf,5,6,7])'
        n.add_band(arr, {'expression': exp})
        n_repr = repr(n)
        self.assertIn(exp, n_repr, 'The expressions should be in repr')
        self.assertIn('SourceFilename', n_repr)
        self.assertIn('/vsimem/', n_repr)
        self.assertIn('500 x 500', n_repr)
        self.assertIn('Projection:', n_repr)
        self.assertIn('25', n_repr)
        self.assertIn('72', n_repr)
        self.assertIn('35', n_repr)
        self.assertIn('70', n_repr)

    def test_export_netcdf_complex_remove_meta(self):
        ''' Test export of complex data with pixelfunctions
        '''
        n = Nansat(self.test_file_complex)
        self.assertEqual(n.get_metadata('PRODUCT_TYPE'), 'SLC')
        n.export(self.tmpfilename, rmMetadata=['PRODUCT_TYPE'])
        exported = Nansat(self.tmpfilename)
        with self.assertRaises(OptionError):
            exported.get_metadata('PRODUCT_TYPE')
        self.assertTrue((n[1] == exported[1]).any())
<<<<<<< HEAD

    #def test_projection_of_netcdf_complex(self):
=======
>>>>>>> f681d0cf

    def test_export_netcdf_arctic(self):
        ''' Test export of the arctic data without GCPS
        '''
        n = Nansat(self.test_file_arctic)
        n.export(self.tmpfilename)
        exported = Nansat(self.tmpfilename)
        self.assertTrue((n[1] == exported[1]).any())
        self.assertTrue((n[2] == exported[2]).any())
        self.assertTrue((n[3] == exported[3]).any())

if __name__ == "__main__":
    unittest.main()<|MERGE_RESOLUTION|>--- conflicted
+++ resolved
@@ -5,11 +5,7 @@
 # Author:       Morten Wergeland Hansen, Asuka Yamakawa, Anton Korosov
 #
 # Created:      18.06.2014
-<<<<<<< HEAD
 # Last modified:24.08.2017 14:00
-=======
-# Last modified:16.01.2018 11:00
->>>>>>> f681d0cf
 # Copyright:    (c) NERSC
 # Licence:      This file is part of NANSAT. You can redistribute it or modify
 #               under the terms of GNU General Public License, v.3
@@ -23,7 +19,6 @@
 import sys
 from xml.sax.saxutils import unescape
 
-<<<<<<< HEAD
 import numpy as np
 
 try:
@@ -34,11 +29,6 @@
 else:
     MATPLOTLIB_EXISTS = True
 
-=======
-import matplotlib
-import matplotlib.pyplot as plt
-import numpy as np
->>>>>>> f681d0cf
 from netCDF4 import Dataset
 
 from nansat import Nansat, Domain, NSR
@@ -394,11 +384,7 @@
 
         # Test that the long/lat values are set aproximately correct
         ncg = 'NC_GLOBAL#'
-<<<<<<< HEAD
-        if os.name == 'nt':
-=======
         if (metadata.get(ncg + 'easternmost_longitude') == None):
->>>>>>> f681d0cf
             ncg = ''
         easternmost_longitude = metadata.get(ncg + 'easternmost_longitude')
         self.assertTrue(float(easternmost_longitude) > 179,
@@ -953,11 +939,8 @@
         with self.assertRaises(OptionError):
             exported.get_metadata('PRODUCT_TYPE')
         self.assertTrue((n[1] == exported[1]).any())
-<<<<<<< HEAD
 
     #def test_projection_of_netcdf_complex(self):
-=======
->>>>>>> f681d0cf
 
     def test_export_netcdf_arctic(self):
         ''' Test export of the arctic data without GCPS
