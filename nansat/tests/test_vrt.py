# ------------------------------------------------------------------------------
# Name:         test_vrt.py
# Purpose:      Test the VRT class
#
# Author:       Anton Korosov
#
# Created:      15.01.2018
# Copyright:    (c) NERSC
# Licence:      This file is part of NANSAT. You can redistribute it or modify
#               under the terms of GNU General Public License, v.3
#               http://www.gnu.org/licenses/gpl-3.0.html
# ------------------------------------------------------------------------------

from __future__ import absolute_import, unicode_literals
import unittest
import logging
import os
<<<<<<< HEAD
import sys
if sys.version_info.major == 2:
    from mock import patch
else:
    from unittest.mock import patch
=======
from mock import patch, PropertyMock, Mock, MagicMock, DEFAULT
import xml.etree.ElementTree as ET
import warnings
>>>>>>> 5306b04e

import xml.etree.ElementTree as ET
import numpy as np
import gdal
import pythesint as pti

from nansat.node import Node
from nansat.vrt import VRT
from . import nansat_test_data as ntd

from nansat.exceptions import NansatProjectionError
from nansat.warnings import NansatFutureWarning

class VRTTest(unittest.TestCase):
    def setUp(self):
        self.test_file_gcps = os.path.join(ntd.test_data_path, 'gcps.tif')
        self.test_file_arctic = os.path.join(ntd.test_data_path, 'arctic.nc')
        self.test_file_complex = os.path.join(ntd.test_data_path, 'complex.nc')

        self.nsr_wkt = ('GEOGCS["WGS 84",DATUM["WGS_1984",SPHEROID["WGS 84",'
                        '6378137,298.257223563,AUTHORITY["EPSG","7030"]],AUT'
                        'HORITY["EPSG","6326"]],PRIMEM["Greenwich",0,AUTHORI'
                        'TY["EPSG","8901"]],UNIT["degree",0.0174532925199433'
                        ',AUTHORITY["EPSG","9122"]],AUTHORITY["EPSG","4326"]]')

    @patch.object(VRT, '_make_filename', return_value='/vsimem/filename.vrt')
    def test_init(self, mock_make_filename):
        metadata={'key': 'value'}
        vrt = VRT(metadata=metadata)

        self.assertIsInstance(vrt, VRT)
        self.assertEqual(vrt.filename, '/vsimem/filename.vrt')
        self.assertIsInstance(vrt.dataset, gdal.Dataset)
        self.assertIsInstance(vrt.logger, logging.Logger) # just for testing mocking
        self.assertIsInstance(vrt.driver, gdal.Driver)
        self.assertEqual(vrt.band_vrts, {})
        self.assertEqual(vrt.tps, False)
        self.assertTrue(vrt.vrt is None)
        self.assertTrue(vrt.xml.startswith('<VRTDataset rasterXSize="1" rasterYSize="1"'))
        self.assertTrue(mock_make_filename.called_once())
        self.assertEqual(vrt.dataset.GetMetadata(), metadata)

    @patch.object(VRT, '_make_filename', return_value='filename.vrt')
    def test_del(self, mock_make_filename):
        vrt = VRT()
        vrt = None
        self.assertFalse(os.path.exists('filename.vrt'))

    @patch.object(VRT, '_init_from_gdal_dataset')
    def test_from_gdal_dataset(self, _init_from_gdal_dataset):
        ds = gdal.Open(self.test_file_gcps)
        vrt = VRT.from_gdal_dataset(ds)
        self.assertIsInstance(vrt, VRT)
        self.assertTrue(_init_from_gdal_dataset.called_once())

    @patch.object(VRT, '_add_geolocation')
    def test_init_from_gdal_dataset(self, _add_geolocation):
        vrt = VRT()
        ds = gdal.Open(self.test_file_gcps)
        vrt._init_from_gdal_dataset(ds)

        self.assertEqual(vrt.dataset.RasterXSize, ds.RasterXSize)
        self.assertEqual(vrt.dataset.RasterYSize, ds.RasterYSize)
        self.assertEqual(vrt.dataset.GetProjection(), ds.GetProjection())
        self.assertEqual(vrt.dataset.GetGeoTransform(), ds.GetGeoTransform())
        self.assertEqual(vrt.dataset.GetGCPProjection(), ds.GetGCPProjection())
<<<<<<< HEAD
        self.assertIn('filename', list(vrt.dataset.GetMetadata().keys()))
=======
        self.assertIn('filename', vrt.dataset.GetMetadata().keys())
        self.assertTrue(_add_geolocation.called_once())
>>>>>>> 5306b04e

    def test_from_dataset_params(self):
        ds = gdal.Open(self.test_file_gcps)
        vrt = VRT.from_dataset_params(ds.RasterXSize,
                                      ds.RasterYSize,
                                      ds.GetGeoTransform(),
                                      ds.GetProjection(),
                                      ds.GetGCPs(),
                                      ds.GetGCPProjection())

        self.assertEqual(vrt.dataset.RasterXSize, ds.RasterXSize)
        self.assertEqual(vrt.dataset.RasterYSize, ds.RasterYSize)
        self.assertEqual(vrt.dataset.GetProjection(), ds.GetProjection())
        self.assertEqual(vrt.dataset.GetGeoTransform(), ds.GetGeoTransform())
        self.assertEqual(vrt.dataset.GetGCPProjection(), ds.GetGCPProjection())
        self.assertIn('filename', list(vrt.dataset.GetMetadata().keys()))

    def test_from_array(self):
        array = gdal.Open(self.test_file_gcps).ReadAsArray()[1, 10:, :]
        vrt = VRT.from_array(array)

        self.assertEqual(vrt.dataset.RasterXSize, array.shape[1])
        self.assertEqual(vrt.dataset.RasterYSize, array.shape[0])
        self.assertEqual(vrt.dataset.RasterCount, 1)
        self.assertIn('filename', list(vrt.dataset.GetMetadata().keys()))
        self.assertEqual(gdal.Unlink(vrt.filename.replace('.vrt', '.raw')), 0)

    def test_from_lonlat(self):
        geo_keys = ['LINE_OFFSET', 'LINE_STEP', 'PIXEL_OFFSET', 'PIXEL_STEP', 'SRS',
                    'X_BAND', 'X_DATASET', 'Y_BAND', 'Y_DATASET']
        lon, lat = np.meshgrid(np.linspace(0, 5, 10), np.linspace(10, 20, 30))
        vrt = VRT.from_lonlat(lon, lat)

        self.assertEqual(vrt.dataset.RasterXSize, 10)
        self.assertEqual(vrt.dataset.RasterYSize, 30)
        self.assertIn('filename', list(vrt.dataset.GetMetadata().keys()))
        geo_metadata = vrt.dataset.GetMetadata(str('GEOLOCATION'))
        for geo_key in geo_keys:
            self.assertEqual(vrt.geolocation.data[geo_key], geo_metadata[geo_key])
        self.assertIsInstance(vrt.geolocation.x_vrt, VRT)
        self.assertIsInstance(vrt.geolocation.y_vrt, VRT)
        self.assertEqual(vrt.geolocation.x_vrt.filename, geo_metadata['X_DATASET'])
        self.assertEqual(vrt.geolocation.y_vrt.filename, geo_metadata['Y_DATASET'])

    def test_copy_empty_vrt(self):
        vrt1 = VRT()
        vrt2 = vrt1.copy()

        self.assertIsInstance(vrt2, VRT)
        self.assertIsInstance(vrt2.filename, str)
        self.assertEqual(vrt2.dataset.RasterXSize, vrt1.dataset.RasterXSize)
        self.assertEqual(vrt2.dataset.RasterYSize, vrt1.dataset.RasterYSize)
        self.assertEqual(vrt2.dataset.GetProjection(), vrt1.dataset.GetProjection())
        self.assertEqual(vrt2.dataset.GetGeoTransform(), vrt1.dataset.GetGeoTransform())
        self.assertEqual(vrt2.dataset.GetGCPProjection(), vrt1.dataset.GetGCPProjection())
        self.assertIn('filename', list(vrt2.dataset.GetMetadata().keys()))

    def test_copy_vrt_with_band(self):
        array = gdal.Open(self.test_file_gcps).ReadAsArray()[1, 10:, :]
        vrt1 = VRT.from_array(array)
        vrt2 = vrt1.copy()

        self.assertEqual(vrt2.dataset.RasterCount, 1)

    def test_export(self):
        tmpfilename = os.path.join(ntd.tmp_data_path, 'temp.vrt.xml')
        array = gdal.Open(self.test_file_gcps).ReadAsArray()[1, 10:, :]
        vrt = VRT.from_array(array)
        vrt.export(tmpfilename)
        self.assertTrue(tmpfilename)
        tree = ET.parse(tmpfilename)
        root = tree.getroot()

        self.assertEqual(root.tag, 'VRTDataset')
        self.assertIn('rasterXSize', list(root.keys()))
        self.assertIn('rasterYSize', list(root.keys()))

        self.assertEqual([e.tag for e in root], ['Metadata', 'VRTRasterBand'])

    def test_create_band(self):
        array = gdal.Open(self.test_file_gcps).ReadAsArray()[1, 10:, :]
        vrt1 = VRT.from_array(array)
        vrt2 = VRT(x_size=array.shape[1], y_size=array.shape[0])
        self.assertEqual(vrt2.dataset.RasterCount, 0)
        vrt2.create_band({'SourceFilename': vrt1.filename})
        self.assertEqual(vrt2.dataset.RasterCount, 1)

    def test_make_source_bands_xml(self):
        array = gdal.Open(self.test_file_gcps).ReadAsArray()[1, 10:, :]
        vrt1 = VRT.from_array(array)
        src1 = {'SourceFilename': vrt1.filename}
        src2 = VRT._make_source_bands_xml(src1)
        self.assertIn('XML', src2)
        self.assertEqual(src2['SourceFilename'], vrt1.filename)
        self.assertEqual(src2['SourceBand'], 1)
        self.assertEqual(src2['LUT'], '')
        self.assertEqual(src2['NODATA'], '')
        self.assertEqual(src2['SourceType'], 'ComplexSource')
        self.assertEqual(src2['ScaleRatio'], 1.0)
        self.assertEqual(src2['ScaleOffset'], 0.0)
        self.assertEqual(src2['DataType'], 1)
        self.assertEqual(src2['xSize'], 200)
        self.assertEqual(src2['ySize'], 190)

        with self.assertRaises(KeyError):
            src2 = VRT._make_source_bands_xml({})

    def test_set_add_band_options(self):
        # case 1
        srcs = [{'SourceFilename': 'filename', 'SourceBand': 1}]
        dst = []
        options = VRT._set_add_band_options(srcs, dst)
        self.assertEqual(options, [])
        # case 2
        srcs = [{'SourceFilename': 'filename',
                 'SourceBand': 0,
                 'ImageOffset': 0,
                 'PixelOffset': 0,
                 'LineOffset': 0,
                 'ByteOrder': 'i'}]
        options = VRT._set_add_band_options(srcs, dst)
        self.assertIn('subclass=VRTRawRasterBand', options)
        self.assertIn('SourceFilename=filename', options)
        self.assertIn('ImageOffset=0', options)
        self.assertIn('PixelOffset=0', options)
        self.assertIn('LineOffset=0', options)
        self.assertIn('ByteOrder=i', options)

    def test_remove_geotransform(self):
        ds = gdal.Open('NETCDF:"%s":UMass_AES' % self.test_file_arctic)
        vrt = VRT.copy_dataset(ds)
        self.assertTrue('<GeoTransform>' in vrt.xml)
        vrt._remove_geotransform()
        self.assertFalse('<GeoTransform>' in vrt.xml)

    def test_set_geotransform_for_resize(self):
        lon, lat = np.meshgrid(np.linspace(0, 5, 10), np.linspace(10, 20, 30))
        vrt = VRT.from_lonlat(lon, lat)
        vrt._set_geotransform_for_resize()

        self.assertEqual(vrt.dataset.GetMetadata(str('GEOLOCATION')), {})
        self.assertEqual(vrt.dataset.GetGCPs(), ())
        self.assertEqual(vrt.dataset.GetGeoTransform(), (0.0, 1.0, 0.0, 30, 0.0, -1.0))

    def test_set_gcps_geolocation_geotransform_with_geolocation(self):
        lon, lat = np.meshgrid(np.linspace(0, 5, 10), np.linspace(10, 20, 30))
        vrt = VRT.from_lonlat(lon, lat)
        vrt.create_band({str('SourceFilename'): vrt.geolocation.x_vrt.filename})
        vrt._set_gcps_geolocation_geotransform()
        self.assertFalse('<GeoTransform>' in vrt.xml)
        self.assertEqual(vrt.dataset.GetGCPs(), ())

    def test_set_gcps_geolocation_geotransform_with_gcps(self):
        lon, lat = np.meshgrid(np.linspace(0, 5, 10), np.linspace(10, 20, 30))
        vrt = VRT.from_lonlat(lon, lat)
        vrt.create_band({'SourceFilename': vrt.geolocation.x_vrt.filename})
        vrt._remove_geolocation()
        vrt._set_gcps_geolocation_geotransform()
        self.assertFalse('<GeoTransform>' in vrt.xml)
        self.assertIsInstance(vrt.dataset.GetGCPs(), (list, tuple))
        self.assertTrue(len(vrt.dataset.GetGCPs()) > 0)
        self.assertEqual(vrt.dataset.GetMetadata(str('GEOLOCATION')), {})

    def test_set_gcps_geolocation_geotransform_with_geotransform(self):
        ds = gdal.Open('NETCDF:"%s":UMass_AES' % self.test_file_arctic)
        vrt = VRT.copy_dataset(ds)
        vrt._set_gcps_geolocation_geotransform()
        self.assertEqual(vrt.dataset.GetGeoTransform(),
                         (-1000000.0, 25000.0, 0.0, 5000000.0, 0.0, -25000.0))
        self.assertEqual(vrt.dataset.GetMetadata(str('GEOLOCATION')), {})
        self.assertEqual(vrt.dataset.GetGCPs(), ())

    def test_update_warped_vrt_xml(self):
        dataset = gdal.Open('NETCDF:"%s":UMass_AES' % self.test_file_arctic)
        warped_dataset = gdal.AutoCreateWarpedVRT(dataset, None, str(self.nsr_wkt), 0)
        warped_vrt = VRT.copy_dataset(warped_dataset)
        x_size = 100
        y_size = 200
        geo_transform = (0.0, 1.0, 0.0, 200.0, 0.0, -1.0)
        block_size = 64
        working_data_type = 'Float32'
        warped_vrt._update_warped_vrt_xml(x_size, y_size, geo_transform, block_size,
                                          working_data_type)

        self.assertEqual(warped_vrt.dataset.RasterXSize, x_size)
        self.assertEqual(warped_vrt.dataset.RasterYSize, y_size)
        self.assertEqual(warped_vrt.dataset.GetGeoTransform(), geo_transform)
        self.assertEqual(warped_vrt.dataset.GetRasterBand(1).GetBlockSize(),
                         [block_size, block_size])
        self.assertIn('<WorkingDataType>Float32</WorkingDataType>', warped_vrt.xml)

    def test_set_fake_gcps_empty(self):
        ds = gdal.Open('NETCDF:"%s":UMass_AES' % self.test_file_arctic)
        vrt = VRT.copy_dataset(ds)

        dst_wkt = vrt._set_fake_gcps(self.nsr_wkt, [], 1)
        self.assertEqual(dst_wkt, self.nsr_wkt)
        self.assertEqual(len(vrt.dataset.GetGCPs()), 0)

    def test_set_fake_gcps(self):
        ds = gdal.Open('NETCDF:"%s":UMass_AES' % self.test_file_arctic)
        gcps = gdal.Open(self.test_file_gcps).GetGCPs()
        vrt = VRT.copy_dataset(ds)

        dst_wkt = vrt._set_fake_gcps(self.nsr_wkt, gcps, 1)
        self.assertEqual(dst_wkt, None)
        self.assertEqual(len(vrt.dataset.GetGCPs()), len(gcps))
        self.assertEqual([gcp.GCPPixel for gcp in gcps],
                         [gcp.GCPX for gcp in vrt.dataset.GetGCPs()])
        self.assertEqual([gcp.GCPLine for gcp in gcps],
                         [gcp.GCPY for gcp in vrt.dataset.GetGCPs()])

    def test_get_dst_band_data_type(self):
        self.assertEqual(VRT._get_dst_band_data_type([], {'dataType': 'Float32'}), 'Float32')
        self.assertEqual(VRT._get_dst_band_data_type([1, 2, 3], {}), gdal.GDT_Float32)
        self.assertEqual(VRT._get_dst_band_data_type([{'ScaleRatio': 2}], {}), gdal.GDT_Float32)
        self.assertEqual(VRT._get_dst_band_data_type([{'LUT': [1, 2, 3]}], {}), gdal.GDT_Float32)
        self.assertEqual(VRT._get_dst_band_data_type([{}], {}), gdal.GDT_Float32)
        self.assertEqual(VRT._get_dst_band_data_type([{'DataType': 'Float32'}], {}), 'Float32')

    def test_create_band_name(self):
        wkv = pti.get_wkv_variable('sigma0')
        ds = gdal.Open('NETCDF:"%s":UMass_AES' % self.test_file_arctic)
        vrt = VRT.copy_dataset(ds)
        self.assertEqual(vrt._create_band_name({'name': 'name1'}), ('name1', {}))
        self.assertEqual(vrt._create_band_name({'wkv': 'sigma0'}), ('sigma0', wkv))
        self.assertEqual(vrt._create_band_name({'wkv': 'sigma0', 'suffix': 'HH'}),
                         ('sigma0_HH', wkv))
        self.assertEqual(vrt._create_band_name({'name': 'UMass_AES'}),
                         ('UMass_AES_000', {}))

    def test_leave_few_bands(self):
        ds = gdal.Open(os.path.join(ntd.test_data_path, 'gcps.tif'))
        vrt = VRT.copy_dataset(ds)
        vrt.leave_few_bands([1, 'L_469'])
        self.assertEqual(vrt.dataset.RasterCount,2)
        self.assertEqual(vrt.dataset.GetRasterBand(1).GetMetadataItem(str('name')), 'L_645')
        self.assertEqual(vrt.dataset.GetRasterBand(2).GetMetadataItem(str('name')), 'L_469')

    def test_find_complex_band(self):
        a = np.random.randn(100,100)
        vrt1 = VRT.from_array(a)
        vrt2 = VRT.from_array(a.astype(np.complex64))

        vrt3 = VRT.from_gdal_dataset(vrt1.dataset)
        vrt3.create_bands([{'src': {'SourceFilename': vrt1.filename}},
                           {'src': {'SourceFilename': vrt2.filename}}])

        self.assertEqual(vrt1._find_complex_band(), None)
        self.assertEqual(vrt2._find_complex_band(), 1)
        self.assertEqual(vrt3._find_complex_band(), 2)

    def test_split_complex_bands(self):
        a = np.random.randn(100,100)
        vrt1 = VRT.from_array(a.astype(np.complex64))
        vrt2 = VRT.from_array(a)
        vrt3 = VRT.from_array(a.astype(np.complex64))

        vrt4 = VRT.from_gdal_dataset(vrt1.dataset)
        vrt4.create_bands([{'src': {'SourceFilename': vrt1.filename}, 'dst': {'name': 'vrt1'}},
                           {'src': {'SourceFilename': vrt2.filename}, 'dst': {'name': 'vrt2'}},
                           {'src': {'SourceFilename': vrt3.filename}, 'dst': {'name': 'vrt3'}}])

        vrt4.split_complex_bands()

        self.assertEqual(vrt4.dataset.RasterCount,5)
        self.assertEqual(vrt4.dataset.GetRasterBand(1).GetMetadataItem(str('name')), 'vrt2')
        self.assertEqual(vrt4.dataset.GetRasterBand(2).GetMetadataItem(str('name')), 'vrt1_real')
        self.assertEqual(vrt4.dataset.GetRasterBand(3).GetMetadataItem(str('name')), 'vrt1_imag')
        self.assertEqual(vrt4.dataset.GetRasterBand(4).GetMetadataItem(str('name')), 'vrt3_real')
        self.assertEqual(vrt4.dataset.GetRasterBand(5).GetMetadataItem(str('name')), 'vrt3_imag')

    def test_create_geolocation_bands(self):
        lon, lat = np.meshgrid(np.linspace(0,5,10), np.linspace(10,20,30))
        vrt = VRT.from_lonlat(lon, lat)
        vrt.create_geolocation_bands()

        self.assertEqual(vrt.dataset.RasterCount, 2)
        self.assertEqual(vrt.dataset.GetRasterBand(1).GetMetadataItem(str('name')), 'longitude')
        self.assertEqual(vrt.dataset.GetRasterBand(2).GetMetadataItem(str('name')), 'latitude')
        self.assertTrue(np.allclose(vrt.dataset.GetRasterBand(1).ReadAsArray(), lon))
        self.assertTrue(np.allclose(vrt.dataset.GetRasterBand(2).ReadAsArray(), lat))

    def test_fix_band_metadata(self):
        ds = gdal.Open(os.path.join(ntd.test_data_path, 'gcps.tif'))
        vrt = VRT.copy_dataset(ds)
        self.assertIn('standard_name', vrt.dataset.GetRasterBand(1).GetMetadata())
        self.assertIn('time', vrt.dataset.GetRasterBand(1).GetMetadata())
        vrt.fix_band_metadata(['standard_name', 'time'])
        self.assertNotIn('standard_name', vrt.dataset.GetRasterBand(1).GetMetadata())
        self.assertNotIn('time', vrt.dataset.GetRasterBand(1).GetMetadata())

    def test_fix_global_metadata(self):
        ds = gdal.Open(os.path.join(ntd.test_data_path, 'gcps.tif'))
        vrt = VRT.copy_dataset(ds)
        vrt.dataset.SetMetadataItem(str('test'), str('"test"'))
        vrt.fix_global_metadata(['AREA_OR_POINT'])
        self.assertNotIn('AREA_OR_POINT', vrt.dataset.GetMetadata())
        self.assertEqual('&quot;test&quot;', vrt.dataset.GetMetadataItem(str('test')))

    def test_hardcopy_bands(self):
        ds = gdal.Open(os.path.join(ntd.test_data_path, 'gcps.tif'))
        vrt = VRT.copy_dataset(ds)
        vrt.hardcopy_bands()

        self.assertTrue(np.allclose(vrt.dataset.ReadAsArray(), ds.ReadAsArray()))
        band_nodes = Node.create(str(vrt.xml)).nodeList('VRTRasterBand')
        self.assertEqual(band_nodes[0].node('SourceFilename').value, vrt.band_vrts[1].filename)
        self.assertEqual(band_nodes[1].node('SourceFilename').value, vrt.band_vrts[2].filename)
        self.assertEqual(band_nodes[2].node('SourceFilename').value, vrt.band_vrts[3].filename)

    ### Both of these patches work, so we don't need to mock __init__ in this case...
    #@patch.multiple(VRT, dataset=DEFAULT, __init__ = Mock(return_value=None))
    @patch.object(VRT, 'dataset')
    def test_get_projection_raises_NansatProjectionError(self, dataset):
        dataset.GetProjection.return_value = ''
        dataset.GetGCPProjection.return_value = ''

        vrt = VRT()
        with self.assertRaises(NansatProjectionError):
            proj = vrt.get_projection()

    def test_init_from_old__gdal_dataset(self):
        ds = gdal.Open(os.path.join(ntd.test_data_path, 'gcps.tif'))
        with warnings.catch_warnings(record=True) as w:
            vrt = VRT(gdalDataset=ds)
            self.assertEqual(w[0].category, NansatFutureWarning)
            self.assertIsInstance(vrt.dataset, gdal.Dataset)

    def test_init_from_old__vrt_dataset(self):
        ds = gdal.Open(os.path.join(ntd.test_data_path, 'gcps.tif'))
        with warnings.catch_warnings(record=True) as w:
            vrt = VRT(vrtDataset=ds)
            self.assertEqual(w[0].category, NansatFutureWarning)
            self.assertIsInstance(vrt.dataset, gdal.Dataset)

    def test_init_from_old__dataset_params(self):
        ds = gdal.Open(os.path.join(ntd.test_data_path, 'gcps.tif'))
        with warnings.catch_warnings(record=True) as w:
            vrt = VRT(srcGeoTransform=(0,1,0,0,0,-1), srcRasterXSize=10, srcRasterYSize=20)
            self.assertEqual(w[0].category, NansatFutureWarning)
            self.assertIsInstance(vrt.dataset, gdal.Dataset)
            self.assertEqual(vrt.dataset.RasterXSize, 10)

    def test_init_from_old__array(self):
        a = np.random.randn(100,100)
        with warnings.catch_warnings(record=True) as w:
            vrt = VRT(array=a)
            self.assertEqual(w[0].category, NansatFutureWarning)
            self.assertIsInstance(vrt.dataset, gdal.Dataset)
            self.assertEqual(vrt.dataset.RasterXSize, 100)

    def test_init_from_old__lonlat(self):
        lon = np.random.randn(100,100)
        lat = np.random.randn(100,100)
        with warnings.catch_warnings(record=True) as w:
            vrt = VRT(lon=lon, lat=lat)
            self.assertEqual(w[0].category, NansatFutureWarning)
            self.assertIsInstance(vrt.dataset, gdal.Dataset)
            self.assertEqual(vrt.dataset.RasterXSize, 100)

    def test_repr(self):
        # we mock the entire class [MagicMock(VRT)] and set instance attributes/methods
        mock_vrt1 = MagicMock(VRT, filename='aaa', vrt=None, __repr__=VRT.__repr__)
        mock_vrt2 = MagicMock(VRT, filename='bbb', vrt=mock_vrt1, __repr__=VRT.__repr__)

        # str(mock_vrt1) will call mock_vrt1.__repr__ and, hence, VRT.__repr__ which we test
        self.assertEqual(str(mock_vrt1), 'aaa')
        self.assertEqual(str(mock_vrt2), 'bbb=>aaa')

    """
    @patch.multiple(VRT, create_band=DEFAULT, __init__=Mock(return_value=None))
    def test_add_swath_mask_band(self, create_band):
        vrt = VRT()
        vrt.filename = '/temp/filename.vrt'
        vrt._add_swath_mask_band()
        import ipdb; ipdb.set_trace()
        self.assertEqual(create_band.call_args, {
            'src':[{
                'SourceFilename': '/temp/filename.vrt',
                'SourceBand':  1,
                'DataType': 1}],
            'dst':{
                'dataType': 1,
                'wkv': 'swath_binary_mask',
                'PixelFunctionType': 'OnesPixelFunc',
            }})
    """

if __name__ == "__main__":
    unittest.main()<|MERGE_RESOLUTION|>--- conflicted
+++ resolved
@@ -15,26 +15,22 @@
 import unittest
 import logging
 import os
-<<<<<<< HEAD
 import sys
 if sys.version_info.major == 2:
-    from mock import patch
+    from mock import patch, PropertyMock, Mock, MagicMock, DEFAULT
 else:
-    from unittest.mock import patch
-=======
-from mock import patch, PropertyMock, Mock, MagicMock, DEFAULT
+    from unittest.mock import patch, PropertyMock, Mock, MagicMock, DEFAULT
+
 import xml.etree.ElementTree as ET
 import warnings
->>>>>>> 5306b04e
-
-import xml.etree.ElementTree as ET
+
 import numpy as np
 import gdal
 import pythesint as pti
 
 from nansat.node import Node
 from nansat.vrt import VRT
-from . import nansat_test_data as ntd
+from nansat.tests import nansat_test_data as ntd
 
 from nansat.exceptions import NansatProjectionError
 from nansat.warnings import NansatFutureWarning
@@ -92,12 +88,8 @@
         self.assertEqual(vrt.dataset.GetProjection(), ds.GetProjection())
         self.assertEqual(vrt.dataset.GetGeoTransform(), ds.GetGeoTransform())
         self.assertEqual(vrt.dataset.GetGCPProjection(), ds.GetGCPProjection())
-<<<<<<< HEAD
         self.assertIn('filename', list(vrt.dataset.GetMetadata().keys()))
-=======
-        self.assertIn('filename', vrt.dataset.GetMetadata().keys())
         self.assertTrue(_add_geolocation.called_once())
->>>>>>> 5306b04e
 
     def test_from_dataset_params(self):
         ds = gdal.Open(self.test_file_gcps)
