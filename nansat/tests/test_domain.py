#------------------------------------------------------------------------------
# Name:         test_domain.py
# Purpose:      Test the Domain class
#
# Author:       Anton Korosov
#
# Created:      29.09.2014
# Copyright:    (c) NERSC
# Licence:      This file is part of NANSAT. You can redistribute it or modify
#               under the terms of GNU General Public License, v.3
#               http://www.gnu.org/licenses/gpl-3.0.html
#------------------------------------------------------------------------------
import unittest
import os
import numpy as np

try:
    if 'DISPLAY' not in os.environ:
        import matplotlib; matplotlib.use('Agg')
    import matplotlib.pyplot as plt
    from mpl_toolkits.basemap import Basemap
except ImportError:
    BASEMAP_LIB_IS_INSTALLED = False
else:
    BASEMAP_LIB_IS_INSTALLED = True

from nansat.nsr import NSR
from nansat.vrt import VRT
from nansat.domain import Domain
from nansat.tools import gdal, ogr
from nansat.figure import Image
import sys
<<<<<<< HEAD
import nansat_test_data as ntd
from mock import patch, Mock, MagicMock, PropertyMock, DEFAULT
=======
from nansat.tests import nansat_test_data as ntd
try:
    from mock import patch, PropertyMock
except:
    from unittest.mock import patch, PropertyMock
>>>>>>> 3afe07a7

from nansat.exceptions import NansatProjectionError


EXTENT_TE_TS = "-te 25 70 35 72 -ts 500 500"
EXTENT_DICT_TE_TS = {'te': [25.0, 70.0, 35.0, 72.0], 'ts': [500.0, 500.0]}
EXTENT_LLE_TS = "-lle 25 70 35 72 -ts 500 500"
EXTENT_DICT_LLE_TS = {'lle': [25.0, 70.0, 35.0, 72.0], 'ts': [500.0, 500.0]}
EXTENT_DICT_LLE_TE_TS = {'lle': [25.0, 70.0, 35.0, 72.0],
                         'te': [25.0, 70.0, 35.0, 72.0], 'ts': [500.0, 500.0]}
GEO_TRANSFORM = [25.0, 0.02, 0.0, 72.0, 0.0, -0.004]
RASTER_X_SIZE = 500
RASTER_Y_SIZE = 500
SRS_PROJ4 = "+proj=latlong +datum=WGS84 +ellps=WGS84 +no_defs"
SRS_EPSG = 4326
EXTENT_BERGEN = "-te 5 60 6 61 -ts 500 500"
EXTENT_WESTCOAST = "-te 1 58 6 64 -ts 500 500"
EXTENT_NORWAY = "-te 3 55 30 72 -ts 500 500"
EXTENT_PARIS = "-te 2 48 3 49 -ts 500 500"


class DomainTest(unittest.TestCase):

    def setUp(self):
        self.test_file = os.path.join(ntd.test_data_path, 'gcps.tif')
        self.test_file_projected = os.path.join(ntd.test_data_path, 'stere.tif')
        if BASEMAP_LIB_IS_INSTALLED:
            plt.switch_backend('Agg')
        if (    not os.path.exists(self.test_file)
             or not os.path.exists(self.test_file_projected) ):
            raise ValueError('No test data available')

    def test_dont_init_from_invalid_combination(self):
        self.assertRaises(ValueError, Domain)
        self.assertRaises(ValueError, Domain, None)
        with self.assertRaises(ValueError):
            Domain(ds=gdal.Open(self.test_file),
                   srs="+proj=latlong +datum=WGS84 +ellps=WGS84 +no_defs",
                   ext="-te 25 70 35 72 -ts 500 500")

    def test_init_from_GDALDataset(self):
        d = Domain(ds=gdal.Open(self.test_file))
        self.assertEqual(type(d), Domain)

    def test_init_from_GDALDataset_and_srs(self):
        d = Domain(ds=gdal.Open(self.test_file),
                   srs="+proj=latlong +datum=WGS84 +ellps=WGS84 +no_defs")
        self.assertEqual(type(d), Domain)

    @patch('nansat.domain.gdal')
    def test_dont_init_if_gdal_AutoCreateWarpedVRT_fails(self, mock_gdal):
        mock_gdal.AutoCreateWarpedVRT.return_value = None
        with self.assertRaises(NansatProjectionError):
            Domain(ds=gdal.Open(self.test_file),
                   srs="+proj=latlong +datum=WGS84 +ellps=WGS84 +no_defs")

    @patch.object(Domain, '_create_extent_dict',
        return_value={'te': [25.0, 70.0, 35.0, 72.0], 'ts': [500.0, 500.0]})
    @patch.object(Domain, '_get_geotransform',
        return_value=([25.0, 0.02, 0.0, 72.0, 0.0, -0.004], 500, 500))
    def test_init_from_srs_and_ext_te(self, mock__get_geotransform, mock__create_extent_dict):
        d = Domain(srs=4326,
                   ext="-te 25 70 35 72 -ts 500 500")
        self.assertEqual(type(d), Domain)

    @patch.object(Domain, '_create_extent_dict',
        return_value={'lle': [25.0, 70.0, 35.0, 72.0], 'ts': [500.0, 500.0]})
    @patch.object(Domain, '_convert_extentDic',
        return_value={'lle': [25.0, 70.0, 35.0, 72.0], 'te': [25.0, 70.0, 35.0, 72.0], 'ts': [500.0, 500.0]})
    @patch.object(Domain, '_get_geotransform',
        return_value=([25.0, 0.02, 0.0, 72.0, 0.0, -0.004], 500, 500))
    def test_init_from_srs_and_ext_lle(self, mock__get_geotransform, mock__convert_extentDic,
                                       mock__create_extent_dict):
        d = Domain(srs=4326,
                   ext="-lle 25 70 35 72 -ts 500 500")
        self.assertEqual(type(d), Domain)

    def test_init_from_lonlat(self):
        lat, lon = np.mgrid[-90:90:0.5, -180:180:0.5]
        d = Domain(lon=lon, lat=lat)
        self.assertEqual(type(d), Domain)
        self.assertEqual(d.shape(), lat.shape)

    @patch.object(Domain, 'get_corners',
        return_value=(np.array([ 25.,  25.,  35.,  35.]), np.array([ 72.,  70.,  72.,  70.])))
    def test_repr(self, mock_get_corners):
        d = Domain(4326, "-te 25 70 35 72 -ts 500 500")
        result = d.__repr__()
        test = ('Domain:[500 x 500]\n'
                '----------------------------------------\n'
                'Projection:\nGEOGCS["WGS 84",\n'
                '    DATUM["WGS_1984",\n'
                '        SPHEROID["WGS 84",6378137,298.257223563]],\n'
                '    PRIMEM["Greenwich",0],\n'
                '    UNIT["degree",0.0174532925199433]]\n'
                '----------------------------------------\n'
                'Corners (lon, lat):\n'
                '\t ( 25.00,  72.00)  ( 35.00,  72.00)\n'
                '\t ( 25.00,  70.00)  ( 35.00,  70.00)\n' )
        self.assertIsInstance(result, str)
        self.assertEquals(result, test)

    def test_write_kml(self):
        d = Domain(4326, "-te 25 70 35 72 -ts 500 500")
        tmpfilename = os.path.join(ntd.tmp_data_path, 'domain_write_kml.kml')
        d.write_kml(kmlFileName=tmpfilename)
        self.assertTrue(os.path.exists(tmpfilename))

    #def test__get_border_kml(self):


    #def test_write_kml_image(self):


    @patch.object(Domain, 'transform_points',
        return_value=(np.meshgrid(range(0,500),range(0,500))[0].flatten()*(35-25)/500.+25,
                      np.meshgrid(range(0,500),range(0,500))[1].flatten()*(70-72)/500.+72))
    def test_get_geolocation_grids_from_GDAL_transformer(self, mock_transform_points):
        d = Domain(4326, "-te 25 70 35 72 -ts 500 500")
        lon, lat = d.get_geolocation_grids()
        self.assertEqual(type(lon), np.ndarray)
        self.assertEqual(type(lat), np.ndarray)
        self.assertEqual(lat.shape, (500, 500))

    def test_get_geolocation_grids_from_geolocationArray(self):
        lat, lon = np.mgrid[25:35:0.02, 70:72:0.004]
        d = Domain(lon=lon, lat=lat)
        lon, lat = d.get_geolocation_grids()
        self.assertEqual(type(lon), np.ndarray)
        self.assertEqual(type(lat), np.ndarray)
        self.assertEqual(lat.shape, (500, 500))




    def test_convert_extentDic(self):
        d = Domain(4326, "-te 25 70 35 72 -ts 500 500")
        result = d._convert_extentDic(NSR(4326), {'lle': [25.0, 70.0, 35.0, 72.0], 'ts': [500.0, 500.0]})
        self.assertEqual(result, {'lle': [25.0, 70.0, 35.0, 72.0], 'te': [25.0, 70.0, 35.0, 72.0], 'ts': [500.0, 500.0]})

    def test_add_to_dict(self):
        input_1 = ['-te', '5', '60', '6', '61.1']
        output_1 = {'te': [5., 60., 6., 61.1]}
        key_1, extent_1 = Domain._add_to_dict(dict(), input_1)
        self.assertIsInstance(extent_1, dict)
        self.assertIsInstance(key_1, str)
        self.assertEqual(key_1, input_1[0].replace('-', ''))
        self.assertEqual(len(extent_1), 1)
        self.assertIsInstance(list(extent_1.values()), list)

        for el in list(extent_1.values())[0]:
            self.assertIsInstance(el, float)

        self.assertEqual(extent_1, output_1)
        input_2 = ['-te', '5', 'str', '6', '61']
        with self.assertRaises(ValueError) as opt_err:
            key_2, extent_2 = Domain._add_to_dict(dict(), input_2)
            self.assertEqual(opt_err.args[0], 'Input values must be int or float')

    def test_validate_ts_tr(self):
        input_1 = [100, 200]
        input_2 = ([0, 0], [0, 50], [10, 0], [-1, 10], [10, -100], [-100, -100])
        input_3 = [10]
        self.assertEqual(Domain._validate_ts_tr(input_1), None)
        for inp in input_2:
            with self.assertRaises(ValueError) as opt_err:
                Domain._validate_ts_tr(inp)
                self.assertEqual(opt_err.args[0], 'Resolution or width and height must be bigger '
                                                  'than 0: <-tr x_resolution y_resolution> or '
                                                  '<-ts width height>')
        with self.assertRaises(ValueError) as opt_err:
            Domain._validate_ts_tr(input_3)
            self.assertEqual(opt_err.args[0], '-ts and -tr requires exactly 2 parameters '
                                              '(1 given): <-tr x_resolution y_resolution> or '
                                              '<-ts width height>')
    def test_validate_te_lle(self):
        input_1 = [5., 60., 6., 61.]
        input_2 = ([5., 60., 5., 61.], [5., 60., 4., 61.], [5., 60., 6., 59.])
        input_3 = [60., 5., 61.]
        self.assertEqual(Domain._validate_te_lle(input_1), None)
        for inp in input_2:
            with self.assertRaises(ValueError) as opt_err:
                Domain._validate_te_lle(inp)
                self.assertEqual(opt_err.message, 'Min cannot be bigger than max: '
                                                  '<-te x_min y_min x_max y_max> or '
                                                  '<-lle min_lon min_lat max_lon max_lat>')
        with self.assertRaises(ValueError) as opt_err:
            Domain._validate_te_lle(input_3)
            self.assertEqual(opt_err.args[0], '-te and -lle requires exactly 4 parameters '
                                              '(3 given): <-te x_min y_min x_max y_max> or <-lle'
                                              ' min_lon min_lat max_lon max_lat>')

    def test_check_size(self):
        te_lle_example = '<-te x_min y_min x_max y_max> or <-lle min_lon min_lat max_lon max_lat>'
        tr_ts_example = '<-tr x_resolution y_resolution> or <-ts width height>'
        self.assertEqual(Domain._check_size(2, 2, ('-te', '-lle'), te_lle_example), None)
        with self.assertRaises(ValueError) as opt_err:
            Domain._check_size(1, 2, ('-ts', '-tr'), tr_ts_example)
            self.assertEqual(opt_err.args[0], '-ts and -tr requires exactly 2 parameters '
                                              '(1 given): <-tr x_resolution y_resolution> or '
                                              '<-ts width height>')
        with self.assertRaises(ValueError) as opt_err:
            Domain._check_size(2, 4, ('-te', '-lle'), te_lle_example)
            self.assertEqual(opt_err.args[0], '-te and -lle requires exactly 4 parameters '
                                              '(2 given): <-te x_min y_min x_max y_max> or <-lle'
                                              ' min_lon min_lat max_lon max_lat>')

    def test_gen_regexp(self):
        test_1 = '(-te|-lle)(\\s+[-+]?\\d*[.\\d*]*)(\\s+[-+]?\\d*[.\\d*]*)(\\s+[-+]?' \
                 '\\d*[.\\d*]*)(\\s+[-+]?\\d*[.\\d*]*)\\s?'
        result_1 = Domain._gen_regexp('te', 'lle', 4)
        self.assertIsInstance(result_1, str)
        self.assertEqual(result_1, test_1)
        test_2 = '(-ts|-tr)(\\s+[-+]?\\d*[.\\d*]*)(\\s+[-+]?\\d*[.\\d*]*)\\s?'
        result_2 = Domain._gen_regexp('ts', 'tr', 2)
        self.assertEqual(result_2, test_2)

    def test_create_extent_dict(self):
        test = ('-te 5 60 6 61.1 -ts 500 500',
                '-te -92.08 26.85 -92.00 26.91 -ts 200 200',
                '-te 5 60 6 61.1',
                '-te 5 60 6 61.1 -te 5 60 6 61.1')
        output_1 = {'te': [5., 60., 6., 61.1], 'ts': [500, 500]}
        output_2 = {'te': [-92.08, 26.85, -92.00, 26.91], 'ts': [200, 200]}
        result_1 = Domain._create_extent_dict(test[0])
        self.assertIsInstance(result_1, dict)
        self.assertEqual(len(list(result_1.keys())), 2)
        self.assertEqual(result_1, output_1)
        result_2 = Domain._create_extent_dict(test[1])
        self.assertEquals(result_2, output_2)
        with self.assertRaises(ValueError) as opt_err:
            Domain._create_extent_dict(test[2])
            self.assertEquals(opt_err.args[0], '<extent_dict> must contains exactly 2 parameters ')
        self.assertEqual(result_2, output_2)

        try:
            test = Domain._create_extent_dict(test[2])
        except ValueError as opt_err:
            self.assertEqual(opt_err.args[0], '<extent_dict> must contains exactly 2 parameters '
                                               '("-te" or "-lle") and ("-ts" or "-tr")')
        with self.assertRaises(ValueError) as opt_err:
            Domain._create_extent_dict(test[3])
            self.assertEquals(opt_err.args[0], '<extent_dict> must contains exactly 2 parameters '
                                               '("-te" or "-lle") and ("-ts" or "-tr")')

    def test_get_border(self):
        dom = Domain(4326, "-te 25 70 35 72 -ts 500 500")
        result = dom.get_border(nPoints=10)
        lat, lon = result
        self.assertEqual(type(lat), np.ndarray)
        self.assertEqual(type(lon), np.ndarray)
        self.assertIsInstance(result, tuple)
        self.assertEqual(len(result), 2)
        test_x = [25., 26., 27., 28., 29., 30., 31., 32., 33., 34., 35.,
                  35., 35., 35., 35., 35., 35., 35., 35., 35., 35., 35.,
                  35., 34., 33., 32., 31., 30., 29., 28., 27., 26., 25.,
                  25., 25., 25., 25., 25., 25., 25., 25., 25., 25., 25.]
        test_y = [72., 72., 72., 72., 72., 72., 72., 72.,  72.,
                   72. ,  72. ,  72. ,  71.8,  71.6,  71.4,  71.2,  71. ,  70.8,
                   70.6,  70.4,  70.2,  70. ,  70. ,  70. ,  70. ,  70. ,  70. ,
                   70. ,  70. ,  70. ,  70. ,  70. ,  70. ,  70. ,  70.2,  70.4,
                   70.6,  70.8,  71. ,  71.2,  71.4,  71.6,  71.8,  72.]
        self.assertEqual(list(lat), test_x)
        self.assertEqual(list(lon), test_y)

    def test_compound_row_col_vectors(self):
        result = Domain._compound_row_col_vectors(30, 40, list(range(0, 33, 3)), list(range(0, 44, 4)))
        output_col, output_row = result
        self.assertIsInstance(result, tuple)
        self.assertEqual(len(result), 2)
        test_col = [0,  3,  6,  9,  12,  15,  18,  21,  24,  27,  30,  30,  30,  30,  30,  30,
                    30,  30,  30,  30,  30,  30,  30,  27,  24,  21,  18,  15,  12,  9,  6,  3,
                    0,  0,  0,  0,  0,  0,  0,  0,  0,  0,  0,  0]
        test_row = [0,  0,  0,  0,  0,  0,  0, 0,  0,  0,  0,  0,  4,  8,  12,  16,  20,  24,
                    28,  32,  36,  40,  40,  40,  40,  40,  40,  40,  40,  40,  40,  40,  40,
                    40,  36,  32,  28,  24,  20,  16,  12,  8,  4,  0]

        self.assertEqual(output_col, test_col)
        self.assertEqual(output_row, test_row)

    def test_get_row_col_vector(self):
        test_1 = Domain._get_row_col_vector(250, 500)
        self.assertIsInstance(test_1, list)
        self.assertEqual(test_1, list(range(251)))
        self.assertEqual(len(test_1), 251)
        test_2 = Domain._get_row_col_vector(500, 10)
        self.assertEqual(test_2, list(range(0, 550, 50)))
        self.assertEqual(len(test_2), 10 + 1)

    def test_get_border_wkt(self):
        d = Domain(4326, "-te 25 70 35 72 -ts 500 500")
        bwkt = d.get_border_wkt()
        self.assertEqual(type(bwkt), str)
        self.assertTrue('POLYGON' in bwkt)

    def test_get_border_geometry(self):
        d = Domain(4326, "-te 25 70 35 72 -ts 500 500")
        geom = d.get_border_geometry()
        self.assertEqual(type(geom), ogr.Geometry)

    def test_overlaps(self):
        Bergen = Domain(4326, "-te 5 60 6 61 -ts 500 500")
        WestCoast = Domain(4326, "-te 1 58 6 64 -ts 500 500")
        Norway = Domain(4326, "-te 3 55 30 72 -ts 500 500")
        Paris = Domain(4326, "-te 2 48 3 49 -ts 500 500")
        self.assertTrue(Bergen.overlaps(Norway))
        self.assertTrue(Norway.contains(Bergen))
        self.assertFalse(Bergen.contains(Norway))
        self.assertTrue(Norway.overlaps(WestCoast))
        self.assertFalse(Norway.contains(WestCoast))
        self.assertFalse(Paris.overlaps(Norway))
        self.assertFalse(Paris.contains(Norway))

    def test_contains(self):
        Bergen = Domain(4326, EXTENT_BERGEN)
        WestCoast = Domain(4326, EXTENT_WESTCOAST)
        Norway = Domain(4326, EXTENT_NORWAY)
        Paris = Domain(4326, EXTENT_PARIS)
        self.assertTrue(Norway.contains(Bergen))
        self.assertFalse(Bergen.contains(Norway))
        self.assertFalse(Norway.contains(WestCoast))
        self.assertFalse(Paris.contains(Norway))

    def test_transform_ts(self):
        result = Domain._transform_ts(1.5, 1.0, [750.0, 500.0])
        self.assertIsInstance(result, tuple)
        self.assertEqual(len(result), 4)
        for el in result:
            self.assertIsInstance(el, float)
    def test_get_border_postgis(self):
        d = Domain(4326, "-te 25 70 35 72 -ts 500 500")
        result = d.get_border_postgis()
        self.assertIsInstance(result, str)
        self.assertEquals(result, "PolygonFromText('POLYGON((25.0 72.0,26.0 72.0,27.0 72.0,28.0 "
                                  "72.0,29.0 72.0,30.0 72.0,31.0 72.0,32.0 72.0,33.0 72.0,34.0 "
                                  "72.0,35.0 72.0,35.0 72.0,35.0 71.8,35.0 71.6,35.0 71.4,35.0 "
                                  "71.2,35.0 71.0,35.0 70.8,35.0 70.6,35.0 70.4,35.0 70.2,35.0 "
                                  "70.0,35.0 70.0,34.0 70.0,33.0 70.0,32.0 70.0,31.0 70.0,30.0 "
                                  "70.0,29.0 70.0,28.0 70.0,27.0 70.0,26.0 70.0,25.0 70.0,25.0 "
                                  "70.0,25.0 70.2,25.0 70.4,25.0 70.6,25.0 70.8,25.0 71.0,25.0 "
                                  "71.2,25.0 71.4,25.0 71.6,25.0 71.8,25.0 72.0))')")

    def test_get_corners(self):
        d = Domain(4326, "-te 25 70 35 72 -ts 500 500")
        lon, lat = d.get_corners()
        self.assertTrue(all(lon - [25., 25., 35., 35.] < 0.01))
        self.assertTrue(all(lat - [72., 70., 72., 70.] < 0.01))

    def test_get_min_max_lon_lat(self):
        dom = Domain(4326, "-te 25 70 35 72 -ts 500 500")
        result = dom.get_min_max_lon_lat()
        self.assertIsInstance(result, tuple)
        self.assertEqual(len(result), 4)
        for el in result:
            self.assertIsInstance(el, float)
        self.assertLess(result[0], result[1])
        self.assertLess(result[2], result[3])
        self.assertEqual(result, (25.0, 34.980000000000004, 70.004000000000005, 72.0))

    def test_get_pixelsize_meters(self):
        d = Domain(4326, "-te 25 70 35 72 -ts 500 500")
        x, y = d.get_pixelsize_meters()
        self.assertEqual(int(x), 444)
        self.assertEqual(int(y), 723)
        d = Domain(ds=gdal.Open(self.test_file_projected))
        x, y = d.get_pixelsize_meters()
        self.assertEqual(int(x), 500)
        self.assertEqual(int(y), 500)
    def test_get_geotransform(self):
        input_1 = {'te': [25.0, 70.0, 35.0, 72.0], 'ts': [500.0, 500.0]}
        test_1 = ([25.0, 0.02, 0.0, 72.0, 0.0, -0.004], 500, 500)
        result = Domain._get_geotransform(input_1)
        self.assertIsInstance(result, tuple)
        self.assertEqual(len(result), 3)
        self.assertIsInstance(result[0], list)
        self.assertEqual(len(result[0]), 6)
        for el in result[0]:
            self.assertIsInstance(el, float)
        self.assertIsInstance(result[1], int)
        self.assertIsInstance(result[2], int)
        self.assertEqual(result, test_1)

    def test_transform_tr(self):
        result = Domain._transform_tr(4.0, 1.3, [0.015, 0.005])
        self.assertIsInstance(result, tuple)
        self.assertEquals(len(result), 4)
        map(lambda el: self.assertIsInstance(el, float), result)
        with self.assertRaises(ValueError) as param_err:
            Domain._transform_tr(4.0, 1.3, [5.0, 0.005])
            self.assertEqual(param_err.message,
                             '"-tr" is too large. width is 4.0, height is 1.3 ')

    def test_transform_ts(self):
        result = Domain._transform_ts(1.5, 1.0, [750.0, 500.0])
        self.assertIsInstance(result, tuple)
        self.assertEquals(len(result), 4)
        map(lambda el: self.assertIsInstance(el, float), result)

    def test_transform_points(self):
        d = Domain(4326, "-te 25 70 35 72 -ts 500 500")
        lon, lat = d.transform_points([1, 2, 3], [1, 2, 3])
        self.assertEqual(type(lon), np.ndarray)
        self.assertEqual(type(lat), np.ndarray)

    def test_transform_points_inverse(self):
        d = Domain(4326, "-te 25 70 35 72 -ts 500 500")
        x, y = d.transform_points([25, 26, 27], [70, 71, 72], 1)
        self.assertTrue(all(np.round(x) == [0, 50, 100]))
        self.assertTrue(all(np.round(y) == [500, 250, 0]))

    def test_transform_points_dstsrs(self):
        d = Domain(4326, "-te 25 70 35 72 -ts 500 500")
        lon, lat = d.transform_points([1, 2, 3], [1, 2, 3],
        dstSRS=NSR('+proj=stere +datum=WGS84 +ellps=WGS84 +lat_0=75 +lon_0=10 +no_defs'))
        self.assertEqual(type(lon), np.ndarray)
        self.assertEqual(type(lat), np.ndarray)

    @patch.object(Domain, 'get_geolocation_grids',
                  return_value=(np.array([[-4.        , -0.66666667,  2.66666667],
                                          [-4.        , -0.66666667,  2.66666667]]),
                                np.array([[ 7.,  7.,  7.],
                                          [ 1.,  1.,  1.]])))
    def test_azimuth_y(self, mock_get_geolocation_grids):
        d = Domain(4326, "-te -4 -5 +6 +7 -ts 3 2")
        self.assertTrue((d.azimuth_y()==np.array([[ 0.,  0.,  0.], [ 0.,  0.,  0.]])).all())

    def test_shape(self):
        d = Domain(4326, "-te 25 70 35 72 -ts 500 500")
        self.assertEqual(d.shape(), (500, 500))

    @unittest.skipUnless(BASEMAP_LIB_IS_INSTALLED, 'Basemap is required')
    def test_write_map(self):
        d = Domain(4326, "-te 25 70 35 72 -ts 500 500")
        tmpfilename = os.path.join(ntd.tmp_data_path, 'domain_write_map.png')
        d.write_map(tmpfilename)
        self.assertTrue(os.path.exists(tmpfilename))
        i = Image.open(tmpfilename)
        i.verify()
        self.assertEqual(i.info['dpi'], (50, 50))

    @unittest.skipUnless(BASEMAP_LIB_IS_INSTALLED, 'Basemap is required')
    def test_write_map_dpi100(self):
        d = Domain(4326, "-te 25 70 35 72 -ts 500 500")
        tmpfilename = os.path.join(ntd.tmp_data_path,
                                   'domain_write_map_dpi100.png')
        d.write_map(tmpfilename, dpi=100)
        self.assertTrue(os.path.exists(tmpfilename))
        i = Image.open(tmpfilename)
        i.verify()
        self.assertEqual(i.info['dpi'], (100, 100))

    @unittest.skipUnless(BASEMAP_LIB_IS_INSTALLED, 'Basemap is required')
    def test_write_map_labels(self):
        d = Domain(4326, "-te 25 70 35 72 -ts 500 500")
        tmpfilename = os.path.join(ntd.tmp_data_path,
                                   'domain_write_map_labels.png')
        d.write_map(tmpfilename,
                    merLabels=[False, False, False, True],
                    parLabels=[True, False, False, False])
        self.assertTrue(os.path.exists(tmpfilename))
        i = Image.open(tmpfilename)
        i.verify()

    def test_reproject_gcps(self):
        ds = gdal.Open(self.test_file)
        d = Domain(ds=ds)
        d.reproject_gcps('+proj=stere +datum=WGS84 +ellps=WGS84 +lat_0=75 +lon_0=10 +no_defs')
        gcp = d.vrt.dataset.GetGCPs()[0]
        self.assertTrue(gcp.GCPX > 636161)
        self.assertTrue(gcp.GCPY < -288344)

    def test_reproject_gcps_auto(self):
        ds = gdal.Open(self.test_file)
        d = Domain(ds=ds)
        d.reproject_gcps()
        gcpproj = NSR(d.vrt.dataset.GetGCPProjection())
        self.assertEqual(gcpproj.GetAttrValue('PROJECTION'),
                        'Stereographic')

    def test_reproject_GCPs(self):
        ds = gdal.Open(self.test_file)
        d = Domain(ds=ds)
        d.reproject_GCPs('+proj=stere +datum=WGS84 +ellps=WGS84 +lat_0=75 +lon_0=10 +no_defs')
        gcp = d.vrt.dataset.GetGCPs()[0]
        self.assertTrue(gcp.GCPX > 636161)
        self.assertTrue(gcp.GCPY < -288344)


    def test_repr(self):
        dom = Domain(4326, "-te 4.5 60 6 61 -ts 750 500")
        result = dom.__repr__()
        test = 'Domain:[750 x 500]\n----------------------------------------\nProjection:\nGEOGC' \
               'S["WGS 84",\n    DATUM["WGS_1984",\n        SPHEROID["WGS 84",6378137,298.257223' \
               '563]],\n    PRIMEM["Greenwich",0],\n    UNIT["degree",0.0174532925199433]]\n-----' \
               '-----------------------------------\nCorners (lon, lat):\n\t (  4.50,  61.00)  ' \
               '(  6.00,  61.00)\n\t (  4.50,  60.00)  (  6.00,  60.00)\n'

        self.assertIsInstance(result, str)
        self.assertEqual(result, test)

    @patch.multiple(Domain, get_border_geometry=DEFAULT, __init__ = Mock(return_value=None))
    def test_intersects(self, get_border_geometry):
        other_domain = MagicMock()
        d = Domain()
        d.intersects(other_domain)
        d.get_border_geometry.assert_called_once()
        d.get_border_geometry().Intersects.assert_called_once_with(other_domain.get_border_geometry())

    @patch.multiple(Domain, get_border_geometry=DEFAULT, __init__ = Mock(return_value=None))
    def test_overlaps(self, get_border_geometry):
        other_domain = MagicMock()
        d = Domain()
        d.overlaps(other_domain)
        d.get_border_geometry.assert_called_once()
        d.get_border_geometry().Overlaps.assert_called_once_with(other_domain.get_border_geometry())

if __name__ == "__main__":
    unittest.main()<|MERGE_RESOLUTION|>--- conflicted
+++ resolved
@@ -30,16 +30,11 @@
 from nansat.tools import gdal, ogr
 from nansat.figure import Image
 import sys
-<<<<<<< HEAD
-import nansat_test_data as ntd
-from mock import patch, Mock, MagicMock, PropertyMock, DEFAULT
-=======
 from nansat.tests import nansat_test_data as ntd
 try:
-    from mock import patch, PropertyMock
+    from mock import patch, Mock, MagicMock, PropertyMock, DEFAULT
 except:
-    from unittest.mock import patch, PropertyMock
->>>>>>> 3afe07a7
+    from unittest.mock import patch, Mock, MagicMock, PropertyMock, DEFAULT
 
 from nansat.exceptions import NansatProjectionError
 
