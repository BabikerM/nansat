--- conflicted
+++ resolved
@@ -237,11 +237,8 @@
 
         if 'projection' in self.ds.variables:
             self.srcDSProjection = NSR(srs=self.ds.variables['projection'].proj4_string).wkt
-<<<<<<< HEAD
-=======
         elif 'UTM_projection' in self.ds.variables:
             self.srcDSProjection = NSR(srs=self.ds.variables['UTM_projection'].proj4_string).wkt
->>>>>>> a446379a
 
         ds_time = self.get_dataset_time()
         ds_times = self.convert_dstime_datetimes(ds_time)
