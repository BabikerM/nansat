--- conflicted
+++ resolved
@@ -19,13 +19,9 @@
 import os
 from datetime import datetime, timedelta
 
-<<<<<<< HEAD
-from nansat.tools import gdal, WrongMapperError
-=======
 from nansat.tools import gdal, ogr
 from nansat.exceptions import WrongMapperError
 from nansat.vrt import VRT
->>>>>>> fb366f70
 import mapper_generic as mg
 
 
