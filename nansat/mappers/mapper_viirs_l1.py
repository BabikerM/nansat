--- conflicted
+++ resolved
@@ -17,14 +17,9 @@
     IMPORT_SCIPY = True
 
 from nansat.nsr import NSR
-<<<<<<< HEAD
-from nansat.vrt import GeolocationArray, VRT
+from nansat.vrt import VRT
 from nansat.tools import gdal, ogr
 from nansat.exceptions import WrongMapperError, NansatReadError
-=======
-from nansat.vrt import VRT
-from nansat.tools import gdal, ogr, WrongMapperError, NansatReadError
->>>>>>> 15b79b33
 
 
 class Mapper(VRT):
