# -------------------------------------------------------------------------------
# Name:         mapper_topography.py
# Purpose:      Mapping for the global 30 arc-second elevation
#
# Author:       Morten Wergeland Hansen
# Modified:	Morten Wergeland Hansen
#
# Created:	04.06.2015
# Last modified:08.06.2015 10:27
# Copyright:    (c) NERSC
# Licence:      This file is part of NANSAT. You can redistribute it or modify
#               under the terms of GNU General Public License, v.3
#               http://www.gnu.org/licenses/gpl-3.0.html
# -------------------------------------------------------------------------------
from __future__ import division, unicode_literals, absolute_import, print_function
import re
import os.path

from nansat.vrt import VRT

from nansat.exceptions import WrongMapperError


class Mapper(VRT):

    """
    Mapping for the GTOPO30 (`<https://lta.cr.usgs.gov/GTOPO30>`_) and the GMTED2010
    (`<https://lta.cr.usgs.gov/GMTED2010>`_) global elevation models.

    Parameters: 
    ----------- 
    filename : string 
        The vrt filename, e.g., ``gtopo30.vrt``
    gdal_dataset : osgeo.gdal.Dataset
        The GDAL dataset returned by ``gdal.Open(filename)``
        
    Either the name of a GTOPO30 DEM file or GMTED2010 tif file, or ``<path>/<dem>.vrt``. The latter
    is an aggregation of the DEM-files available from the given DEM. The GTOPO30 vrt does not
    contain the Antarctic, because this is in polarstereographic projection. 
        
    You can create your own ``gtopo30.vrt`` file with gdal, e.g.:

    .. code-block:: bash

        gdalbuildvrt <dem>.vrt [E,W]*.DEM

    Remember to update this mapper by adding allowed filenames to the list of accepted filenames
    (accepted_names) if you create or apply new DEM datasets.

    """

    def __init__(self, filename, gdal_dataset, *args, **kwargs):

        bn = os.path.basename(filename)
        accepted_names = [
                'gmted2010_30.vrt',
                'gtopo30.vrt',
                '.*.DEM',
                '.*_gmted_mea.*.tif',
            ]

        correct_mapper = False
        for accepted_name in accepted_names:
<<<<<<< HEAD
            m = re.search(accepted_name, filename)
=======
            try:
                m = re.search(accepted_name, filename)
            except:
                import ipdb
                ipdb.set_trace()
                print_function('error...')
>>>>>>> 3afe07a7
            if m and m.group(0):
                correct_mapper = True
                break

        #if not bn=='gtopo30.vrt' and not os.path.splitext(bn)[1]=='.DEM':
        if not correct_mapper:
            raise WrongMapperError

        metaDict = [{'src': {'SourceFilename': filename, 'SourceBand':  1},
                     'dst': {'wkv': 'height_above_reference_ellipsoid'}}]

        # create empty VRT dataset with geolocation only
        #self._init_from_gdal_dataset(gdal_dataset)
        VRT.__init__(self, gdal_dataset)

        # add bands with metadata and corresponding values to the empty VRT
        self.create_bands(metaDict)<|MERGE_RESOLUTION|>--- conflicted
+++ resolved
@@ -61,16 +61,7 @@
 
         correct_mapper = False
         for accepted_name in accepted_names:
-<<<<<<< HEAD
             m = re.search(accepted_name, filename)
-=======
-            try:
-                m = re.search(accepted_name, filename)
-            except:
-                import ipdb
-                ipdb.set_trace()
-                print_function('error...')
->>>>>>> 3afe07a7
             if m and m.group(0):
                 correct_mapper = True
                 break
