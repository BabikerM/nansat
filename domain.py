--- conflicted
+++ resolved
@@ -1,1177 +1,1113 @@
-# Name:    domain.py
-# Purpose: Container of Domain class
-# Authors:      Asuka Yamakawa, Anton Korosov, Knut-Frode Dagestad,
-#               Morten W. Hansen, Alexander Myasoyedov,
-#               Dmitry Petrenko, Evgeny Morozov
-# Created:      29.06.2011
-# Copyright:    (c) NERSC 2011 - 2013
-# Licence:
-# This file is part of NANSAT.
-# NANSAT is free software: you can redistribute it and/or modify
-# it under the terms of the GNU General Public License as published by
-# the Free Software Foundation, version 3 of the License.
-# http://www.gnu.org/licenses/gpl-3.0.html
-# This program is distributed in the hope that it will be useful,
-# but WITHOUT ANY WARRANTY without even the implied warranty of
-# MERCHANTABILITY or FITNESS FOR A PARTICULAR PURPOSE.
+# Name:    domain.py
+# Purpose: Container of Domain class
+# Authors:      Asuka Yamakawa, Anton Korosov, Knut-Frode Dagestad,
+#               Morten W. Hansen, Alexander Myasoyedov,
+#               Dmitry Petrenko, Evgeny Morozov
+# Created:      29.06.2011
+# Copyright:    (c) NERSC 2011 - 2013
+# Licence:
+# This file is part of NANSAT.
+# NANSAT is free software: you can redistribute it and/or modify
+# it under the terms of the GNU General Public License as published by
+# the Free Software Foundation, version 3 of the License.
+# http://www.gnu.org/licenses/gpl-3.0.html
+# This program is distributed in the hope that it will be useful,
+# but WITHOUT ANY WARRANTY without even the implied warranty of
+# MERCHANTABILITY or FITNESS FOR A PARTICULAR PURPOSE.
+
+from nansat_tools import *
+
+
+# import nansat parts
+try:
+    from vrt import VRT
+except ImportError:
+    warnings.warn('Cannot import vrt!'
+                  'domain will not work.')
+
+
+class Domain():
+    '''Container for geographical reference of a raster
+
+    A Domain object describes all attributes of geographical
+    reference of a raster:
+      * width and height (number of pixels)
+      * pixel size (e.g. in decimal degrees or in meters)
+      * relation between pixel/line coordinates and geographical
+        coordinates (e.g. a linear relation)
+      * type of data projection (e.g. geographical or stereographic)
+
+    The core of Domain is a GDAL Dataset. It has no bands, but only
+    georeference information: rasterXsize, rasterYsize, GeoTransform and
+    Projection or GCPs, etc. which fully describe dimentions and spatial
+    reference of the grid.
+
+    There are three ways to store geo-reference in a GDAL dataset:
+      * Using GeoTransfrom to define linear relationship between raster
+        pixel/line and geographical X/Y coordinates
+      * Using GCPs (set of Ground Control Points) to define non-linear
+        relationship between pixel/line and X/Y
+      * Using Geolocation Array - full grids of X/Y coordinates for
+        each pixel of a raster
+    The relation between X/Y coordinates of the raster and latitude/longitude
+    coordinates is defined by projection type and projection parameters.
+    These pieces of information are therefore stored in Domain:
+      * Type and parameters of projection +
+        * GeoTransform, or
+        * GCPs, or
+        * GeolocationArrays
+
+    Domain has methods for basic operations with georeference information:
+      * creating georeference from input options;
+      * fetching corner, border or full grids of X/Y coordinates;
+      * making map of the georeferenced grid in a PNG or KML file;
+      * and some more...
+
+    The main attribute of Domain is a VRT object self.vrt.
+    Nansat inherits from Domain and adds bands to self.vrt
+
+    '''
+    def __init__(self, srs=None, ext=None, ds=None, lon=None,
+                 lat=None, name='', logLevel=None):
+        '''Create Domain from GDALDataset or string options or lat/lon grids
+
+        d = Domain(srs, ext)
+            Size, extent and spatial reference is given by strings
+        d = Domain(ds=GDALDataset):
+            Size, extent and spatial reference is copied from input
+            GDAL dataset
+        d = Domain(srs, ds=GDALDataset):
+            Spatial reference is given by srs, but size and extent is
+            determined
+            from input GDAL dataset
+        d = Domain(lon=lonGrid, lat=latGrid)
+            Size, extent and spatial reference is given by two grids
+
+        Parameters
+        ----------
+        srs : PROJ4 or EPSG or WKT
+            Specifies spatial reference system (SRS)
+            PROJ4:
+            string with proj4 options [http://trac.osgeo.org/proj/] e.g.:
+            '+proj=latlong +datum=WGS84 +ellps=WGS84 +no_defs'
+            '+proj=stere +datum=WGS84 +ellps=WGS84 +lat_0=75 +lon_0=10
+             +no_defs'
+            EPSG:
+            integer with EPSG number, [http://spatialreference.org/],
+            e.g. 4326
+            WKT:
+            string with Well Know Text of SRS. E.g.:
+            'GEOGCS["WGS 84",
+                DATUM["WGS_1984",
+                    SPHEROID["WGS 84",6378137,298.257223563,
+                        AUTHORITY["EPSG","7030"]],
+                    TOWGS84[0,0,0,0,0,0,0],
+                    AUTHORITY["EPSG","6326"]],
+                PRIMEM["Greenwich",0,
+                    AUTHORITY["EPSG","8901"]],
+                UNIT["degree",0.0174532925199433,
+                    AUTHORITY["EPSG","9108"]],
+                AUTHORITY["EPSG","4326"]]'
+        ext : string
+            some gdalwarp options + additional options
+            [http://www.gdal.org/gdalwarp.html]
+            Specifies extent, resolution / size
+            Available options: (('-te' or '-lle') and ('-tr' or '-ts'))
+            (e.g. '-lle -10 30 55 60 -ts 1000 1000' or
+            '-te 100 2000 300 10000 -tr 300 200')
+            -tr resolutionx resolutiony
+            -ts sizex sizey
+            -te xmin ymin xmax ymax
+            -lle lonmin latmin lonmax latmax
+        ds : GDAL dataset
+        lat : Numpy array
+            Grid with latitudes
+        lon : Numpy array
+            Grid with longitudes
+        name : string, optional
+            Name to be added to the Domain object
+        logLevel : int, optional, default=30
+            level of logging
+
+        Raises
+        -------
+        ProjectionError : occurs when Projection() is empty
+            despite it is required for creating extentDic.
+        OptionError : occures when the arguments are not proper.
+
+        Modifies
+        ---------
+        self.vrt.datasetset : dataset in memory
+            dataset is created based on the input arguments
+
+        See Also
+        ---------
+        Nansat.reproject()
+        [http://www.gdal.org/gdalwarp.html]
+        [http://trac.osgeo.org/proj/]
+        [http://spatialreference.org/]
+        [http://www.gdal.org/ogr/osr_tutorial.html]
+
+        '''
+        # set default attributes
+        self.logger = add_logger('Nansat', logLevel)
+        self.name = name
+
+        self.logger.debug('ds: %s' % str(ds))
+        self.logger.debug('srs: %s' % srs)
+        self.logger.debug('ext: %s' % ext)
+
+        # If too much information is given raise error
+        if ds is not None and srs is not None and ext is not None:
+            raise OptionError('Ambiguous specification of both '
+                              'dataset, srs- and ext-strings.')
+
+        # if srs is given, convert it to WKT
+        if srs is not None:
+            # if XML-file and domain name is given - read that file
+            if isinstance(srs, str) and os.path.isfile(srs):
+                srs, ext, self.name = self._from_xml(srs, ext)
+            # import srs from srsString and get the projection
+            sr = osr.SpatialReference()
+            # try to use different import methods
+            # import from proj4 string
+            try:
+                status = sr.ImportFromProj4(srs)
+            except:
+                status = 1
+            # import from EPSG number
+            if status > 0:
+                try:
+                    status = sr.ImportFromEPSG(srs)
+                except:
+                    status = 1
+            # import from WKT text
+            if status > 0:
+                try:
+                    status = sr.ImportFromWkt(srs)
+                except:
+                    status = 1
+            # create WKT
+            dstWKT = sr.ExportToWkt()
+            # test success of WKT
+            if status > 0 or dstWKT == '':
+                raise ProjectionError('srs (%s) is wrong' % (srs))
+
+        # choose between input opitons:
+        # ds
+        # ds and srs
+        # srs and ext
+        # lon and lat
+
+        # if only a dataset is given:
+        #     copy geo-reference from the dataset
+        if ds is not None and srs is None:
+            self.vrt = VRT(gdalDataset=ds)
+
+        # If dataset and srs are given (but not ext):
+        #   use AutoCreateWarpedVRT to determine bounds and resolution
+        elif ds is not None and srs is not None:
+            tmpVRT = gdal.AutoCreateWarpedVRT(ds, None, dstWKT)
+            if tmpVRT is None:
+                raise ProjectionError('Could not warp the given dataset'
+                                      'to the given SRS.')
+            else:
+                self.vrt = VRT(gdalDataset=tmpVRT)
+
+        # If proj4 and extent string are given (but not dataset)
+        elif srs is not None and ext is not None:
+            # create full dictionary of parameters
+            extentDic = self._create_extentDic(ext)
+
+            # convert -lle to -te
+            if 'lle' in extentDic.keys():
+                extentDic = self._convert_extentDic(dstWKT, extentDic)
+
+            # get size/extent from the created extet dictionary
+            [geoTransform,
+             rasterXSize, rasterYSize] = self._get_geotransform(extentDic)
+            # create VRT object with given geo-reference parameters
+            self.vrt = VRT(srcGeoTransform=geoTransform,
+                           srcProjection=dstWKT,
+                           srcRasterXSize=rasterXSize,
+                           srcRasterYSize=rasterYSize)
+            self.extentDic = extentDic
+        elif lat is not None and lon is not None:
+            # create self.vrt from given lat/lon
+            self.vrt = VRT(lat=lat, lon=lon)
+        else:
+            raise OptionError('"dataset" or "srsString and extentString" '
+                              'or "dataset and srsString" are required')
+
+        self.logger.debug('vrt.dataset: %s' % str(self.vrt.dataset))
+
+    def __repr__(self):
+        '''Creates string with basic info about the Domain object
+
+        Modifies
+        ---------
+        Print size, projection and corner coordinates
+
+        '''
+        toPrettyWKT = osr.SpatialReference()
+        toPrettyWKT.ImportFromWkt(self.vrt.get_projection())
+        prettyWKT = toPrettyWKT.ExportToPrettyWkt(1)
+        corners = self.get_corners()
+        outStr = 'Domain:[%d x %d]\n' % (self.vrt.dataset.RasterXSize,
+                                         self.vrt.dataset.RasterYSize)
+        outStr += '-' * 40 + '\n'
+        outStr += 'Projection:\n'
+        outStr += prettyWKT + '\n'
+        outStr += '-' * 40 + '\n'
+        outStr += 'Corners (lon, lat):\n'
+        outStr += '\t (%6.2f, %6.2f)  (%6.2f, %6.2f)\n' % (corners[0][0],
+                                                           corners[1][0],
+                                                           corners[0][2],
+                                                           corners[1][2])
+        outStr += '\t (%6.2f, %6.2f)  (%6.2f, %6.2f)\n' % (corners[0][1],
+                                                           corners[1][1],
+                                                           corners[0][3],
+                                                           corners[1][3])
+        return outStr
+
+    def write_kml(self, xmlFileName=None, kmlFileName=None):
+        '''Write KML file with domains
+
+        Convert XML-file with domains into KML-file for GoogleEarth
+        or write KML-file with the current Domain
+
+        Parameters
+        -----------
+        xmlFileName : string, optional
+            Name of the XML-file to convert. If only this value is given
+            - kmlFileName=xmlFileName+'.kml'
+
+        kmlFileName : string, optional
+            Name of the KML-file to generate from the current Domain
+
+        '''
+        # test input options
+        if xmlFileName is not None and kmlFileName is None:
+            # if only input XML-file is given - convert it to KML
+
+            # open XML, get all domains
+            xmlFile = file(xmlFileName, 'rb')
+            kmlFileName = xmlFileName + '.kml'
+            xmlDomains = ElementTree(file=xmlFile).getroot()
+            xmlFile.close()
+
+            # convert domains in XML into list of domains
+            domains = []
+            for xmlDomain in list(xmlDomains):
+                # append Domain object to domains list
+                domainName = xmlDomain.attrib['name']
+                domains.append(Domain(srs=xmlFileName, ext=domainName))
+
+        elif xmlFileName is None and kmlFileName is not None:
+            # if only output KML-file is given
+            # then convert the current domain to KML
+            domains = [self]
+
+        else:
+            # otherwise it is potentially error
+            raise OptionError('Either xmlFileName(%s)\
+             or kmlFileName(%s) are wrong' % (xmlFileName, kmlFileName))
+
+        # open KML, write header
+        kmlFile = file(kmlFileName, 'wt')
+        kmlFile.write('<?xml version="1.0" encoding="UTF-8"?>\n')
+        kmlFile.write('<kml xmlns="http://www.opengis.net/kml/2.2" '
+                      'xmlns:gx="http://www.google.com/kml/ext/2.2" '
+                      'xmlns:kml="http://www.opengis.net/kml/2.2" '
+                      'xmlns:atom="http://www.w3.org/2005/Atom">\n')
+        kmlFile.write('<Document>\n')
+        kmlFile.write('    <name>%s</name>\n' % kmlFileName)
+        kmlFile.write('        <Folder><name>%s</name><open>1</open>\n'
+                      % kmlFileName)
+
+        # get border of each domain and add to KML
+        for domain in list(domains):
+            kmlEntry = domain._get_border_kml()
+            kmlFile.write(kmlEntry)
+
+        # write footer and close
+        kmlFile.write('        </Folder></Document></kml>\n')
+        kmlFile.close()
+
+    def write_kml_image(self, kmlFileName=None, kmlFigureName=None):
+        '''Create KML file for already projected image
+
+        Write Domain Image into KML-file for GoogleEarth
+
+        Parameters
+        -----------
+        kmlFileName : string, optional
+            Name of the KML-file to generate from the current Domain
+        kmlFigureName : string, optional
+            Name of the projected image stored in .png format
+
+        Examples
+        ---------
+        # First of all, reproject an image into Lat/Lon WGS84
+          (Simple Cylindrical) projection
+        # 1. Cancel previous reprojection
+        # 2. Get corners of the image and the pixel resolution
+        # 3. Create Domain with stereographic projection,
+        #    corner coordinates and resolution 1000m
+        # 4. Reproject
+        # 5. Write image
+        # 6. Write KML for the image
+        n.reproject() # 1.
+        lons, lats = n.get_corners() # 2.
+        srsString = '+proj=latlong +datum=WGS84 +ellps=WGS84 +no_defs'
+        extentString = '-lle %f %f %f %f -ts 3000 3000'
+        % (min(lons), min(lats), max(lons), max(lats))
+        d = Domain(srs=srsString, ext=extentString) # 3.
+        n.reproject(d) # 4.
+        n.write_figure(fileName=figureName, bands=[3], clim=[0,0.15],
+                       cmapName='gray', transparency=0) # 5.
+        n.write_kml_image(kmlFileName=oPath + fileName + '.kml',
+                          kmlFigureName=figureName) # 6.
+
+        '''
+        # test input options
+        if kmlFileName is not None:
+            # if only output KML-file is given
+            # then convert the current domain to KML
+            domains = [self]
+        else:
+            # otherwise it is potentially error
+            raise OptionError('kmlFileName(%s) is wrong' % (kmlFileName))
+
+        if kmlFigureName is None:
+            raise OptionError('kmlFigureName(%s) is not specified'
+                              % (kmlFigureName))
+
+        # open KML, write header
+        kmlFile = file(kmlFileName, 'wt')
+        kmlFile.write('<?xml version="1.0" encoding="UTF-8"?>\n')
+        kmlFile.write('<kml xmlns="http://www.opengis.net/kml/2.2" '
+                      'xmlns:gx="http://www.google.com/kml/ext/2.2" '
+                      'xmlns:kml="http://www.opengis.net/kml/2.2" '
+                      'xmlns:atom="http://www.w3.org/2005/Atom">\n')
+        kmlFile.write('<GroundOverlay>\n')
+        kmlFile.write('    <name>%s</name>\n' % kmlFileName)
+        kmlFile.write('    <Icon>\n')
+        kmlFile.write('        <href>%s</href>\n' % kmlFigureName)
+        kmlFile.write('        <viewBoundScale>0.75</viewBoundScale>\n')
+        kmlFile.write('    </Icon>\n')
+
+        # get corner of the domain and add to KML
+        domainLon, domainLat = self.get_corners()
+
+        kmlFile.write('    <LatLonBox>\n')
+        kmlFile.write('        <north>%s</north>\n' % max(domainLat))
+        kmlFile.write('        <south>%s</south>\n' % min(domainLat))
+        kmlFile.write('        <east>%s</east>\n' % max(domainLon))
+        kmlFile.write('        <west>%s</west>\n' % min(domainLon))
+        kmlFile.write('    </LatLonBox>\n')
+
+        # write footer and close
+        kmlFile.write('</GroundOverlay>\n')
+        kmlFile.write('</kml>')
+        kmlFile.close()
+
+    def get_geolocation_grids(self, stepSize=1):
+        '''Get longitude and latitude grids representing the full data grid
+
+        If GEOLOCATION is not present in the self.vrt.dataset then grids
+        are generated by converting pixel/line of each pixel into lat/lon
+        If GEOLOCATION is present in the self.vrt.dataset then grids are read
+        from the geolocation bands.
+
+        Parameters
+        -----------
+        stepSize : int
+            Reduction factor if output is desired on a reduced grid size
+
+        Returns
+        --------
+        longitude : numpy array
+            grid with longitudes
+        latitude : numpy array
+            grid with latitudes
+        '''
+
+        X = range(0, self.vrt.dataset.RasterXSize, stepSize)
+        Y = range(0, self.vrt.dataset.RasterYSize, stepSize)
+        # if the vrt dataset has geolocationArray
+        if len(self.vrt.geolocationArray.d) > 0:
+            Xm, Ym = np.meshgrid(X, Y)
+            geoArray = self.vrt.geolocationArray
+            longitude = geoArray.xVRT.dataset.ReadAsArray()[Xm, Ym]
+            latitude = geoArray.yVRT.dataset.ReadAsArray()[Xm, Ym]
+        else:
+            # create empty grids
+            longitude = np.zeros([len(Y), len(X)], 'float32')
+            latitude = np.zeros([len(Y), len(X)], 'float32')
+            # fill row-wise
+            for index, i in enumerate(X):
+                [lo, la] = self.transform_points([i] * len(Y), Y)
+                longitude[:, index] = lo
+                latitude[:, index] = la
+
+        return longitude, latitude
+
+    def _convert_extentDic(self, dstWKT, extentDic):
+        '''Convert -lle option (lat/lon) to -te (proper coordinate system)
+
+        Source SRS from LAT/LON projection and target SRS from dstWKT.
+        Create osr.CoordinateTransformation based on these SRSs and
+        convert given values in degrees to the destination coordinate
+        system given by WKT.
+        Add key 'te' and the converted values into the extentDic.
+
+        Parameters
+        -----------
+        dstWKT : WKT
+            destination WKT
+        extentDic : dictionary
+            dictionary with 'lle' key
+
+        Returns
+        --------
+        extentDic : dictionary
+            input dictionary + 'te' key and its values
+
+        '''
+        # Set destination SRS from dstWKT
+        dstSRS = osr.SpatialReference()
+        dstSRS.ImportFromWkt(dstWKT)
+
+        coorTrans = osr.CoordinateTransformation(latlongSRS, dstSRS)
+
+        # convert lat/lon given by 'lle' to the target coordinate system and
+        # add key 'te' and the converted values to extentDic
+        x1, y1, z1 = coorTrans.TransformPoint(extentDic['lle'][0],
+                                              extentDic['lle'][3])
+        x2, y2, z2 = coorTrans.TransformPoint(extentDic['lle'][2],
+                                              extentDic['lle'][3])
+        x3, y3, z3 = coorTrans.TransformPoint(extentDic['lle'][2],
+                                              extentDic['lle'][1])
+        x4, y4, z4 = coorTrans.TransformPoint(extentDic['lle'][0],
+                                              extentDic['lle'][1])
+
+        minX = min([x1, x2, x3, x4])
+        maxX = max([x1, x2, x3, x4])
+        minY = min([y1, y2, y3, y4])
+        maxY = max([y1, y2, y3, y4])
+
+        extentDic['te'] = [minX, minY, maxX, maxY]
+
+        return extentDic
+
+    def _create_extentDic(self, extentString):
+        '''Create a dictionary from extentString
+
+        Check if extentString is proper.
+            * '-te' and '-lle' take 4 numbers.
+            * '-ts' and '-tr' take 2 numbers.
+            * the combination should be ('-te' or '-lle') and ('-ts' or '-tr')
+        If it is proper, create a dictionary
+        Otherwise, raise the error.
+
+        Parameters
+        -----------
+        extentString : string
+            '-te xMin yMin xMax yMax',
+            '-tr xResolution yResolution',
+            '-ts width height',
+            '-lle minlon minlat maxlon maxlat'
+
+        Returns
+        --------
+        extentDic : dictionary
+            has key ('te' or 'lle') and ('tr' or 'ts') and their values.
+
+        Raises
+        -------
+        OptionError : occurs when the extentString is improper
+
+        '''
+        extentDic = {}
+
+        # Find -re text
+        str_tr = re.findall('-tr\s+[-+]?\d*[.\d*]*\s+[-+]?\d*[.\d*]*\s?',
+                            extentString)
+        if str_tr != []:
+            # Check the number of -tr elements
+            elm_str = str(str_tr[0].rstrip())
+            elms_str = elm_str.split(None)
+            if len(elms_str) != 3 or elms_str[2] == '-':
+                raise OptionError('Domain._create_extentDic():'
+                                  '-tr is used as'
+                                  '"-tr xResolution yResolution"')
+            # Add the key and value to extentDic
+            extentString = extentString.replace(str_tr[0], '')
+            trElem = str(str_tr).split(None)
+            trkey = trElem[0].translate(string.maketrans('', ''), "[]-'")
+            if trkey != '':
+                elements = []
+                for i in range(2):
+                    elements.append(float(trElem[i + 1].
+                                          translate(string.maketrans('', ''),
+                                                    "'[]'")))
+                extentDic[trkey] = elements
+
+        # Find -ts text
+        str_ts = re.findall('-ts\s+[-+]?\d*[.\d*]*\s+[-+]?\d*[.\d*]*\s?',
+                            extentString)
+        if str_ts != []:
+            # Check the number of -ts elements
+            elm_str = str(str_ts[0].rstrip())
+            elms_str = elm_str.split(None)
+            if len(elms_str) != 3 or elms_str[2] == '-':
+                raise OptionError('Domain._create_extentDic(): '
+                                  '"-ts" is used as "-ts width height"')
+            # Add the key and value to extentDic
+            extentString = extentString.replace(str_ts[0], '')
+            tsElem = str(str_ts).split(None)
+            tskey = tsElem[0].translate(string.maketrans('', ''), "[]-'")
+            if tskey != '':
+                elements = []
+                for i in range(2):
+                    elements.append(float(tsElem[i + 1].
+                                          translate(string.maketrans('', ''),
+                                                    "[]'")))
+                extentDic[tskey] = elements
+
+        # Find -te text
+        str_te = re.findall('-te\s+[-+]?\d*[.\d*]*\s+[-+]?\d*[.\d*]*\s'
+                            '+[-+]?\d*[.\d*]*\s+[-+]?\d*[.\d*]*\s?',
+                            extentString)
+        if str_te != []:
+            # Check the number of -te elements
+            elm_str = str(str_te[0].rstrip())
+            elms_str = elm_str.split(None)
+            if len(elms_str) != 5:
+                raise OptionError('Domain._create_extentDic():'
+                                  '-te is used as "-te xMin yMin xMax yMax"')
+            # Add the key and value to extentDic
+            extentString = extentString.replace(str_te[0], '')
+            teElem = str(str_te).split(None)
+            tekey = teElem[0].translate(string.maketrans('', ''), "[]-'")
+            if tekey != '':
+                elements = []
+                for i in range(4):
+                    elements.append(float(teElem[i + 1].
+                                          translate(string.maketrans('', ''),
+                                                    "[]'")))
+                extentDic[tekey] = elements
+
+        # Find -lle text
+        str_lle = re.findall('-lle\s+[-+]?\d*[.\d*]*\s+[-+]?\d*[.\d*]*\s'
+                             '+[-+]?\d*[.\d*]*\s+[-+]?\d*[.\d*]*\s?',
+                             extentString)
+        if str_lle != []:
+            # Check the number of -lle elements
+            elm_str = str(str_lle[0].rstrip())
+            elms_str = elm_str.split(None)
+            if len(elms_str) != 5:
+                raise OptionError('Domain._create_extentDic():'
+                                  '-lle is used as '
+                                  '"-lle minlon minlat maxlon maxlat"')
+            # Add the key and value to extentDic
+            extentString = extentString.replace(str_lle[0], '')
+            lleElem = str(str_lle).split(None)
+            llekey = lleElem[0].translate(string.maketrans('', ''), "[]-'")
+            if llekey != '':
+                elements = []
+                for i in range(4):
+                    elements.append(float(lleElem[i + 1].
+                                          translate(string.maketrans('', ''),
+                                                    "[]'")))
+                extentDic[llekey] = elements
+
+        result = re.search('\S', extentString)
+        # if there are unnecessary letters, give an error
+        if result is not None:
+            raise OptionError('Domain._create_extentDic():'
+                              'extentString is not redable :',
+                              extentString)
+
+        # check if one of '-te' and '-lle' is given
+        if ('lle' not in extentDic) and ('te' not in extentDic):
+            raise OptionError('Domain._create_extentDic():'
+                              '"-lle" or "-te" is required.')
+        elif ('lle' in extentDic) and ('te' in extentDic):
+            raise OptionError('Domain._create_extentDic():'
+                              '"-lle" or "-te" should be chosen.')
+
+        # check if one of '-ts' and '-tr' is given
+        if ('ts' not in extentDic) and ('tr' not in extentDic):
+            raise OptionError('Domain._create_extentDic():'
+                              '"-ts" or "-tr" is required.')
+        elif ('ts' in extentDic) and ('tr' in extentDic):
+            raise OptionError('Domain._create_extentDic():'
+                              '"-ts" or "-tr" should be chosen.')
+        return extentDic
+
+    def _from_xml(self, srsString, extentString):
+        ''' Read strings from the given xml file
+
+        Parameters
+        -----------
+        srsString : file name
+            name of the input XML-file
+        extentString : string
+            name of the domain
+
+        Returns
+        --------
+        srsString : string
+            proj4 string of the destination
+        extentString : string
+            extent string of the destination
+        name : string
+            domain name
+
+        Raises
+        -------
+        OptionError : occures when the given extentString is not in
+            the XML-file
+
+         '''
+        # open file
+        fd = file(srsString, 'rb')
+        # get root element
+        domains = ElementTree(file=fd).getroot()
+        fd.close()
+
+        # iterate over domains to find the required one
+        for domain in list(domains):
+            # if the domain name is the same as the given one
+            if domain.attrib['name'] == extentString:
+                # get contents of the tags
+                name = extentString[:]
+                srsString = domain.find('srsString').text
+                extentString = domain.find('extentString').text
+                break
+            if domain == list(domains)[-1]:
+                raise OptionError('extentString is improper')
+
+        return srsString, extentString, name
+
+    def get_border(self, nPoints=10):
+        '''Generate two vectors with values of lat/lon for the border of domain
+
+        Parameters
+        -----------
+        nPoints : int, optional
+            Number of points on each border
+
+        Returns
+        --------
+        lonVec, latVec : lists
+            vectors with lon/lat values for each point at the border
+
+        '''
+        # prepare vectors with pixels and lines for upper, left, lower
+        # and right borders
+        sizes = [self.vrt.dataset.RasterXSize, self.vrt.dataset.RasterYSize]
+
+        rcVector1 = [[], []]
+        rcVector2 = [[], []]
+        # loop for pixels and lines
+        for n in range(0, 2):
+            step = max(1, sizes[n] / nPoints)
+            rcVector1[n] = range(0, sizes[n], step)[0:nPoints]
+            rcVector1[n].append(sizes[n])
+            rcVector2[n] = rcVector1[n][:]
+            rcVector2[n].reverse()
+
+        # coumpund vectors of pixels (col) and lines (row)
+        colVector = (rcVector1[0] + [sizes[0]] * len(rcVector1[1]) +
+                     rcVector2[0] + [0] * len(rcVector1[1]))
+        rowVector = ([0] * len(rcVector1[0]) + rcVector1[1] +
+                     [sizes[1]] * len(rcVector1[0]) + rcVector2[1])
+
+        return self.transform_points(colVector, rowVector)
+
+    def _get_border_kml(self):
+        '''Generate Placemark entry for KML
+
+        Returns
+        --------
+        kmlEntry : String
+            String with the Placemark entry
+
+        '''
+        domainLon, domainLat = self.get_border()
+
+        # convert Border coordinates into KML-like string
+        coordinates = ''
+        for lon, lat in zip(domainLon, domainLat):
+            coordinates += '%f,%f,0 ' % (lon, lat)
+
+        kmlEntry = ''
+        # write placemark: name, style, polygon, coordinates
+        kmlEntry += '            <Placemark>\n'
+        kmlEntry += '                <name>%s</name>\n' % self.name
+        kmlEntry += '                <Style>\n'
+        kmlEntry += '                    <LineStyle><color>ffffffff</color>'\
+                    '</LineStyle>\n'
+        kmlEntry += '                    <PolyStyle><fill>0</fill>'\
+                    '</PolyStyle>\n'
+        kmlEntry += '                </Style>\n'
+        kmlEntry += '                <Polygon><tessellate>1</tessellate>'\
+                    '<outerBoundaryIs><LinearRing><coordinates>\n'
+        kmlEntry += coordinates + '\n'
+        kmlEntry += '            </coordinates></LinearRing>'\
+                    '</outerBoundaryIs></Polygon></Placemark>\n'
+
+        return kmlEntry
+
+    def get_border_polygon(self):
+        '''Creates string with WKT representation of the border polygon
+
+        Returns
+        --------
+        WKTPolygon : string
+            string with WKT representation of the border polygon
+
+        '''
+        lonList, latList = self.get_border()
+
+        # apply > 180 deg correction to longitudes
+        for ilon, lon in enumerate(lonList):
+            lonList[ilon] = copysign(acos(cos(lon * pi / 180.)) / pi * 180,
+                                     sin(lon * pi / 180.))
+
+        polyCont = ','.join(str(lon) + ' ' + str(lat)
+                            for lon, lat in zip(lonList, latList))
+        # outer quotes have to be double and inner - single!
+        wktPolygon = "PolygonFromText('POLYGON((%s))')" % polyCont
+        return wktPolygon
+
+    def get_corners(self):
+        '''Get coordinates of corners of the Domain
+
+        Returns
+        --------
+        lonVec, latVec : lists
+            vectors with lon/lat values for each corner
+
+        '''
+        colVector = [0, 0, self.vrt.dataset.RasterXSize,
+                     self.vrt.dataset.RasterXSize]
+        rowVector = [0, self.vrt.dataset.RasterYSize, 0,
+                     self.vrt.dataset.RasterYSize]
+        return self.transform_points(colVector, rowVector)
+
+    
+
+
+    def _get_geotransform(self, extentDic):
+        '''
+        the new coordinates and raster size are calculated based on
+        the given extentDic.
+
+        Parameters
+        -----------
+        extentDic : dictionary
+            includes 'te' key and 'ts' or 'tr' key
+
+        Raises
+        -------
+        OptionError : occurs when maxX - minX < 0 or maxY - minY < 0
+        OptionError : occurs when the given resolution is larger than
+                     width or height.
+
+        Returns
+        --------
+        coordinate : list with 6 float
+            GeoTransform
+
+        rasterSize : list with two int
+            rasterXSize and rasterYSize
+
+        '''
+        # recalculate GeoTransform based on extent option
+        minX = extentDic['te'][0]
+        minY = extentDic['te'][1]
+        maxX = extentDic['te'][2]
+        maxY = extentDic['te'][3]
+        cornerX = minX
+        cornerY = maxY
+        width = maxX - minX
+        height = maxY - minY
+        if width <= 0 or height <= 0:
+            raise OptionError('The extent is illegal. '
+                              '"-te xMin yMin xMax yMax" ')
+
+        if 'tr' in extentDic.keys():
+            resolutionX = extentDic['tr'][0]
+            resolutionY = -(extentDic['tr'][1])
+            if (width < resolutionX or height < resolutionY):
+                raise OptionError('"-tr" is too large. '
+                                  'width is %s, height is %s '
+                                  % (str(width), str(height)))
+            rasterXSize = width / resolutionX
+            rasterYSize = abs(height / resolutionY)
+        else:
+            rasterXSize = extentDic['ts'][0]
+            rasterYSize = extentDic['ts'][1]
+            resolutionX = width / rasterXSize
+            resolutionY = -abs(height / rasterYSize)
+
+        # create a list for GeoTransform
+        coordinates = [cornerX, resolutionX, 0.0, cornerY, 0.0, resolutionY]
+
+        return coordinates, int(rasterXSize), int(rasterYSize)
+
+    def transform_points(self, colVector, rowVector, DstToSrc=0):
 
-from nansat_tools import *
-
-
-# import nansat parts
-try:
-    from vrt import VRT
-except ImportError:
-    warnings.warn('Cannot import vrt!'
-                  'domain will not work.')
-
-
-class Domain():
-    '''Container for geographical reference of a raster
-
-    A Domain object describes all attributes of geographical
-    reference of a raster:
-      * width and height (number of pixels)
-      * pixel size (e.g. in decimal degrees or in meters)
-      * relation between pixel/line coordinates and geographical
-        coordinates (e.g. a linear relation)
-      * type of data projection (e.g. geographical or stereographic)
-
-    The core of Domain is a GDAL Dataset. It has no bands, but only
-    georeference information: rasterXsize, rasterYsize, GeoTransform and
-    Projection or GCPs, etc. which fully describe dimentions and spatial
-    reference of the grid.
-
-    There are three ways to store geo-reference in a GDAL dataset:
-      * Using GeoTransfrom to define linear relationship between raster
-        pixel/line and geographical X/Y coordinates
-      * Using GCPs (set of Ground Control Points) to define non-linear
-        relationship between pixel/line and X/Y
-      * Using Geolocation Array - full grids of X/Y coordinates for
-        each pixel of a raster
-    The relation between X/Y coordinates of the raster and latitude/longitude
-    coordinates is defined by projection type and projection parameters.
-    These pieces of information are therefore stored in Domain:
-      * Type and parameters of projection +
-        * GeoTransform, or
-        * GCPs, or
-        * GeolocationArrays
-
-    Domain has methods for basic operations with georeference information:
-      * creating georeference from input options;
-      * fetching corner, border or full grids of X/Y coordinates;
-      * making map of the georeferenced grid in a PNG or KML file;
-      * and some more...
-
-    The main attribute of Domain is a VRT object self.vrt.
-    Nansat inherits from Domain and adds bands to self.vrt
-
-    '''
-    def __init__(self, srs=None, ext=None, ds=None, lon=None,
-                 lat=None, name='', logLevel=None):
-        '''Create Domain from GDALDataset or string options or lat/lon grids
-
-        d = Domain(srs, ext)
-            Size, extent and spatial reference is given by strings
-        d = Domain(ds=GDALDataset):
-            Size, extent and spatial reference is copied from input
-            GDAL dataset
-        d = Domain(srs, ds=GDALDataset):
-            Spatial reference is given by srs, but size and extent is
-            determined
-            from input GDAL dataset
-        d = Domain(lon=lonGrid, lat=latGrid)
-            Size, extent and spatial reference is given by two grids
-
-        Parameters
-        ----------
-        srs : PROJ4 or EPSG or WKT
-            Specifies spatial reference system (SRS)
-            PROJ4:
-            string with proj4 options [http://trac.osgeo.org/proj/] e.g.:
-            '+proj=latlong +datum=WGS84 +ellps=WGS84 +no_defs'
-            '+proj=stere +datum=WGS84 +ellps=WGS84 +lat_0=75 +lon_0=10
-             +no_defs'
-            EPSG:
-            integer with EPSG number, [http://spatialreference.org/],
-            e.g. 4326
-            WKT:
-            string with Well Know Text of SRS. E.g.:
-            'GEOGCS["WGS 84",
-                DATUM["WGS_1984",
-                    SPHEROID["WGS 84",6378137,298.257223563,
-                        AUTHORITY["EPSG","7030"]],
-                    TOWGS84[0,0,0,0,0,0,0],
-                    AUTHORITY["EPSG","6326"]],
-                PRIMEM["Greenwich",0,
-                    AUTHORITY["EPSG","8901"]],
-                UNIT["degree",0.0174532925199433,
-                    AUTHORITY["EPSG","9108"]],
-                AUTHORITY["EPSG","4326"]]'
-        ext : string
-            some gdalwarp options + additional options
-            [http://www.gdal.org/gdalwarp.html]
-            Specifies extent, resolution / size
-            Available options: (('-te' or '-lle') and ('-tr' or '-ts'))
-            (e.g. '-lle -10 30 55 60 -ts 1000 1000' or
-            '-te 100 2000 300 10000 -tr 300 200')
-            -tr resolutionx resolutiony
-            -ts sizex sizey
-            -te xmin ymin xmax ymax
-            -lle lonmin latmin lonmax latmax
-        ds : GDAL dataset
-        lat : Numpy array
-            Grid with latitudes
-        lon : Numpy array
-            Grid with longitudes
-        name : string, optional
-            Name to be added to the Domain object
-        logLevel : int, optional, default=30
-            level of logging
-
-        Raises
-        -------
-        ProjectionError : occurs when Projection() is empty
-            despite it is required for creating extentDic.
-        OptionError : occures when the arguments are not proper.
-
-        Modifies
-        ---------
-        self.vrt.datasetset : dataset in memory
-            dataset is created based on the input arguments
-
-        See Also
-        ---------
-        Nansat.reproject()
-        [http://www.gdal.org/gdalwarp.html]
-        [http://trac.osgeo.org/proj/]
-        [http://spatialreference.org/]
-        [http://www.gdal.org/ogr/osr_tutorial.html]
-
-        '''
-        # set default attributes
-        self.logger = add_logger('Nansat', logLevel)
-        self.name = name
-
-        self.logger.debug('ds: %s' % str(ds))
-        self.logger.debug('srs: %s' % srs)
-        self.logger.debug('ext: %s' % ext)
-
-        # If too much information is given raise error
-        if ds is not None and srs is not None and ext is not None:
-            raise OptionError('Ambiguous specification of both '
-                              'dataset, srs- and ext-strings.')
-
-        # if srs is given, convert it to WKT
-        if srs is not None:
-            # if XML-file and domain name is given - read that file
-            if isinstance(srs, str) and os.path.isfile(srs):
-                srs, ext, self.name = self._from_xml(srs, ext)
-            # import srs from srsString and get the projection
-            sr = osr.SpatialReference()
-            # try to use different import methods
-            # import from proj4 string
-            try:
-                status = sr.ImportFromProj4(srs)
-            except:
-                status = 1
-            # import from EPSG number
-            if status > 0:
-                try:
-                    status = sr.ImportFromEPSG(srs)
-                except:
-                    status = 1
-            # import from WKT text
-            if status > 0:
-                try:
-                    status = sr.ImportFromWkt(srs)
-                except:
-                    status = 1
-            # create WKT
-            dstWKT = sr.ExportToWkt()
-            # test success of WKT
-            if status > 0 or dstWKT == '':
-                raise ProjectionError('srs (%s) is wrong' % (srs))
-
-        # choose between input opitons:
-        # ds
-        # ds and srs
-        # srs and ext
-        # lon and lat
-
-        # if only a dataset is given:
-        #     copy geo-reference from the dataset
-        if ds is not None and srs is None:
-            self.vrt = VRT(gdalDataset=ds)
-
-        # If dataset and srs are given (but not ext):
-        #   use AutoCreateWarpedVRT to determine bounds and resolution
-        elif ds is not None and srs is not None:
-            tmpVRT = gdal.AutoCreateWarpedVRT(ds, None, dstWKT)
-            if tmpVRT is None:
-                raise ProjectionError('Could not warp the given dataset'
-                                      'to the given SRS.')
-            else:
-                self.vrt = VRT(gdalDataset=tmpVRT)
-
-        # If proj4 and extent string are given (but not dataset)
-        elif srs is not None and ext is not None:
-            # create full dictionary of parameters
-            extentDic = self._create_extentDic(ext)
-
-            # convert -lle to -te
-            if 'lle' in extentDic.keys():
-                extentDic = self._convert_extentDic(dstWKT, extentDic)
-
-            # get size/extent from the created extet dictionary
-            [geoTransform,
-             rasterXSize, rasterYSize] = self._get_geotransform(extentDic)
-            # create VRT object with given geo-reference parameters
-            self.vrt = VRT(srcGeoTransform=geoTransform,
-                           srcProjection=dstWKT,
-                           srcRasterXSize=rasterXSize,
-                           srcRasterYSize=rasterYSize)
-            self.extentDic = extentDic
-        elif lat is not None and lon is not None:
-            # create self.vrt from given lat/lon
-            self.vrt = VRT(lat=lat, lon=lon)
-        else:
-            raise OptionError('"dataset" or "srsString and extentString" '
-                              'or "dataset and srsString" are required')
-
-        self.logger.debug('vrt.dataset: %s' % str(self.vrt.dataset))
-
-    def __repr__(self):
-        '''Creates string with basic info about the Domain object
-
-        Modifies
-        ---------
-        Print size, projection and corner coordinates
-
-        '''
-        toPrettyWKT = osr.SpatialReference()
-        toPrettyWKT.ImportFromWkt(self.vrt.get_projection())
-        prettyWKT = toPrettyWKT.ExportToPrettyWkt(1)
-        corners = self.get_corners()
-        outStr = 'Domain:[%d x %d]\n' % (self.vrt.dataset.RasterXSize,
-                                         self.vrt.dataset.RasterYSize)
-        outStr += '-' * 40 + '\n'
-        outStr += 'Projection:\n'
-        outStr += prettyWKT + '\n'
-        outStr += '-' * 40 + '\n'
-        outStr += 'Corners (lon, lat):\n'
-        outStr += '\t (%6.2f, %6.2f)  (%6.2f, %6.2f)\n' % (corners[0][0],
-                                                           corners[1][0],
-                                                           corners[0][2],
-                                                           corners[1][2])
-        outStr += '\t (%6.2f, %6.2f)  (%6.2f, %6.2f)\n' % (corners[0][1],
-                                                           corners[1][1],
-                                                           corners[0][3],
-                                                           corners[1][3])
-        return outStr
-
-    def write_kml(self, xmlFileName=None, kmlFileName=None):
-        '''Write KML file with domains
-
-        Convert XML-file with domains into KML-file for GoogleEarth
-        or write KML-file with the current Domain
-
-        Parameters
-        -----------
-        xmlFileName : string, optional
-            Name of the XML-file to convert. If only this value is given
-            - kmlFileName=xmlFileName+'.kml'
-
-        kmlFileName : string, optional
-            Name of the KML-file to generate from the current Domain
-
-        '''
-        # test input options
-        if xmlFileName is not None and kmlFileName is None:
-            # if only input XML-file is given - convert it to KML
-
-            # open XML, get all domains
-            xmlFile = file(xmlFileName, 'rb')
-            kmlFileName = xmlFileName + '.kml'
-            xmlDomains = ElementTree(file=xmlFile).getroot()
-            xmlFile.close()
-
-            # convert domains in XML into list of domains
-            domains = []
-            for xmlDomain in list(xmlDomains):
-                # append Domain object to domains list
-                domainName = xmlDomain.attrib['name']
-                domains.append(Domain(srs=xmlFileName, ext=domainName))
-
-        elif xmlFileName is None and kmlFileName is not None:
-            # if only output KML-file is given
-            # then convert the current domain to KML
-            domains = [self]
-
-        else:
-            # otherwise it is potentially error
-            raise OptionError('Either xmlFileName(%s)\
-             or kmlFileName(%s) are wrong' % (xmlFileName, kmlFileName))
-
-        # open KML, write header
-        kmlFile = file(kmlFileName, 'wt')
-        kmlFile.write('<?xml version="1.0" encoding="UTF-8"?>\n')
-        kmlFile.write('<kml xmlns="http://www.opengis.net/kml/2.2" '
-                      'xmlns:gx="http://www.google.com/kml/ext/2.2" '
-                      'xmlns:kml="http://www.opengis.net/kml/2.2" '
-                      'xmlns:atom="http://www.w3.org/2005/Atom">\n')
-        kmlFile.write('<Document>\n')
-        kmlFile.write('    <name>%s</name>\n' % kmlFileName)
-        kmlFile.write('        <Folder><name>%s</name><open>1</open>\n'
-                      % kmlFileName)
-
-        # get border of each domain and add to KML
-        for domain in list(domains):
-            kmlEntry = domain._get_border_kml()
-            kmlFile.write(kmlEntry)
-
-        # write footer and close
-        kmlFile.write('        </Folder></Document></kml>\n')
-        kmlFile.close()
-
-    def write_kml_image(self, kmlFileName=None, kmlFigureName=None):
-        '''Create KML file for already projected image
-
-        Write Domain Image into KML-file for GoogleEarth
-
-        Parameters
-        -----------
-        kmlFileName : string, optional
-            Name of the KML-file to generate from the current Domain
-        kmlFigureName : string, optional
-            Name of the projected image stored in .png format
-
-        Examples
-        ---------
-        # First of all, reproject an image into Lat/Lon WGS84
-          (Simple Cylindrical) projection
-        # 1. Cancel previous reprojection
-        # 2. Get corners of the image and the pixel resolution
-        # 3. Create Domain with stereographic projection,
-        #    corner coordinates and resolution 1000m
-        # 4. Reproject
-        # 5. Write image
-        # 6. Write KML for the image
-        n.reproject() # 1.
-        lons, lats = n.get_corners() # 2.
-        srsString = '+proj=latlong +datum=WGS84 +ellps=WGS84 +no_defs'
-        extentString = '-lle %f %f %f %f -ts 3000 3000'
-        % (min(lons), min(lats), max(lons), max(lats))
-        d = Domain(srs=srsString, ext=extentString) # 3.
-        n.reproject(d) # 4.
-        n.write_figure(fileName=figureName, bands=[3], clim=[0,0.15],
-                       cmapName='gray', transparency=0) # 5.
-        n.write_kml_image(kmlFileName=oPath + fileName + '.kml',
-                          kmlFigureName=figureName) # 6.
-
-        '''
-        # test input options
-        if kmlFileName is not None:
-            # if only output KML-file is given
-            # then convert the current domain to KML
-            domains = [self]
-        else:
-            # otherwise it is potentially error
-            raise OptionError('kmlFileName(%s) is wrong' % (kmlFileName))
-
-        if kmlFigureName is None:
-            raise OptionError('kmlFigureName(%s) is not specified'
-                              % (kmlFigureName))
-
-        # open KML, write header
-        kmlFile = file(kmlFileName, 'wt')
-        kmlFile.write('<?xml version="1.0" encoding="UTF-8"?>\n')
-        kmlFile.write('<kml xmlns="http://www.opengis.net/kml/2.2" '
-                      'xmlns:gx="http://www.google.com/kml/ext/2.2" '
-                      'xmlns:kml="http://www.opengis.net/kml/2.2" '
-                      'xmlns:atom="http://www.w3.org/2005/Atom">\n')
-        kmlFile.write('<GroundOverlay>\n')
-        kmlFile.write('    <name>%s</name>\n' % kmlFileName)
-        kmlFile.write('    <Icon>\n')
-        kmlFile.write('        <href>%s</href>\n' % kmlFigureName)
-        kmlFile.write('        <viewBoundScale>0.75</viewBoundScale>\n')
-        kmlFile.write('    </Icon>\n')
-
-        # get corner of the domain and add to KML
-        domainLon, domainLat = self.get_corners()
-
-        kmlFile.write('    <LatLonBox>\n')
-        kmlFile.write('        <north>%s</north>\n' % max(domainLat))
-        kmlFile.write('        <south>%s</south>\n' % min(domainLat))
-        kmlFile.write('        <east>%s</east>\n' % max(domainLon))
-        kmlFile.write('        <west>%s</west>\n' % min(domainLon))
-        kmlFile.write('    </LatLonBox>\n')
-
-        # write footer and close
-        kmlFile.write('</GroundOverlay>\n')
-        kmlFile.write('</kml>')
-        kmlFile.close()
-
-    def get_geolocation_grids(self, stepSize=1):
-        '''Get longitude and latitude grids representing the full data grid
-
-        If GEOLOCATION is not present in the self.vrt.dataset then grids
-        are generated by converting pixel/line of each pixel into lat/lon
-        If GEOLOCATION is present in the self.vrt.dataset then grids are read
-        from the geolocation bands.
-
-        Parameters
-        -----------
-        stepSize : int
-            Reduction factor if output is desired on a reduced grid size
-
-        Returns
-        --------
-        longitude : numpy array
-            grid with longitudes
-        latitude : numpy array
-            grid with latitudes
-        '''
-
-        X = range(0, self.vrt.dataset.RasterXSize, stepSize)
-        Y = range(0, self.vrt.dataset.RasterYSize, stepSize)
-        # if the vrt dataset has geolocationArray
-        if len(self.vrt.geolocationArray.d) > 0:
-            Xm, Ym = np.meshgrid(X, Y)
-            geoArray = self.vrt.geolocationArray
-            longitude = geoArray.xVRT.dataset.ReadAsArray()[Xm, Ym]
-            latitude = geoArray.yVRT.dataset.ReadAsArray()[Xm, Ym]
-        else:
-            # create empty grids
-            longitude = np.zeros([len(Y), len(X)], 'float32')
-            latitude = np.zeros([len(Y), len(X)], 'float32')
-            # fill row-wise
-            for index, i in enumerate(X):
-                [lo, la] = self.transform_points([i] * len(Y), Y)
-                longitude[:, index] = lo
-                latitude[:, index] = la
-
-        return longitude, latitude
-
-    def _convert_extentDic(self, dstWKT, extentDic):
-        '''Convert -lle option (lat/lon) to -te (proper coordinate system)
-
-        Source SRS from LAT/LON projection and target SRS from dstWKT.
-        Create osr.CoordinateTransformation based on these SRSs and
-        convert given values in degrees to the destination coordinate
-        system given by WKT.
-        Add key 'te' and the converted values into the extentDic.
-
-        Parameters
-        -----------
-        dstWKT : WKT
-            destination WKT
-        extentDic : dictionary
-            dictionary with 'lle' key
-
-        Returns
-        --------
-        extentDic : dictionary
-            input dictionary + 'te' key and its values
-
-        '''
-        # Set destination SRS from dstWKT
-        dstSRS = osr.SpatialReference()
-        dstSRS.ImportFromWkt(dstWKT)
-
-        coorTrans = osr.CoordinateTransformation(latlongSRS, dstSRS)
-
-        # convert lat/lon given by 'lle' to the target coordinate system and
-        # add key 'te' and the converted values to extentDic
-        x1, y1, z1 = coorTrans.TransformPoint(extentDic['lle'][0],
-                                              extentDic['lle'][3])
-        x2, y2, z2 = coorTrans.TransformPoint(extentDic['lle'][2],
-                                              extentDic['lle'][3])
-        x3, y3, z3 = coorTrans.TransformPoint(extentDic['lle'][2],
-                                              extentDic['lle'][1])
-        x4, y4, z4 = coorTrans.TransformPoint(extentDic['lle'][0],
-                                              extentDic['lle'][1])
-
-        minX = min([x1, x2, x3, x4])
-        maxX = max([x1, x2, x3, x4])
-        minY = min([y1, y2, y3, y4])
-        maxY = max([y1, y2, y3, y4])
-
-        extentDic['te'] = [minX, minY, maxX, maxY]
-
-        return extentDic
-
-    def _create_extentDic(self, extentString):
-        '''Create a dictionary from extentString
-
-        Check if extentString is proper.
-            * '-te' and '-lle' take 4 numbers.
-            * '-ts' and '-tr' take 2 numbers.
-            * the combination should be ('-te' or '-lle') and ('-ts' or '-tr')
-        If it is proper, create a dictionary
-        Otherwise, raise the error.
-
-        Parameters
-        -----------
-        extentString : string
-            '-te xMin yMin xMax yMax',
-            '-tr xResolution yResolution',
-            '-ts width height',
-            '-lle minlon minlat maxlon maxlat'
-
-        Returns
-        --------
-        extentDic : dictionary
-            has key ('te' or 'lle') and ('tr' or 'ts') and their values.
-
-        Raises
-        -------
-        OptionError : occurs when the extentString is improper
-
-        '''
-        extentDic = {}
-
-        # Find -re text
-        str_tr = re.findall('-tr\s+[-+]?\d*[.\d*]*\s+[-+]?\d*[.\d*]*\s?',
-                            extentString)
-        if str_tr != []:
-            # Check the number of -tr elements
-            elm_str = str(str_tr[0].rstrip())
-            elms_str = elm_str.split(None)
-            if len(elms_str) != 3 or elms_str[2] == '-':
-                raise OptionError('Domain._create_extentDic():'
-                                  '-tr is used as'
-                                  '"-tr xResolution yResolution"')
-            # Add the key and value to extentDic
-            extentString = extentString.replace(str_tr[0], '')
-            trElem = str(str_tr).split(None)
-            trkey = trElem[0].translate(string.maketrans('', ''), "[]-'")
-            if trkey != '':
-                elements = []
-                for i in range(2):
-                    elements.append(float(trElem[i + 1].
-                                          translate(string.maketrans('', ''),
-                                                    "'[]'")))
-                extentDic[trkey] = elements
-
-        # Find -ts text
-        str_ts = re.findall('-ts\s+[-+]?\d*[.\d*]*\s+[-+]?\d*[.\d*]*\s?',
-                            extentString)
-        if str_ts != []:
-            # Check the number of -ts elements
-            elm_str = str(str_ts[0].rstrip())
-            elms_str = elm_str.split(None)
-            if len(elms_str) != 3 or elms_str[2] == '-':
-                raise OptionError('Domain._create_extentDic(): '
-                                  '"-ts" is used as "-ts width height"')
-            # Add the key and value to extentDic
-            extentString = extentString.replace(str_ts[0], '')
-            tsElem = str(str_ts).split(None)
-            tskey = tsElem[0].translate(string.maketrans('', ''), "[]-'")
-            if tskey != '':
-                elements = []
-                for i in range(2):
-                    elements.append(float(tsElem[i + 1].
-                                          translate(string.maketrans('', ''),
-                                                    "[]'")))
-                extentDic[tskey] = elements
-
-        # Find -te text
-        str_te = re.findall('-te\s+[-+]?\d*[.\d*]*\s+[-+]?\d*[.\d*]*\s'
-                            '+[-+]?\d*[.\d*]*\s+[-+]?\d*[.\d*]*\s?',
-                            extentString)
-        if str_te != []:
-            # Check the number of -te elements
-            elm_str = str(str_te[0].rstrip())
-            elms_str = elm_str.split(None)
-            if len(elms_str) != 5:
-                raise OptionError('Domain._create_extentDic():'
-                                  '-te is used as "-te xMin yMin xMax yMax"')
-            # Add the key and value to extentDic
-            extentString = extentString.replace(str_te[0], '')
-            teElem = str(str_te).split(None)
-            tekey = teElem[0].translate(string.maketrans('', ''), "[]-'")
-            if tekey != '':
-                elements = []
-                for i in range(4):
-                    elements.append(float(teElem[i + 1].
-                                          translate(string.maketrans('', ''),
-                                                    "[]'")))
-                extentDic[tekey] = elements
-
-        # Find -lle text
-        str_lle = re.findall('-lle\s+[-+]?\d*[.\d*]*\s+[-+]?\d*[.\d*]*\s'
-                             '+[-+]?\d*[.\d*]*\s+[-+]?\d*[.\d*]*\s?',
-                             extentString)
-        if str_lle != []:
-            # Check the number of -lle elements
-            elm_str = str(str_lle[0].rstrip())
-            elms_str = elm_str.split(None)
-            if len(elms_str) != 5:
-                raise OptionError('Domain._create_extentDic():'
-                                  '-lle is used as '
-                                  '"-lle minlon minlat maxlon maxlat"')
-            # Add the key and value to extentDic
-            extentString = extentString.replace(str_lle[0], '')
-            lleElem = str(str_lle).split(None)
-            llekey = lleElem[0].translate(string.maketrans('', ''), "[]-'")
-            if llekey != '':
-                elements = []
-                for i in range(4):
-                    elements.append(float(lleElem[i + 1].
-                                          translate(string.maketrans('', ''),
-                                                    "[]'")))
-                extentDic[llekey] = elements
-
-        result = re.search('\S', extentString)
-        # if there are unnecessary letters, give an error
-        if result is not None:
-            raise OptionError('Domain._create_extentDic():'
-                              'extentString is not redable :',
-                              extentString)
-
-        # check if one of '-te' and '-lle' is given
-        if ('lle' not in extentDic) and ('te' not in extentDic):
-            raise OptionError('Domain._create_extentDic():'
-                              '"-lle" or "-te" is required.')
-        elif ('lle' in extentDic) and ('te' in extentDic):
-            raise OptionError('Domain._create_extentDic():'
-                              '"-lle" or "-te" should be chosen.')
-
-        # check if one of '-ts' and '-tr' is given
-        if ('ts' not in extentDic) and ('tr' not in extentDic):
-            raise OptionError('Domain._create_extentDic():'
-                              '"-ts" or "-tr" is required.')
-        elif ('ts' in extentDic) and ('tr' in extentDic):
-            raise OptionError('Domain._create_extentDic():'
-                              '"-ts" or "-tr" should be chosen.')
-        return extentDic
-
-    def _from_xml(self, srsString, extentString):
-        ''' Read strings from the given xml file
-
-        Parameters
-        -----------
-        srsString : file name
-            name of the input XML-file
-        extentString : string
-            name of the domain
-
-        Returns
-        --------
-        srsString : string
-            proj4 string of the destination
-        extentString : string
-            extent string of the destination
-        name : string
-            domain name
-
-        Raises
-        -------
-        OptionError : occures when the given extentString is not in
-            the XML-file
-
-         '''
-        # open file
-        fd = file(srsString, 'rb')
-        # get root element
-        domains = ElementTree(file=fd).getroot()
-        fd.close()
-
-        # iterate over domains to find the required one
-        for domain in list(domains):
-            # if the domain name is the same as the given one
-            if domain.attrib['name'] == extentString:
-                # get contents of the tags
-                name = extentString[:]
-                srsString = domain.find('srsString').text
-                extentString = domain.find('extentString').text
-                break
-            if domain == list(domains)[-1]:
-                raise OptionError('extentString is improper')
-
-        return srsString, extentString, name
-
-    def get_border(self, nPoints=10):
-        '''Generate two vectors with values of lat/lon for the border of domain
-
-        Parameters
-        -----------
-        nPoints : int, optional
-            Number of points on each border
-
-        Returns
-        --------
-        lonVec, latVec : lists
-            vectors with lon/lat values for each point at the border
-
-        '''
-        # prepare vectors with pixels and lines for upper, left, lower
-        # and right borders
-        sizes = [self.vrt.dataset.RasterXSize, self.vrt.dataset.RasterYSize]
-
-        rcVector1 = [[], []]
-        rcVector2 = [[], []]
-        # loop for pixels and lines
-        for n in range(0, 2):
-            step = max(1, sizes[n] / nPoints)
-            rcVector1[n] = range(0, sizes[n], step)[0:nPoints]
-            rcVector1[n].append(sizes[n])
-            rcVector2[n] = rcVector1[n][:]
-            rcVector2[n].reverse()
-
-        # coumpund vectors of pixels (col) and lines (row)
-        colVector = (rcVector1[0] + [sizes[0]] * len(rcVector1[1]) +
-                     rcVector2[0] + [0] * len(rcVector1[1]))
-        rowVector = ([0] * len(rcVector1[0]) + rcVector1[1] +
-                     [sizes[1]] * len(rcVector1[0]) + rcVector2[1])
-
-        return self.transform_points(colVector, rowVector)
-
-    def _get_border_kml(self):
-        '''Generate Placemark entry for KML
-
-        Returns
-        --------
-        kmlEntry : String
-            String with the Placemark entry
-
-        '''
-        domainLon, domainLat = self.get_border()
-
-        # convert Border coordinates into KML-like string
-        coordinates = ''
-        for lon, lat in zip(domainLon, domainLat):
-            coordinates += '%f,%f,0 ' % (lon, lat)
-
-        kmlEntry = ''
-        # write placemark: name, style, polygon, coordinates
-        kmlEntry += '            <Placemark>\n'
-        kmlEntry += '                <name>%s</name>\n' % self.name
-        kmlEntry += '                <Style>\n'
-        kmlEntry += '                    <LineStyle><color>ffffffff</color>'\
-                    '</LineStyle>\n'
-        kmlEntry += '                    <PolyStyle><fill>0</fill>'\
-                    '</PolyStyle>\n'
-        kmlEntry += '                </Style>\n'
-        kmlEntry += '                <Polygon><tessellate>1</tessellate>'\
-                    '<outerBoundaryIs><LinearRing><coordinates>\n'
-        kmlEntry += coordinates + '\n'
-        kmlEntry += '            </coordinates></LinearRing>'\
-                    '</outerBoundaryIs></Polygon></Placemark>\n'
-
-        return kmlEntry
-
-    def get_border_polygon(self):
-        '''Creates string with WKT representation of the border polygon
-
-        Returns
-        --------
-        WKTPolygon : string
-            string with WKT representation of the border polygon
-
-        '''
-        lonList, latList = self.get_border()
-
-        # apply > 180 deg correction to longitudes
-        for ilon, lon in enumerate(lonList):
-            lonList[ilon] = copysign(acos(cos(lon * pi / 180.)) / pi * 180,
-                                     sin(lon * pi / 180.))
-
-        polyCont = ','.join(str(lon) + ' ' + str(lat)
-                            for lon, lat in zip(lonList, latList))
-        # outer quotes have to be double and inner - single!
-        wktPolygon = "PolygonFromText('POLYGON((%s))')" % polyCont
-        return wktPolygon
-
-    def get_corners(self):
-        '''Get coordinates of corners of the Domain
-
-        Returns
-        --------
-        lonVec, latVec : lists
-            vectors with lon/lat values for each corner
-
-        '''
-        colVector = [0, 0, self.vrt.dataset.RasterXSize,
-                     self.vrt.dataset.RasterXSize]
-        rowVector = [0, self.vrt.dataset.RasterYSize, 0,
-                     self.vrt.dataset.RasterYSize]
-        return self.transform_points(colVector, rowVector)
-
-    
-
-
-    def _get_geotransform(self, extentDic):
-        '''
-        the new coordinates and raster size are calculated based on
-        the given extentDic.
-
-        Parameters
-        -----------
-        extentDic : dictionary
-            includes 'te' key and 'ts' or 'tr' key
-
-        Raises
-        -------
-        OptionError : occurs when maxX - minX < 0 or maxY - minY < 0
-        OptionError : occurs when the given resolution is larger than
-                     width or height.
-
-        Returns
-        --------
-        coordinate : list with 6 float
-            GeoTransform
-
-        rasterSize : list with two int
-            rasterXSize and rasterYSize
-
-        '''
-        # recalculate GeoTransform based on extent option
-        minX = extentDic['te'][0]
-        minY = extentDic['te'][1]
-        maxX = extentDic['te'][2]
-        maxY = extentDic['te'][3]
-        cornerX = minX
-        cornerY = maxY
-        width = maxX - minX
-        height = maxY - minY
-        if width <= 0 or height <= 0:
-            raise OptionError('The extent is illegal. '
-                              '"-te xMin yMin xMax yMax" ')
-
-        if 'tr' in extentDic.keys():
-            resolutionX = extentDic['tr'][0]
-            resolutionY = -(extentDic['tr'][1])
-            if (width < resolutionX or height < resolutionY):
-                raise OptionError('"-tr" is too large. '
-                                  'width is %s, height is %s '
-                                  % (str(width), str(height)))
-            rasterXSize = width / resolutionX
-            rasterYSize = abs(height / resolutionY)
-        else:
-            rasterXSize = extentDic['ts'][0]
-            rasterYSize = extentDic['ts'][1]
-            resolutionX = width / rasterXSize
-            resolutionY = -abs(height / rasterYSize)
-
-        # create a list for GeoTransform
-        coordinates = [cornerX, resolutionX, 0.0, cornerY, 0.0, resolutionY]
-
-        return coordinates, int(rasterXSize), int(rasterYSize)
-
-<<<<<<< HEAD
-    def transform_points(self, colVector, rowVector, DstToSrc=0):
-=======
-    def _get_projection(self, dataset):
-        '''Get projection form dataset
-
-        Get projection from GetProjection() or GetGCPProjection().
-        If both are empty, raise error
-
-        Return
-        -------
-        projection : projection or GCPprojection
-
-        Raises
-        -------
-        ProjectionError : occurrs when the projection is empty.
-
-        '''
-        #get projection or GCPProjection
-        projection = dataset.GetProjection()
-        if projection == '':
-            projection = dataset.GetGCPProjection()
-
-        #test projection
-        if projection == '':
-            raise ProjectionError('Empty projection in input dataset!')
-
-        return projection
-
-    def get_pixelsize_meters(self):
-        '''Returns the pixelsize (deltaX, deltaY) of the domain
-
-        For projected domains, the exact result which is constant
-        over the domain is returned.
-        For geographic (lon-lat) projections, or domains with no geotransform,
-        the haversine formula is used to calculate the pixel size 
-        in the center of the domain.
-                
-        Returns 
-        --------
-        deltaX, deltaY : float
-            pixel size in X and Y directions given in meters
-            
-        '''     
-                
-        srs=osr.SpatialReference(self.vrt.dataset.GetProjection())
-        if srs.IsProjected:
-            if srs.GetAttrValue('unit') == 'metre':
-                geoTransform = self.vrt.dataset.GetGeoTransform()
-                deltaX = abs(geoTransform[1])
-                deltaY = abs(geoTransform[5])
-                return deltaX, deltaY
-        
-        # Estimate pixel size in center of domain using haversine formula
-        centerCol = round(self.vrt.dataset.RasterXSize/2)
-        centerRow = round(self.vrt.dataset.RasterYSize/2)
-        lon00, lat00 = self._transform_points([centerCol], [centerRow])
-        lon01, lat01 = self._transform_points([centerCol], [centerRow + 1])
-        lon10, lat10 = self._transform_points([centerCol + 1], [centerRow])
-
-        deltaX = haversine(lon00, lat00, lon01, lat01)
-        deltaY = haversine(lon00, lat00, lon10, lat10)
-        return deltaX[0], deltaY[0]
-
-    def _transform_points(self, colVector, rowVector, DstToSrc=0):
->>>>>>> 55376d0c
-        '''Transform given lists of X,Y coordinates into lat/lon
-
-        Parameters
-        -----------
-        colVector : lists
-            X and Y coordinates with any coordinate system
-        DstToSrc : 0 or 1
-            1 for inverse transformation, 0 for forward transformation.
-
-        Returns
-        --------
-        lonVector, latVector : lists
-            X and Y coordinates in degree of lat/lon
-
-        '''
-        return self.vrt.transform_points(colVector, rowVector, DstToSrc)
-
-    def upwards_azimuth_direction(self, orbit_direction=None):
-        '''Caluculate and return upwards azimuth direction of domain.
-
-        The upward azimuth direction will be the satellite flight
-        direction (bearing) for unprojected satellite images.
-
-        Returns
-        --------
-        bearing_center : float
-            The upwards azimuth direction (bearing) in the center of
-            the domain.
-            NOTE: for longer domains especially at high latitudes
-            the azimuth direction may vary a lot over the domain,
-            and using the center angle will be a coarse approximation.
-            This function should be updated to return a matrix
-            of bearings interpolated to each pixel of the domain.
-            This method should probably also get a better name.
-
-        '''
-        mid_x = self.vrt.dataset.RasterXSize / 2
-        mid_y1 = self.vrt.dataset.RasterYSize / 2 * 0.4
-        mid_y2 = self.vrt.dataset.RasterYSize / 2 * 0.6
-        startlon, startlat = self.transform_points([mid_x], [mid_y1])
-        endlon, endlat = self.transform_points([mid_x], [mid_y2])
-        if orbit_direction:
-            # check that startlat is actually less/greater than endlat for
-            # ascending/descending orbit direction
-            if str.lower(orbit_direction) == 'ascending':
-                # should have startlat<endlat
-                if startlat > endlat:
-                    tmplat = startlat
-                    tmplon = startlon
-                    startlat = endlat
-                    startlon = endlon
-                    endlat = tmplat
-                    endlon = tmplon
-            if str.lower(orbit_direction) == 'descending':
-                # should have startlat>endlat
-                if startlat < endlat:
-                    tmplat = startlat
-                    tmplon = startlon
-                    startlat = endlat
-                    startlon = endlon
-                    endlat = tmplat
-                    endlon = tmplon
-        bearing_center = initial_bearing(startlon[0], startlat[0],
-                                         endlon[0], endlat[0])
-        return bearing_center
-
-    def azimuth_up(self, reductionFactor=1):
-        '''Calculate the azimuth orientation (bearing) "upwards" in the domain
-
-        Bearing azimuth angle increases clockwise from North.
-        For lon-lat (Plate Caree) and Mercator projections,
-        the bearing will be 0 (North is "up")
-
-        Parameters
-        -----------
-        reductionFactor : integer
-            factor by which the size of the output array is reduced
-
-        Returns
-        -------
-        bearing        : numpy array
-
-        '''
-
-        lon, lat = self.get_geolocation_grids(reductionFactor)
-        b = initial_bearing(lon[1:, :], lat[1:, :],
-                            lon[:-1:, :], lat[:-1:, :])
-        # Repeat last row once to match size of lon-lat grids
-        b = np.vstack((b, b[-1, :]))
-        return b
-
-    def shape(self):
-        '''Return Numpy-like shape of Domain object (ySize, xSize)
-
-        Returns
-        --------
-        shape : tuple of two INT
-            Numpy-like shape of Domain object (ySize, xSize)
-
-        '''
-        return self.vrt.dataset.RasterYSize, self.vrt.dataset.RasterXSize
-
-    def write_map(self, outputFileName,
-                  lonVec=None, latVec=None, lonBorder=10., latBorder=10.,
-                  figureSize=(6, 6), dpi=50, projection='cyl', resolution='c',
-                  continetsColor='coral', meridians=10, parallels=10,
-                  pColor='r', pLine='k', pAlpha=0.5, padding=0.):
-        ''' Create an image with a map of the domain
-
-        Uses Basemap to create a World Map
-        Adds a semitransparent patch with outline of the Domain
-        Writes to an image file
-
-        Parameters
-        -----------
-        outputFileName : string
-            name of the output file name
-        lonBorder : float
-            10, horisontal border around patch (degrees of longitude)
-        latBorder : float
-            10, vertical border around patch (degrees of latitude)
-        figureSize : tuple of two integers
-            (6, 6), size of the generated figure in inches
-        dpi: int
-            50, resolution of the output figure (size 6,6 and dpi 50
-            produces 300 x 300 figure)
-        projection : string, one of Basemap projections
-            'cyl', projection of the map
-        resolution : string, resolution of the map
-            'c', crude
-            'l', low
-            'i', intermediate
-            'h', high
-            'f', full
-        continetsColor : string or any matplotlib color representation
-            'coral', color of continets
-        meridians : int
-            10, number of meridians to draw
-        parallels : int
-            10, number of parallels to draw
-        pColor : string or any matplotlib color representation
-            'r', color of the Domain patch
-        pLine : string or any matplotlib color representation
-            'k', color of the Domain outline
-        pAlpha : float 0 - 1
-            0.5, transparency of Domain patch
-        padding : float
-            0., width of white padding around the map
-
-        '''
-        # if lat/lon vectors are not given as input
-        if lonVec is None or latVec is None or len(lonVec) != len(latVec):
-            try:
-                # get lon/lat from Domain/Nansat object
-                lonVec, latVec = self.get_border()
-            except:
-                print('Domain/Nansat object is not given'
-                      'and lat/lon vectors=None')
-                return
-
-        # convert vectors to numpy arrays
-        lonVec = np.array(lonVec)
-        latVec = np.array(latVec)
-
-        # estimate mean/min/max values of lat/lon of the shown area
-        # (real lat min max +/- latBorder) and (real lon min max +/- lonBorder)
-        minLon = max(-180, lonVec.min() - lonBorder)
-        maxLon = min(180, lonVec.max() + lonBorder)
-        minLat = max(-90, latVec.min() - latBorder)
-        maxLat = min(90, latVec.max() + latBorder)
-        meanLon = lonVec.mean()
-        meanLat = latVec.mean()
-
-        # generate template map (can be also tmerc)
-        plt.figure(num=1, figsize=figureSize, dpi=dpi)
-        bmap = Basemap(projection=projection,
-                       lat_0=meanLat, lon_0=meanLon,
-                       llcrnrlon=minLon, llcrnrlat=minLat,
-                       urcrnrlon=maxLon, urcrnrlat=maxLat,
-                       resolution=resolution)
-
-        # add content: coastline, continents, meridians, parallels
-        bmap.drawcoastlines()
-        bmap.fillcontinents(color=continetsColor)
-        bmap.drawmeridians(np.linspace(minLon, maxLon, meridians))
-        bmap.drawparallels(np.linspace(minLat, maxLat, parallels))
-
-        # convert input lat/lon vectors to arrays of vectors with one row
-        # if only one vector was given
-        if len(lonVec.shape) == 1:
-            lonVec = lonVec.reshape(1, lonVec.shape[0])
-            latVec = latVec.reshape(1, latVec.shape[0])
-
-        for lonSubVec, latSubVec in zip(lonVec, latVec):
-            # convert lat/lons to map units
-            mapX, mapY = bmap(list(lonSubVec.flat), list(latSubVec.flat))
-
-            # from x/y vectors create a Patch to be added to map
-            boundary = Polygon(zip(mapX, mapY),
-                               alpha=pAlpha, ec=pLine, fc=pColor)
-
-            # add patch to the map
-            plt.gca().add_patch(boundary)
-            plt.gca().set_aspect('auto')
-
-        # save figure and close
-        plt.savefig(outputFileName, bbox_inches='tight',
-                    dpi=dpi, pad_inches=padding)
-        plt.close('all')
-
-    def reproject_GCPs(self, srsString):
-        '''Reproject all GCPs to a new spatial reference system
-
-        Necessary before warping an image if the given GCPs
-        are in a coordinate system which has a singularity
-        in (or near) the destination area (e.g. poles for lonlat GCPs)
-
-        Parameters
-        ----------
-        srsString : string
-            SRS given as Proj4 string
-
-        Modifies
-        --------
-            Reprojects all GCPs to new SRS and updates GCPProjection
-        '''
-
-        # Make tranformer from GCP SRS to destination SRS
-        dstSRS = osr.SpatialReference()
-        dstSRS.ImportFromProj4(srsString)
-        srcSRS = osr.SpatialReference()
-        srcGCPProjection = self.raw.dataset.GetGCPProjection()
-        srcSRS.ImportFromWkt(srcGCPProjection)
-        transformer = osr.CoordinateTransformation(srcSRS, dstSRS)
-
-        # Reproject all GCPs
-        srcGCPs = self.raw.dataset.GetGCPs()
-        dstGCPs = []
-        for srcGCP in srcGCPs:
-            (x, y, z) = transformer.TransformPoint(srcGCP.GCPX,
-                                                   srcGCP.GCPY,
-                                                   srcGCP.GCPZ)
-            dstGCP = gdal.GCP(x, y, z, srcGCP.GCPPixel,
-                              srcGCP.GCPLine, srcGCP.Info, srcGCP.Id)
-            dstGCPs.append(dstGCP)
-
-        # Update dataset
-        self.raw.dataset.SetGCPs(dstGCPs, dstSRS.ExportToWkt())
-        self.vrt.dataset.SetGCPs(dstGCPs, dstSRS.ExportToWkt())
+        '''Transform given lists of X,Y coordinates into lat/lon
+
+        Parameters
+        -----------
+        colVector : lists
+            X and Y coordinates with any coordinate system
+        DstToSrc : 0 or 1
+            1 for inverse transformation, 0 for forward transformation.
+
+        Returns
+        --------
+        lonVector, latVector : lists
+            X and Y coordinates in degree of lat/lon
+
+        '''
+        return self.vrt.transform_points(colVector, rowVector, DstToSrc)
+
+    def upwards_azimuth_direction(self, orbit_direction=None):
+        '''Caluculate and return upwards azimuth direction of domain.
+
+        The upward azimuth direction will be the satellite flight
+        direction (bearing) for unprojected satellite images.
+
+        Returns
+        --------
+        bearing_center : float
+            The upwards azimuth direction (bearing) in the center of
+            the domain.
+            NOTE: for longer domains especially at high latitudes
+            the azimuth direction may vary a lot over the domain,
+            and using the center angle will be a coarse approximation.
+            This function should be updated to return a matrix
+            of bearings interpolated to each pixel of the domain.
+            This method should probably also get a better name.
+
+        '''
+        mid_x = self.vrt.dataset.RasterXSize / 2
+        mid_y1 = self.vrt.dataset.RasterYSize / 2 * 0.4
+        mid_y2 = self.vrt.dataset.RasterYSize / 2 * 0.6
+        startlon, startlat = self.transform_points([mid_x], [mid_y1])
+        endlon, endlat = self.transform_points([mid_x], [mid_y2])
+        if orbit_direction:
+            # check that startlat is actually less/greater than endlat for
+            # ascending/descending orbit direction
+            if str.lower(orbit_direction) == 'ascending':
+                # should have startlat<endlat
+                if startlat > endlat:
+                    tmplat = startlat
+                    tmplon = startlon
+                    startlat = endlat
+                    startlon = endlon
+                    endlat = tmplat
+                    endlon = tmplon
+            if str.lower(orbit_direction) == 'descending':
+                # should have startlat>endlat
+                if startlat < endlat:
+                    tmplat = startlat
+                    tmplon = startlon
+                    startlat = endlat
+                    startlon = endlon
+                    endlat = tmplat
+                    endlon = tmplon
+        bearing_center = initial_bearing(startlon[0], startlat[0],
+                                         endlon[0], endlat[0])
+        return bearing_center
+
+    def azimuth_up(self, reductionFactor=1):
+        '''Calculate the azimuth orientation (bearing) "upwards" in the domain
+
+        Bearing azimuth angle increases clockwise from North.
+        For lon-lat (Plate Caree) and Mercator projections,
+        the bearing will be 0 (North is "up")
+
+        Parameters
+        -----------
+        reductionFactor : integer
+            factor by which the size of the output array is reduced
+
+        Returns
+        -------
+        bearing        : numpy array
+
+        '''
+
+        lon, lat = self.get_geolocation_grids(reductionFactor)
+        b = initial_bearing(lon[1:, :], lat[1:, :],
+                            lon[:-1:, :], lat[:-1:, :])
+        # Repeat last row once to match size of lon-lat grids
+        b = np.vstack((b, b[-1, :]))
+        return b
+
+    def shape(self):
+        '''Return Numpy-like shape of Domain object (ySize, xSize)
+
+        Returns
+        --------
+        shape : tuple of two INT
+            Numpy-like shape of Domain object (ySize, xSize)
+
+        '''
+        return self.vrt.dataset.RasterYSize, self.vrt.dataset.RasterXSize
+
+    def write_map(self, outputFileName,
+                  lonVec=None, latVec=None, lonBorder=10., latBorder=10.,
+                  figureSize=(6, 6), dpi=50, projection='cyl', resolution='c',
+                  continetsColor='coral', meridians=10, parallels=10,
+                  pColor='r', pLine='k', pAlpha=0.5, padding=0.):
+        ''' Create an image with a map of the domain
+
+        Uses Basemap to create a World Map
+        Adds a semitransparent patch with outline of the Domain
+        Writes to an image file
+
+        Parameters
+        -----------
+        outputFileName : string
+            name of the output file name
+        lonBorder : float
+            10, horisontal border around patch (degrees of longitude)
+        latBorder : float
+            10, vertical border around patch (degrees of latitude)
+        figureSize : tuple of two integers
+            (6, 6), size of the generated figure in inches
+        dpi: int
+            50, resolution of the output figure (size 6,6 and dpi 50
+            produces 300 x 300 figure)
+        projection : string, one of Basemap projections
+            'cyl', projection of the map
+        resolution : string, resolution of the map
+            'c', crude
+            'l', low
+            'i', intermediate
+            'h', high
+            'f', full
+        continetsColor : string or any matplotlib color representation
+            'coral', color of continets
+        meridians : int
+            10, number of meridians to draw
+        parallels : int
+            10, number of parallels to draw
+        pColor : string or any matplotlib color representation
+            'r', color of the Domain patch
+        pLine : string or any matplotlib color representation
+            'k', color of the Domain outline
+        pAlpha : float 0 - 1
+            0.5, transparency of Domain patch
+        padding : float
+            0., width of white padding around the map
+
+        '''
+        # if lat/lon vectors are not given as input
+        if lonVec is None or latVec is None or len(lonVec) != len(latVec):
+            try:
+                # get lon/lat from Domain/Nansat object
+                lonVec, latVec = self.get_border()
+            except:
+                print('Domain/Nansat object is not given'
+                      'and lat/lon vectors=None')
+                return
+
+        # convert vectors to numpy arrays
+        lonVec = np.array(lonVec)
+        latVec = np.array(latVec)
+
+        # estimate mean/min/max values of lat/lon of the shown area
+        # (real lat min max +/- latBorder) and (real lon min max +/- lonBorder)
+        minLon = max(-180, lonVec.min() - lonBorder)
+        maxLon = min(180, lonVec.max() + lonBorder)
+        minLat = max(-90, latVec.min() - latBorder)
+        maxLat = min(90, latVec.max() + latBorder)
+        meanLon = lonVec.mean()
+        meanLat = latVec.mean()
+
+        # generate template map (can be also tmerc)
+        plt.figure(num=1, figsize=figureSize, dpi=dpi)
+        bmap = Basemap(projection=projection,
+                       lat_0=meanLat, lon_0=meanLon,
+                       llcrnrlon=minLon, llcrnrlat=minLat,
+                       urcrnrlon=maxLon, urcrnrlat=maxLat,
+                       resolution=resolution)
+
+        # add content: coastline, continents, meridians, parallels
+        bmap.drawcoastlines()
+        bmap.fillcontinents(color=continetsColor)
+        bmap.drawmeridians(np.linspace(minLon, maxLon, meridians))
+        bmap.drawparallels(np.linspace(minLat, maxLat, parallels))
+
+        # convert input lat/lon vectors to arrays of vectors with one row
+        # if only one vector was given
+        if len(lonVec.shape) == 1:
+            lonVec = lonVec.reshape(1, lonVec.shape[0])
+            latVec = latVec.reshape(1, latVec.shape[0])
+
+        for lonSubVec, latSubVec in zip(lonVec, latVec):
+            # convert lat/lons to map units
+            mapX, mapY = bmap(list(lonSubVec.flat), list(latSubVec.flat))
+
+            # from x/y vectors create a Patch to be added to map
+            boundary = Polygon(zip(mapX, mapY),
+                               alpha=pAlpha, ec=pLine, fc=pColor)
+
+            # add patch to the map
+            plt.gca().add_patch(boundary)
+            plt.gca().set_aspect('auto')
+
+        # save figure and close
+        plt.savefig(outputFileName, bbox_inches='tight',
+                    dpi=dpi, pad_inches=padding)
+        plt.close('all')
+
+    def reproject_GCPs(self, srsString):
+        '''Reproject all GCPs to a new spatial reference system
+
+        Necessary before warping an image if the given GCPs
+        are in a coordinate system which has a singularity
+        in (or near) the destination area (e.g. poles for lonlat GCPs)
+
+        Parameters
+        ----------
+        srsString : string
+            SRS given as Proj4 string
+
+        Modifies
+        --------
+            Reprojects all GCPs to new SRS and updates GCPProjection
+        '''
+
+        # Make tranformer from GCP SRS to destination SRS
+        dstSRS = osr.SpatialReference()
+        dstSRS.ImportFromProj4(srsString)
+        srcSRS = osr.SpatialReference()
+        srcGCPProjection = self.raw.dataset.GetGCPProjection()
+        srcSRS.ImportFromWkt(srcGCPProjection)
+        transformer = osr.CoordinateTransformation(srcSRS, dstSRS)
+
+        # Reproject all GCPs
+        srcGCPs = self.raw.dataset.GetGCPs()
+        dstGCPs = []
+        for srcGCP in srcGCPs:
+            (x, y, z) = transformer.TransformPoint(srcGCP.GCPX,
+                                                   srcGCP.GCPY,
+                                                   srcGCP.GCPZ)
+            dstGCP = gdal.GCP(x, y, z, srcGCP.GCPPixel,
+                              srcGCP.GCPLine, srcGCP.Info, srcGCP.Id)
+            dstGCPs.append(dstGCP)
+
+        # Update dataset
+        self.raw.dataset.SetGCPs(dstGCPs, dstSRS.ExportToWkt())
+        self.vrt.dataset.SetGCPs(dstGCPs, dstSRS.ExportToWkt())