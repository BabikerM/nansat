#-----------------------------------------------------------------------------
# Name:        setup.py
# Purpose:
#
# Author:      asumak
#
# Created:     17.06.2013
# Copyright:   (c) asumak 2012
# Licence:     <your licence>
#-----------------------------------------------------------------------------

from __future__ import print_function
from subprocess import Popen
import subprocess
import sys
import errno
import os

import_error_msg = "Nansat requires %s, which should be installed separately"

NAME                = 'nansat'
MAINTAINER          = "Nansat Developers"
MAINTAINER_EMAIL    = "nansat-dev@googlegroups.com"
DESCRIPTION         = "A scientist friendly Python toolbox for processing 2D satellite Earth observation data"
LONG_DESCRIPTION    = "A scientist friendly Python toolbox for processing 2D satellite Earth observation data"
URL                 = "https://github.com/nansencenter/nansat"
DOWNLOAD_URL        = "https://github.com/nansencenter/nansat"
LICENSE             = "GNU General Public License"
CLASSIFIERS         = [
        'Development Status :: 5 - Production/Stable',
        'Environment :: Console',
        'Intended Audience :: Information Technology',
        'Intended Audience :: Science/Research',
        'License :: OSI Approved :: GNU General Public License v3 (GPLv3)',
        'Natural Language :: English',
        'Operating System :: OS Independent',
        'Programming Language :: Python :: 2.7',
        'Programming Language :: Python :: 3.5',
        'Programming Language :: Python :: 3.6',
        'Topic :: Scientific/Engineering',
        'Topic :: Scientific/Engineering :: Atmospheric Science',
        'Topic :: Scientific/Engineering :: Information Analysis',
        'Topic :: Utilities'
    ]
AUTHOR              = ("Anton Korosov, Morten W. Hansen, Kunt-Frode Dagestad, Aleksander Vines, Asuka Yamakawa")
AUTHOR_EMAIL        = "nansat-dev@googlegroups.com"
PLATFORMS           = ["Linux", "OS X", "Windows"]
MAJOR               = 1
MINOR               = 1
<<<<<<< HEAD
MICRO               = 2
=======
MICRO               = 3
>>>>>>> 76943c70
ISRELEASED          = True
VERSION             = '%d.%d.%d' % (MAJOR, MINOR, MICRO) # Remember to remove "dev" when releasing
REQS                = [
                        "Pillow",
                        "pythesint",
                        "urllib3",
                        "numpy",
                        "gdal"
                    ]

#----------------------------------------------------------------------------#
#                   Prepare compilation of C pixel functions
#----------------------------------------------------------------------------#
pixfun_module_name = '_pixfun_py{0}'.format(sys.version_info[0])
skip_compile = False
libraries = []
include_dirs = []
library_dirs = []
if os.name == 'nt':
    extra_compile_args = ['-nologo', '-DLL']
    try:
        path = os.environ['CONDA_PREFIX'] + '\Library\lib'
    except:
        # TODO: figure out how this works if you are not using conda
        path = os.environ['LIB'].split(';')
    #for iFolder in path:
    try:
        files = os.listdir(path)
    except:
        extra_link_args = []
    else:
        if 'gdal_i.lib' in files:
            extra_link_args = [path + '\gdal_i.lib']
else:
    extra_compile_args = ['-fPIC', '-Wall', '-Wno-long-long', '-pedantic', '-O3']
    extra_link_args = [] # not used currently


def _ask_gdal_config(resultlist, option, result_prefix):
    p = Popen(['gdal-config', option], stdout=subprocess.PIPE)
    t = p.stdout.read().decode().strip()
    if p.wait() != 0:
        return
    res = t.split()
    res = filter(lambda x: x.startswith(result_prefix), res)
    # '-I/usr/...' -> '/usr/...'
    res = [x[len(result_prefix):] for x in res]
    resultlist[:] = res


def use_gdal_config():
    _ask_gdal_config(include_dirs, '--cflags', '-I')
    _ask_gdal_config(library_dirs, '--libs', '-L')
    _ask_gdal_config(libraries,    '--libs', '-l')

def use_win_config():
    #try:
    path = os.environ['CONDA_PREFIX']
    include_dirs[:] = [path+'\Library\include']
    #except:
        # TODO: figure out how this works if you are not using conda
        # path = os.environ['LIB'].split(';')

try:
    if os.name == 'nt':
        use_win_config()
    else:
        use_gdal_config()
except Exception as e:
    if os.name == 'nt':
        print('WARNING: CONDA_PREFIX could not be found pixel functions will not be available.')
    else:
        print('WARNING: gdal-config could not be called, pixel functions will not be available.')
    print('Error details follow:')
    print(e)
    skip_compile = True

#----------------------------------------------------------------------------#
#                               Install package
#----------------------------------------------------------------------------#
from setuptools import setup, find_packages
from setuptools.command.install_scripts import install_scripts
from distutils import log
from distutils.extension import Extension
from distutils.errors import CCompilerError, DistutilsExecError,\
    DistutilsPlatformError

# Windows batch file handling
# from https://matthew-brett.github.io/pydagogue/installing_scripts.html
BAT_TEMPLATE = \
r"""@echo off
set mypath=%~dp0
set pyscript="%mypath%{FNAME}"
set /p line1=<%pyscript%
if "%line1:~0,2%" == "#!" (goto :goodstart)
echo First line of %pyscript% does not start with "#!"
exit /b 1
:goodstart
set py_exe=%line1:~2%
call %py_exe% %pyscript% %*
"""


class my_install_scripts(install_scripts):
    def run(self):
        install_scripts.run(self)
        if not os.name == "nt":
            return
        for filepath in self.get_outputs():
            # If we can find an executable name in the #! top line of the script
            # file, make .bat wrapper for script.
            with open(filepath, 'rt') as fobj:
                first_line = fobj.readline()
            if not (first_line.startswith('#!') and
                    'python' in first_line.lower()):
                log.info("No #!python executable found, skipping .bat "
                            "wrapper")
                continue
            pth, fname = os.path.split(filepath)
            froot, _ = os.path.splitext(fname)
            bat_file = os.path.join(pth, froot + '.bat')
            bat_contents = BAT_TEMPLATE.replace('{FNAME}', fname)
            log.info("Making %s wrapper for %s" % (bat_file, filepath))
            if self.dry_run:
                continue
            with open(bat_file, 'wt') as fobj:
                fobj.write(bat_contents)

# the following is adapted from simplejson's setup.py
if sys.platform == 'win32' and sys.version_info > (2, 6):
    # 2.6's distutils.msvc9compiler can raise an IOError when failing to
    # find the compiler
    # It can also raise ValueError http://bugs.python.org/issue7511
    ext_errors = (CCompilerError, DistutilsExecError, DistutilsPlatformError,
                  IOError, ValueError)
else:
    ext_errors = (CCompilerError, DistutilsExecError, DistutilsPlatformError)


def run_setup(skip_compile):
    if skip_compile:
        kw = dict()
    else:
        kw = dict(
            ext_modules = [
                Extension('{0}.{1}'.format(NAME, pixfun_module_name),
                          ['{0}/pixelfunctions/pixelfunctions.c'.format(NAME),
                           '{0}/pixelfunctions/{1}.c'.format(NAME, pixfun_module_name)],
                          include_dirs=include_dirs,
                          libraries=libraries,
                          library_dirs=library_dirs,
                          extra_compile_args=extra_compile_args,
                          extra_link_args=extra_link_args)
            ])


    # remove mapper_tests from installed packages
    packages = find_packages()
    #if 'mapper_tests' in packages:
    #    packages.remove('mapper_tests')

    setup(
        name=NAME,
        version=VERSION,
        maintainer=MAINTAINER,
        maintainer_email=MAINTAINER_EMAIL,
        description=DESCRIPTION,
        long_description=LONG_DESCRIPTION,
        url=URL,
        download_url=DOWNLOAD_URL,
        license=LICENSE,
        classifiers=CLASSIFIERS,
        author=AUTHOR,
        author_email=AUTHOR_EMAIL,
        platforms=PLATFORMS,
        packages=packages,
        package_data={NAME:["fonts/*.ttf", 'mappers/*.pl', 'tests/data/*.*']},
        scripts=[os.path.join('utilities', name) for name in
                    ['nansatinfo',
                     'nansat_add_coastline',
                     'nansat_geotiffimage',
                     'nansat_show',
                     'nansat_translate',
                     ]],
        cmdclass = {'install_scripts': my_install_scripts},
        install_requires=REQS,
        test_suite="nansat.tests",
        **kw
    )

try:
    run_setup(skip_compile)
except ext_errors:
    BUILD_EXT_WARNING = ("WARNING: The C extension could not be compiled, "
                         "pixel functions will not be available.")
    print('*' * 75)
    print(BUILD_EXT_WARNING)
    print("Failure information, if any, is above.")
    print("I'm retrying the build without the C extension now.")
    print('*' * 75)

    run_setup(True)

    print('*' * 75)
    print(BUILD_EXT_WARNING)
    print("Plain-Python installation succeeded.")
    print('*' * 75)<|MERGE_RESOLUTION|>--- conflicted
+++ resolved
@@ -47,11 +47,7 @@
 PLATFORMS           = ["Linux", "OS X", "Windows"]
 MAJOR               = 1
 MINOR               = 1
-<<<<<<< HEAD
-MICRO               = 2
-=======
-MICRO               = 3
->>>>>>> 76943c70
+MICRO               = 4
 ISRELEASED          = True
 VERSION             = '%d.%d.%d' % (MAJOR, MINOR, MICRO) # Remember to remove "dev" when releasing
 REQS                = [
