--- conflicted
+++ resolved
@@ -855,7 +855,7 @@
         node0 = Node.create(tmpVRTXML)
         node1 = node0.delNode('GeoTransform')
         # Write the modified elemements back into temporary VRT
-        self.write_xml(str(node0.rawxml()))
+        self.write_xml(node0.rawxml())
 
     def _add_gcp_metadata(self, bottomup=True):
         '''Add GCPs to metadata (required e.g. by Nansat.export())
@@ -1111,7 +1111,7 @@
             print 'node0.xml()', node0.xml()
         """
         # overwrite XML of the warped VRT file with uprated size and geotranform
-        warpedVRT.write_xml(str(node0.rawxml()))
+        warpedVRT.write_xml(node0.rawxml())
 
         # apply thin-spline-transformation option
         if use_gcps and tps:
@@ -1153,7 +1153,7 @@
         node0 = Node.create(warpedXML)
         node1 = node0.node('GDALWarpOptions')
         node1.node('SourceDataset').value = '/vsimem/' + rawFileName
-        warpedVRT.write_xml(str(node0.rawxml()))
+        warpedVRT.write_xml(node0.rawxml())
 
         return warpedVRT
 
@@ -1339,7 +1339,7 @@
         '''
         node0 = Node.create(self.read_xml())
         node0.delNode('VRTRasterBand', options={'band': bandNum})
-        self.write_xml(str(node0.rawxml()))
+        self.write_xml(node0.rawxml())
 
     def delete_bands(self, bandNums):
         ''' Delete bands
@@ -1475,30 +1475,19 @@
             node1.node('ComplexSource').node('SrcRect').replaceAttribute('xSize', sizeStr)
 
             # add the 2nd band
-<<<<<<< HEAD
             xmlSource = node1.rawxml()
-            dom = xdm.parseString(xmlSource)
-            cloneNode = Node.create(dom).node('ComplexSource')
-=======
-            xmlSource = str(node1.rawxml())
             cloneNode = Node.create(xmlSource).node('ComplexSource')
->>>>>>> 8911400d
             cloneNode.node('SrcRect').replaceAttribute('xOff', sizeStr)
             cloneNode.node('DstRect').replaceAttribute('xOff', str(0))
             cloneNode.node('SrcRect').replaceAttribute('xSize', shiftStr)
             cloneNode.node('DstRect').replaceAttribute('xSize', shiftStr)
 
-<<<<<<< HEAD
             contents = node0.insert(cloneNode.rawxml(), 'VRTRasterBand', i)
-=======
-            contents = node0.insert(str(cloneNode.rawxml()),
-                                    'VRTRasterBand', i)
->>>>>>> 8911400d
             # overwrite the modified contents and create a new node
             node0 = Node.create(str(contents))
 
         # write down XML contents
-        shiftVRT.write_xml(str(node0.rawxml()))
+        shiftVRT.write_xml(node0.rawxml())
 
         return shiftVRT
 
@@ -1600,7 +1589,7 @@
                 iNode1.replaceTag('SimpleSource', 'AveragedSource')
 
         # Write the modified elemements into VRT
-        subsamVRT.write_xml(str(node0.rawxml()))
+        subsamVRT.write_xml(node0.rawxml())
 
         return subsamVRT
 
