--- conflicted
+++ resolved
@@ -17,14 +17,7 @@
 import datetime
 import json
 
-<<<<<<< HEAD
-from pythesint import gcmd_keywords
-=======
-from types import ModuleType, FloatType
-import numpy as np
-
 from pythesint import gcmd_thesaurus
->>>>>>> 918ccee5
 
 from nansat import Nansat
 from nansat.nansat import _import_mappers
